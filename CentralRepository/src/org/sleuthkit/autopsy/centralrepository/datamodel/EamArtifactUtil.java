--- conflicted
+++ resolved
@@ -135,12 +135,7 @@
                     || BlackboardArtifact.ARTIFACT_TYPE.TSK_WEB_HISTORY.getTypeID() == artifactTypeID)) {
 
                 // Lower-case this to normalize domains
-<<<<<<< HEAD
-                value = bbArtifact.getAttribute(new BlackboardAttribute.Type(BlackboardAttribute.ATTRIBUTE_TYPE.TSK_DOMAIN)).getValueString().toLowerCase();
-
-=======
                 value = bbArtifact.getAttribute(new BlackboardAttribute.Type(BlackboardAttribute.ATTRIBUTE_TYPE.TSK_DOMAIN)).getValueString();
->>>>>>> f0c57093
             } else if (aType.getId() == EamArtifact.PHONE_TYPE_ID
                     && (BlackboardArtifact.ARTIFACT_TYPE.TSK_CONTACT.getTypeID() == artifactTypeID
                     || BlackboardArtifact.ARTIFACT_TYPE.TSK_CALLLOG.getTypeID() == artifactTypeID
@@ -154,11 +149,6 @@
                     value = bbArtifact.getAttribute(new BlackboardAttribute.Type(BlackboardAttribute.ATTRIBUTE_TYPE.TSK_PHONE_NUMBER_TO)).getValueString();
                 }
 
-<<<<<<< HEAD
-                if (value != null) {
-                    // Remove all non-numeric symbols to semi-normalize phone numbers
-                    value = value.replaceAll("\\D", "");
-=======
                 // Remove all non-numeric symbols to semi-normalize phone numbers, preserving leading "+" character
                 if (value != null) {
                     String newValue = value.replaceAll("\\D", "");
@@ -167,7 +157,6 @@
                     }
 
                     value = newValue;
->>>>>>> f0c57093
                 }
             } else if (aType.getId() == EamArtifact.USBID_TYPE_ID
                     && BlackboardArtifact.ARTIFACT_TYPE.TSK_DEVICE_ATTACHED.getTypeID() == artifactTypeID) {
