<?xml version="1.0" encoding="UTF-8"?>
<project xmlns="http://www.netbeans.org/ns/project/1">
    <type>org.netbeans.modules.apisupport.project</type>
    <configuration>
        <data xmlns="http://www.netbeans.org/ns/nb-module-project/3">
            <code-name-base>org.sleuthkit.autopsy.core</code-name-base>
            <suite-component/>
            <module-dependencies>
                <dependency>
                    <code-name-base>org.netbeans.api.progress</code-name-base>
                    <build-prerequisite/>
                    <compile-dependency/>
                    <run-dependency>
                        <release-version>1</release-version>
                        <specification-version>1.28.1</specification-version>
                    </run-dependency>
                </dependency>
                <dependency>
                    <code-name-base>org.netbeans.core</code-name-base>
                    <build-prerequisite/>
                    <compile-dependency/>
                    <run-dependency>
                        <release-version>2</release-version>
                        <implementation-version/>
                    </run-dependency>
                </dependency>
                <dependency>
                    <code-name-base>org.netbeans.modules.options.api</code-name-base>
                    <build-prerequisite/>
                    <compile-dependency/>
                    <run-dependency>
                        <release-version>1</release-version>
                        <specification-version>1.26.1</specification-version>
                    </run-dependency>
                </dependency>
                <dependency>
                    <code-name-base>org.netbeans.modules.sendopts</code-name-base>
                    <build-prerequisite/>
                    <compile-dependency/>
                    <run-dependency>
                        <release-version>2</release-version>
                        <specification-version>2.25.1</specification-version>
                    </run-dependency>
                </dependency>
                <dependency>
                    <code-name-base>org.netbeans.modules.settings</code-name-base>
                    <build-prerequisite/>
                    <compile-dependency/>
                    <run-dependency>
                        <release-version>1</release-version>
                        <specification-version>1.35.1</specification-version>
                    </run-dependency>
                </dependency>
                <dependency>
                    <code-name-base>org.netbeans.spi.quicksearch</code-name-base>
                    <build-prerequisite/>
                    <compile-dependency/>
                    <run-dependency>
                        <specification-version>1.14.1</specification-version>
                    </run-dependency>
                </dependency>
                <dependency>
                    <code-name-base>org.netbeans.swing.outline</code-name-base>
                    <build-prerequisite/>
                    <compile-dependency/>
                    <run-dependency>
                        <specification-version>1.20.1</specification-version>
                    </run-dependency>
                </dependency>
                <dependency>
                    <code-name-base>org.netbeans.swing.plaf</code-name-base>
                    <build-prerequisite/>
                    <compile-dependency/>
                    <run-dependency>
                        <specification-version>1.25.1</specification-version>
                    </run-dependency>
                </dependency>
                <dependency>
                    <code-name-base>org.netbeans.swing.tabcontrol</code-name-base>
                    <build-prerequisite/>
                    <compile-dependency/>
                    <run-dependency>
                        <specification-version>1.36.1</specification-version>
                    </run-dependency>
                </dependency>
                <dependency>
                    <code-name-base>org.openide.actions</code-name-base>
                    <build-prerequisite/>
                    <compile-dependency/>
                    <run-dependency>
                        <specification-version>6.26.1</specification-version>
                    </run-dependency>
                </dependency>
                <dependency>
                    <code-name-base>org.openide.awt</code-name-base>
                    <build-prerequisite/>
                    <compile-dependency/>
                    <run-dependency>
                        <specification-version>7.46.1</specification-version>
                    </run-dependency>
                </dependency>
                <dependency>
                    <code-name-base>org.openide.dialogs</code-name-base>
                    <build-prerequisite/>
                    <compile-dependency/>
                    <run-dependency>
                        <specification-version>7.25.1</specification-version>
                    </run-dependency>
                </dependency>
                <dependency>
                    <code-name-base>org.openide.explorer</code-name-base>
                    <build-prerequisite/>
                    <compile-dependency/>
                    <run-dependency>
                        <specification-version>6.45.1</specification-version>
                    </run-dependency>
                </dependency>
                <dependency>
                    <code-name-base>org.openide.filesystems</code-name-base>
                    <build-prerequisite/>
                    <compile-dependency/>
                    <run-dependency>
                        <specification-version>7.62.1</specification-version>
                    </run-dependency>
                </dependency>
                <dependency>
                    <code-name-base>org.openide.modules</code-name-base>
                    <build-prerequisite/>
                    <compile-dependency/>
                    <run-dependency>
                        <specification-version>7.32.1</specification-version>
                    </run-dependency>
                </dependency>
                <dependency>
                    <code-name-base>org.openide.nodes</code-name-base>
                    <build-prerequisite/>
                    <compile-dependency/>
                    <run-dependency>
                        <specification-version>7.28.1</specification-version>
                    </run-dependency>
                </dependency>
                <dependency>
                    <code-name-base>org.openide.text</code-name-base>
                    <build-prerequisite/>
                    <compile-dependency/>
                    <run-dependency>
                        <specification-version>6.49.1</specification-version>
                    </run-dependency>
                </dependency>
                <dependency>
                    <code-name-base>org.openide.util</code-name-base>
                    <build-prerequisite/>
                    <compile-dependency/>
                    <run-dependency>
                        <specification-version>8.25.1</specification-version>
                    </run-dependency>
                </dependency>
                <dependency>
                    <code-name-base>org.openide.util.lookup</code-name-base>
                    <build-prerequisite/>
                    <compile-dependency/>
                    <run-dependency>
                        <specification-version>8.15.1</specification-version>
                    </run-dependency>
                </dependency>
                <dependency>
                    <code-name-base>org.openide.windows</code-name-base>
                    <build-prerequisite/>
                    <compile-dependency/>
                    <run-dependency>
                        <specification-version>6.55.1</specification-version>
                    </run-dependency>
                </dependency>
                <dependency>
                    <code-name-base>org.sleuthkit.autopsy.corelibs</code-name-base>
                    <build-prerequisite/>
                    <compile-dependency/>
                    <run-dependency>
                        <release-version>3</release-version>
                        <specification-version>1.0</specification-version>
                    </run-dependency>
                </dependency>
            </module-dependencies>
            <public-packages>
                <package>org.sleuthkit.autopsy.actions</package>
                <package>org.sleuthkit.autopsy.casemodule</package>
                <package>org.sleuthkit.autopsy.casemodule.services</package>
                <package>org.sleuthkit.autopsy.contentviewers</package>
                <package>org.sleuthkit.autopsy.core</package>
                <package>org.sleuthkit.autopsy.corecomponentinterfaces</package>
                <package>org.sleuthkit.autopsy.corecomponents</package>
                <package>org.sleuthkit.autopsy.coreutils</package>
                <package>org.sleuthkit.autopsy.datamodel</package>
                <package>org.sleuthkit.autopsy.directorytree</package>
                <package>org.sleuthkit.autopsy.externalresults</package>
                <package>org.sleuthkit.autopsy.filesearch</package>
                <package>org.sleuthkit.autopsy.ingest</package>
                <package>org.sleuthkit.autopsy.keywordsearchservice</package>
                <package>org.sleuthkit.autopsy.menuactions</package>
                <package>org.sleuthkit.autopsy.modules.filetypeid</package>
                <package>org.sleuthkit.autopsy.modules.hashdatabase</package>
                <package>org.sleuthkit.autopsy.report</package>
                <package>org.sleuthkit.datamodel</package>
            </public-packages>
            <class-path-extension>
                <runtime-relative-path>ext/jdom-2.0.5.jar</runtime-relative-path>
                <binary-origin>release/modules/ext/jdom-2.0.5.jar</binary-origin>
            </class-path-extension>
            <class-path-extension>
<<<<<<< HEAD
                <runtime-relative-path>ext/postgresql-9.4-1201-jdbc41.jar</runtime-relative-path>
                <binary-origin>release/modules/ext/postgresql-9.4-1201-jdbc41.jar</binary-origin>
            </class-path-extension>
            <class-path-extension>
=======
>>>>>>> 1a0ad0ef
                <runtime-relative-path>ext/StixLib.jar</runtime-relative-path>
                <binary-origin>release/modules/ext/StixLib.jar</binary-origin>
            </class-path-extension>
            <class-path-extension>
                <runtime-relative-path>ext/sqlite-jdbc-3.7.15-M1.jar</runtime-relative-path>
                <binary-origin>release/modules/ext/sqlite-jdbc-3.7.15-M1.jar</binary-origin>
            </class-path-extension>
            <class-path-extension>
<<<<<<< HEAD
=======
                <runtime-relative-path>ext/activemq-all-5.11.1.jar</runtime-relative-path>
                <binary-origin>release/modules/ext/activemq-all-5.11.1.jar</binary-origin>
            </class-path-extension>
            <class-path-extension>
>>>>>>> 1a0ad0ef
                <runtime-relative-path>ext/Rejistry-1.0-SNAPSHOT.jar</runtime-relative-path>
                <binary-origin>release/modules/ext/Rejistry-1.0-SNAPSHOT.jar</binary-origin>
            </class-path-extension>
            <class-path-extension>
                <runtime-relative-path>ext/sevenzipjbinding.jar</runtime-relative-path>
                <binary-origin>release/modules/ext/sevenzipjbinding.jar</binary-origin>
            </class-path-extension>
            <class-path-extension>
                <runtime-relative-path>ext/sevenzipjbinding-AllPlatforms.jar</runtime-relative-path>
                <binary-origin>release/modules/ext/sevenzipjbinding-AllPlatforms.jar</binary-origin>
            </class-path-extension>
            <class-path-extension>
                <runtime-relative-path>ext/tika-core-1.5.jar</runtime-relative-path>
                <binary-origin>release/modules/ext/tika-core-1.5.jar</binary-origin>
            </class-path-extension>
            <class-path-extension>
                <runtime-relative-path>ext/metadata-extractor-2.6.2.jar</runtime-relative-path>
                <binary-origin>release/modules/ext/metadata-extractor-2.6.2.jar</binary-origin>
            </class-path-extension>
            <class-path-extension>
                <runtime-relative-path>ext/xmpcore.jar</runtime-relative-path>
                <binary-origin>release/modules/ext/xmpcore.jar</binary-origin>
            </class-path-extension>
            <class-path-extension>
                <runtime-relative-path>ext/jython.jar</runtime-relative-path>
                <binary-origin>release/modules/ext/jython.jar</binary-origin>
            </class-path-extension>
            <class-path-extension>
                <runtime-relative-path>ext/jdom-2.0.5-contrib.jar</runtime-relative-path>
                <binary-origin>release/modules/ext/jdom-2.0.5-contrib.jar</binary-origin>
            </class-path-extension>
            <class-path-extension>
                <runtime-relative-path>ext/Tsk_DataModel.jar</runtime-relative-path>
                <binary-origin>release/modules/ext/Tsk_DataModel.jar</binary-origin>
            </class-path-extension>
        </data>
    </configuration>
</project><|MERGE_RESOLUTION|>--- conflicted
+++ resolved
@@ -207,62 +207,50 @@
                 <binary-origin>release/modules/ext/jdom-2.0.5.jar</binary-origin>
             </class-path-extension>
             <class-path-extension>
-<<<<<<< HEAD
+                <runtime-relative-path>ext/StixLib.jar</runtime-relative-path>
+                <binary-origin>release/modules/ext/StixLib.jar</binary-origin>
+            </class-path-extension>
+            <class-path-extension>
+                <runtime-relative-path>ext/sqlite-jdbc-3.7.15-M1.jar</runtime-relative-path>
+                <binary-origin>release/modules/ext/sqlite-jdbc-3.7.15-M1.jar</binary-origin>
+            </class-path-extension>
+            <class-path-extension>
+                <runtime-relative-path>ext/activemq-all-5.11.1.jar</runtime-relative-path>
+                <binary-origin>release/modules/ext/activemq-all-5.11.1.jar</binary-origin>
+            </class-path-extension>
+            <class-path-extension>
+            </class-path-extension>
+            <class-path-extension>
+                <runtime-relative-path>ext/sevenzipjbinding-AllPlatforms.jar</runtime-relative-path>
+                <binary-origin>release/modules/ext/sevenzipjbinding-AllPlatforms.jar</binary-origin>
+            </class-path-extension>
+            <class-path-extension>
+                <runtime-relative-path>ext/tika-core-1.5.jar</runtime-relative-path>
+                <binary-origin>release/modules/ext/tika-core-1.5.jar</binary-origin>
+            </class-path-extension>
+            <class-path-extension>
+                <runtime-relative-path>ext/metadata-extractor-2.6.2.jar</runtime-relative-path>
+                <binary-origin>release/modules/ext/metadata-extractor-2.6.2.jar</binary-origin>
+            </class-path-extension>
+            <class-path-extension>
+                <runtime-relative-path>ext/xmpcore.jar</runtime-relative-path>
+                <binary-origin>release/modules/ext/xmpcore.jar</binary-origin>
+            </class-path-extension>
+            <class-path-extension>
+                <runtime-relative-path>ext/jython.jar</runtime-relative-path>
+                <binary-origin>release/modules/ext/jython.jar</binary-origin>
+            </class-path-extension>
+            <class-path-extension>
+                <runtime-relative-path>ext/jdom-2.0.5-contrib.jar</runtime-relative-path>
+                <binary-origin>release/modules/ext/jdom-2.0.5-contrib.jar</binary-origin>
+            </class-path-extension>
+            <class-path-extension>
+                <runtime-relative-path>ext/Tsk_DataModel.jar</runtime-relative-path>
+                <binary-origin>release/modules/ext/Tsk_DataModel.jar</binary-origin>
+            </class-path-extension>
+            <class-path-extension>
                 <runtime-relative-path>ext/postgresql-9.4-1201-jdbc41.jar</runtime-relative-path>
                 <binary-origin>release/modules/ext/postgresql-9.4-1201-jdbc41.jar</binary-origin>
-            </class-path-extension>
-            <class-path-extension>
-=======
->>>>>>> 1a0ad0ef
-                <runtime-relative-path>ext/StixLib.jar</runtime-relative-path>
-                <binary-origin>release/modules/ext/StixLib.jar</binary-origin>
-            </class-path-extension>
-            <class-path-extension>
-                <runtime-relative-path>ext/sqlite-jdbc-3.7.15-M1.jar</runtime-relative-path>
-                <binary-origin>release/modules/ext/sqlite-jdbc-3.7.15-M1.jar</binary-origin>
-            </class-path-extension>
-            <class-path-extension>
-<<<<<<< HEAD
-=======
-                <runtime-relative-path>ext/activemq-all-5.11.1.jar</runtime-relative-path>
-                <binary-origin>release/modules/ext/activemq-all-5.11.1.jar</binary-origin>
-            </class-path-extension>
-            <class-path-extension>
->>>>>>> 1a0ad0ef
-                <runtime-relative-path>ext/Rejistry-1.0-SNAPSHOT.jar</runtime-relative-path>
-                <binary-origin>release/modules/ext/Rejistry-1.0-SNAPSHOT.jar</binary-origin>
-            </class-path-extension>
-            <class-path-extension>
-                <runtime-relative-path>ext/sevenzipjbinding.jar</runtime-relative-path>
-                <binary-origin>release/modules/ext/sevenzipjbinding.jar</binary-origin>
-            </class-path-extension>
-            <class-path-extension>
-                <runtime-relative-path>ext/sevenzipjbinding-AllPlatforms.jar</runtime-relative-path>
-                <binary-origin>release/modules/ext/sevenzipjbinding-AllPlatforms.jar</binary-origin>
-            </class-path-extension>
-            <class-path-extension>
-                <runtime-relative-path>ext/tika-core-1.5.jar</runtime-relative-path>
-                <binary-origin>release/modules/ext/tika-core-1.5.jar</binary-origin>
-            </class-path-extension>
-            <class-path-extension>
-                <runtime-relative-path>ext/metadata-extractor-2.6.2.jar</runtime-relative-path>
-                <binary-origin>release/modules/ext/metadata-extractor-2.6.2.jar</binary-origin>
-            </class-path-extension>
-            <class-path-extension>
-                <runtime-relative-path>ext/xmpcore.jar</runtime-relative-path>
-                <binary-origin>release/modules/ext/xmpcore.jar</binary-origin>
-            </class-path-extension>
-            <class-path-extension>
-                <runtime-relative-path>ext/jython.jar</runtime-relative-path>
-                <binary-origin>release/modules/ext/jython.jar</binary-origin>
-            </class-path-extension>
-            <class-path-extension>
-                <runtime-relative-path>ext/jdom-2.0.5-contrib.jar</runtime-relative-path>
-                <binary-origin>release/modules/ext/jdom-2.0.5-contrib.jar</binary-origin>
-            </class-path-extension>
-            <class-path-extension>
-                <runtime-relative-path>ext/Tsk_DataModel.jar</runtime-relative-path>
-                <binary-origin>release/modules/ext/Tsk_DataModel.jar</binary-origin>
             </class-path-extension>
         </data>
     </configuration>
