/*
 * Autopsy Forensic Browser
 *
 * Copyright 2011-2018 Basis Technology Corp.
 * Contact: carrier <at> sleuthkit <dot> org
 *
 * Licensed under the Apache License, Version 2.0 (the "License");
 * you may not use this file except in compliance with the License.
 * You may obtain a copy of the License at
 *
 *     http://www.apache.org/licenses/LICENSE-2.0
 *
 * Unless required by applicable law or agreed to in writing, software
 * distributed under the License is distributed on an "AS IS" BASIS,
 * WITHOUT WARRANTIES OR CONDITIONS OF ANY KIND, either express or implied.
 * See the License for the specific language governing permissions and
 * limitations under the License.
 */
package org.sleuthkit.autopsy.casemodule;

import com.google.common.eventbus.Subscribe;
import java.awt.Frame;
import java.awt.event.ActionEvent;
import java.awt.event.ActionListener;
import java.beans.PropertyChangeListener;
import java.beans.PropertyChangeSupport;
import java.io.File;
import java.io.IOException;
import java.nio.file.InvalidPathException;
import java.nio.file.Path;
import java.nio.file.Paths;
import java.sql.Connection;
import java.sql.DriverManager;
import java.sql.SQLException;
import java.sql.Statement;
import java.text.SimpleDateFormat;
import java.util.Collection;
import java.util.Date;
import java.util.HashMap;
import java.util.HashSet;
import java.util.List;
import java.util.Map;
import java.util.MissingResourceException;
import java.util.Set;
import java.util.TimeZone;
import java.util.UUID;
import java.util.concurrent.CancellationException;
import java.util.concurrent.ExecutionException;
import java.util.concurrent.ExecutorService;
import java.util.concurrent.Executors;
import java.util.concurrent.Future;
import java.util.concurrent.ThreadFactory;
import java.util.concurrent.TimeUnit;
import java.util.logging.Level;
import java.util.stream.Collectors;
import java.util.stream.Stream;
import javax.annotation.concurrent.GuardedBy;
import javax.annotation.concurrent.ThreadSafe;
import javax.swing.JOptionPane;
import javax.swing.SwingUtilities;
import org.openide.util.Lookup;
import org.openide.util.NbBundle;
import org.openide.util.NbBundle.Messages;
import org.openide.util.actions.CallableSystemAction;
import org.openide.windows.WindowManager;
import org.sleuthkit.autopsy.actions.OpenOutputFolderAction;
import org.sleuthkit.autopsy.appservices.AutopsyService;
import org.sleuthkit.autopsy.appservices.AutopsyService.CaseContext;
import org.sleuthkit.autopsy.casemodule.CaseMetadata.CaseMetadataException;
import org.sleuthkit.autopsy.casemodule.events.AddingDataSourceEvent;
import org.sleuthkit.autopsy.casemodule.events.AddingDataSourceFailedEvent;
import org.sleuthkit.autopsy.casemodule.events.BlackBoardArtifactTagAddedEvent;
import org.sleuthkit.autopsy.casemodule.events.BlackBoardArtifactTagDeletedEvent;
import org.sleuthkit.autopsy.casemodule.events.CommentChangedEvent;
import org.sleuthkit.autopsy.casemodule.events.ContentTagAddedEvent;
import org.sleuthkit.autopsy.casemodule.events.ContentTagDeletedEvent;
import org.sleuthkit.autopsy.casemodule.events.DataSourceAddedEvent;
import org.sleuthkit.autopsy.casemodule.events.ReportAddedEvent;
import org.sleuthkit.autopsy.casemodule.services.Services;
import org.sleuthkit.autopsy.commonfilesearch.CommonAttributeSearchAction;
import org.sleuthkit.autopsy.communications.OpenCommVisualizationToolAction;
import org.sleuthkit.autopsy.coordinationservice.CoordinationService;
import org.sleuthkit.autopsy.coordinationservice.CoordinationService.CategoryNode;
import org.sleuthkit.autopsy.coordinationservice.CoordinationService.CoordinationServiceException;
import org.sleuthkit.autopsy.coordinationservice.CoordinationService.Lock;
import org.sleuthkit.autopsy.core.RuntimeProperties;
import org.sleuthkit.autopsy.core.UserPreferences;
import org.sleuthkit.autopsy.core.UserPreferencesException;
import org.sleuthkit.autopsy.corecomponentinterfaces.CoreComponentControl;
import org.sleuthkit.autopsy.coreutils.DriveUtils;
import org.sleuthkit.autopsy.coreutils.FileUtil;
import org.sleuthkit.autopsy.coreutils.Logger;
import org.sleuthkit.autopsy.coreutils.MessageNotifyUtil;
import org.sleuthkit.autopsy.coreutils.NetworkUtils;
import org.sleuthkit.autopsy.coreutils.PlatformUtil;
import org.sleuthkit.autopsy.coreutils.ThreadUtils;
import org.sleuthkit.autopsy.coreutils.TimeZoneUtils;
import org.sleuthkit.autopsy.coreutils.Version;
import org.sleuthkit.autopsy.events.AutopsyEvent;
import org.sleuthkit.autopsy.events.AutopsyEventException;
import org.sleuthkit.autopsy.events.AutopsyEventPublisher;
import org.sleuthkit.autopsy.ingest.IngestJob;
import org.sleuthkit.autopsy.ingest.IngestManager;
import org.sleuthkit.autopsy.ingest.IngestServices;
import org.sleuthkit.autopsy.ingest.ModuleDataEvent;
import org.sleuthkit.autopsy.keywordsearchservice.KeywordSearchService;
import org.sleuthkit.autopsy.keywordsearchservice.KeywordSearchServiceException;
import org.sleuthkit.autopsy.progress.LoggingProgressIndicator;
import org.sleuthkit.autopsy.progress.ModalDialogProgressIndicator;
import org.sleuthkit.autopsy.progress.ProgressIndicator;
import org.sleuthkit.autopsy.timeline.OpenTimelineAction;
import org.sleuthkit.autopsy.timeline.events.EventAddedEvent;
import org.sleuthkit.datamodel.Blackboard;
import org.sleuthkit.datamodel.BlackboardArtifact;
import org.sleuthkit.datamodel.BlackboardArtifactTag;
import org.sleuthkit.datamodel.CaseDbConnectionInfo;
import org.sleuthkit.datamodel.Content;
import org.sleuthkit.datamodel.ContentTag;
import org.sleuthkit.datamodel.Image;
import org.sleuthkit.datamodel.Report;
import org.sleuthkit.datamodel.SleuthkitCase;
import org.sleuthkit.datamodel.TimelineManager;
import org.sleuthkit.datamodel.TskCoreException;
import org.sleuthkit.datamodel.TskUnsupportedSchemaVersionException;

/**
 * An Autopsy case. Currently, only one case at a time may be open.
 */
public class Case {

    private static final int DIR_LOCK_TIMOUT_HOURS = 12;
    private static final int RESOURCES_LOCK_TIMOUT_HOURS = 12;
    private static final String SINGLE_USER_CASE_DB_NAME = "autopsy.db";
    private static final String EVENT_CHANNEL_NAME = "%s-Case-Events"; //NON-NLS
    private static final String CACHE_FOLDER = "Cache"; //NON-NLS
    private static final String EXPORT_FOLDER = "Export"; //NON-NLS
    private static final String LOG_FOLDER = "Log"; //NON-NLS
    private static final String REPORTS_FOLDER = "Reports"; //NON-NLS
    private static final String CONFIG_FOLDER = "Config"; // NON-NLS
    private static final String TEMP_FOLDER = "Temp"; //NON-NLS
    private static final String MODULE_FOLDER = "ModuleOutput"; //NON-NLS
    private static final String CASE_ACTION_THREAD_NAME = "%s-case-action";
    private static final String CASE_RESOURCES_THREAD_NAME = "%s-manage-case-resources";
    private static final Logger logger = Logger.getLogger(Case.class.getName());
    private static final AutopsyEventPublisher eventPublisher = new AutopsyEventPublisher();
    private static final Object caseActionSerializationLock = new Object();
    private static volatile Frame mainFrame;
    private static volatile Case currentCase;
    private final CaseMetadata metadata;
    private volatile ExecutorService caseLockingExecutor;
    private CoordinationService.Lock caseDirLock;
    private SleuthkitCase caseDb;
    private CollaborationMonitor collaborationMonitor;
    private Services caseServices;
    private boolean hasDataSources;
    private final TSKCaseRepublisher tskEventForwarder = new TSKCaseRepublisher();

    /*
     * Get a reference to the main window of the desktop application to use to
     * parent pop up dialogs and initialize the application name for use in
     * changing the main window title.
     */
    static {
        WindowManager.getDefault().invokeWhenUIReady(new Runnable() {
            @Override
            public void run() {
                mainFrame = WindowManager.getDefault().getMainWindow();
            }
        });
    }

    /**
     * An enumeration of case types.
     */
    public enum CaseType {

        SINGLE_USER_CASE("Single-user case"), //NON-NLS
        MULTI_USER_CASE("Multi-user case");   //NON-NLS

        private final String typeName;

        /**
         * Gets a case type from a case type name string.
         *
         * @param typeName The case type name string.
         *
         * @return
         */
        public static CaseType fromString(String typeName) {
            if (typeName != null) {
                for (CaseType c : CaseType.values()) {
                    if (typeName.equalsIgnoreCase(c.toString())) {
                        return c;
                    }
                }
            }
            return null;
        }

        /**
         * Gets the string representation of this case type.
         *
         * @return
         */
        @Override
        public String toString() {
            return typeName;
        }

        /**
         * Gets the localized display name for this case type.
         *
         * @return The display name.
         */
        @Messages({
            "Case_caseType_singleUser=Single-user case",
            "Case_caseType_multiUser=Multi-user case"
        })
        String getLocalizedDisplayName() {
            if (fromString(typeName) == SINGLE_USER_CASE) {
                return Bundle.Case_caseType_singleUser();
            } else {
                return Bundle.Case_caseType_multiUser();
            }
        }

        /**
         * Constructs a case type.
         *
         * @param typeName The type name.
         */
        private CaseType(String typeName) {
            this.typeName = typeName;
        }

        /**
         * Tests the equality of the type name of this case type with another
         * case type name.
         *
         * @param otherTypeName A case type name,
         *
         * @return True or false,
         *
         * @deprecated Do not use.
         */
        @Deprecated
        public boolean equalsName(String otherTypeName) {
            return (otherTypeName == null) ? false : typeName.equals(otherTypeName);
        }

    };

    /**
     * An enumeration of the case events (property change events) a case may
     * publish (fire).
     */
    public enum Events {

        /**
         * The name of the current case has changed. The old value of the
         * PropertyChangeEvent is the old case name (type: String), the new
         * value is the new case name (type: String).
         *
         * @deprecated CASE_DETAILS event should be used instead
         */
        @Deprecated
        NAME,
        /**
         * The number of the current case has changed. The old value of the
         * PropertyChangeEvent is the old case number (type: String), the new
         * value is the new case number (type: String).
         *
         * @deprecated CASE_DETAILS event should be used instead
         */
        @Deprecated
        NUMBER,
        /**
         * The examiner associated with the current case has changed. The old
         * value of the PropertyChangeEvent is the old examiner (type: String),
         * the new value is the new examiner (type: String).
         *
         * @deprecated CASE_DETAILS event should be used instead
         */
        @Deprecated
        EXAMINER,
        /**
         * An attempt to add a new data source to the current case is being
         * made. The old and new values of the PropertyChangeEvent are null.
         * Cast the PropertyChangeEvent to
         * org.sleuthkit.autopsy.casemodule.events.AddingDataSourceEvent to
         * access additional event data.
         */
        ADDING_DATA_SOURCE,
        /**
         * A failure to add a new data source to the current case has occurred.
         * The old and new values of the PropertyChangeEvent are null. Cast the
         * PropertyChangeEvent to
         * org.sleuthkit.autopsy.casemodule.events.AddingDataSourceFailedEvent
         * to access additional event data.
         */
        ADDING_DATA_SOURCE_FAILED,
        /**
         * A new data source or series of data sources have been added to the
         * current case. The old value of the PropertyChangeEvent is null, the
         * new value is the newly-added data source (type: Content). Cast the
         * PropertyChangeEvent to
         * org.sleuthkit.autopsy.casemodule.events.DataSourceAddedEvent to
         * access additional event data.
         */
        DATA_SOURCE_ADDED,
        /**
         * A data source has been deleted from the current case. The old value
         * of the PropertyChangeEvent is the object id of the data source that
         * was deleted (type: Long), the new value is null.
         */
        DATA_SOURCE_DELETED,
        /**
         * The current case has changed.
         *
         * If a new case has been opened as the current case, the old value of
         * the PropertyChangeEvent is null, and the new value is the new case
         * (type: Case).
         *
         * If the current case has been closed, the old value of the
         * PropertyChangeEvent is the closed case (type: Case), and the new
         * value is null. IMPORTANT: Subscribers to this event should not call
         * isCaseOpen or getCurrentCase in the interval between a case closed
         * event and a case opened event. If there is any need for upon closing
         * interaction with a closed case, the case in the old value should be
         * used, and it should be done synchronously in the CURRENT_CASE event
         * handler.
         */
        CURRENT_CASE,
        /**
         * A report has been added to the current case. The old value of the
         * PropertyChangeEvent is null, the new value is the report (type:
         * Report).
         */
        REPORT_ADDED,
        /**
         * A report has been deleted from the current case. The old value of the
         * PropertyChangeEvent is the report (type: Report), the new value is
         * null.
         */
        REPORT_DELETED,
        /**
         * An artifact associated with the current case has been tagged. The old
         * value of the PropertyChangeEvent is null, the new value is the tag
         * (type: BlackBoardArtifactTag).
         */
        BLACKBOARD_ARTIFACT_TAG_ADDED,
        /**
         * A tag has been removed from an artifact associated with the current
         * case. The old value of the PropertyChangeEvent is the tag info (type:
         * BlackBoardArtifactTagDeletedEvent.DeletedBlackboardArtifactTagInfo),
         * the new value is null.
         */
        BLACKBOARD_ARTIFACT_TAG_DELETED,
        /**
         * Content associated with the current case has been tagged. The old
         * value of the PropertyChangeEvent is null, the new value is the tag
         * (type: ContentTag).
         */
        CONTENT_TAG_ADDED,
        /**
         * A tag has been removed from content associated with the current case.
         * The old value of the PropertyChangeEvent is is the tag info (type:
         * ContentTagDeletedEvent.DeletedContentTagInfo), the new value is null.
         */
        CONTENT_TAG_DELETED,
        /**
         * The case display name or an optional detail which can be provided
         * regarding a case has been changed. The optional details include the
         * case number, the examiner name, examiner phone, examiner email, and
         * the case notes.
         */
        CASE_DETAILS,
        /**
         * A tag definition has changed (e.g., description, known status). The
         * old value of the PropertyChangeEvent is the display name of the tag
         * definition that has changed.
         */
        TAG_DEFINITION_CHANGED,
        /**
<<<<<<< HEAD
         * An event, such mac time or web activity was added to the current
         * case. The old value is null and the new value is the SingleEvent that
         * was added.
         */
        EVENT_ADDED;
=======
         * An item in the central repository has had its comment modified. The
         * old value is null, the new value is string for current comment.
         */
        CR_COMMENT_CHANGED;

>>>>>>> fad5cd51
    };

    private final class TSKCaseRepublisher {

        @Subscribe
        public void rebroadcastTimelineEventCreated(TimelineManager.EventAddedEvent event) {
            eventPublisher.publish(new EventAddedEvent(event));
        }

        @Subscribe
        public void rebroadcastArtifactsPosted(Blackboard.ArtifactsPostedEvent event) {
            for (BlackboardArtifact.Type artifactType : event.getArtifactTypes()) {
                /*
                 * fireModuleDataEvent is deprecated so module writers don't use
                 * it (they should use Blackboard.postArtifact(s) instead), but
                 * we still need a way to rebroadcast the ArtifactsPostedEvent
                 * as a ModuleDataEvent.
                 */
                IngestServices.getInstance().fireModuleDataEvent(new ModuleDataEvent(
                        event.getModuleName(),
                        artifactType,
                        event.getArtifacts(artifactType)));
            }
        }
    }

    /**
     * Adds a subscriber to all case events. To subscribe to only specific
     * events, use one of the overloads of addEventSubscriber.
     *
     * @param listener The subscriber (PropertyChangeListener) to add.
     */
    public static void addPropertyChangeListener(PropertyChangeListener listener) {
        addEventSubscriber(Stream.of(Events.values())
                .map(Events::toString)
                .collect(Collectors.toSet()), listener);
    }

    /**
     * Removes a subscriber to all case events. To remove a subscription to only
     * specific events, use one of the overloads of removeEventSubscriber.
     *
     * @param listener The subscriber (PropertyChangeListener) to remove.
     */
    public static void removePropertyChangeListener(PropertyChangeListener listener) {
        removeEventSubscriber(Stream.of(Events.values())
                .map(Events::toString)
                .collect(Collectors.toSet()), listener);
    }

    /**
     * Adds a subscriber to specific case events.
     *
     * @param eventNames The events the subscriber is interested in.
     * @param subscriber The subscriber (PropertyChangeListener) to add.
     *
     * @deprecated Use addEventTypeSubscriber instead.
     */
    @Deprecated
    public static void addEventSubscriber(Set<String> eventNames, PropertyChangeListener subscriber) {
        eventPublisher.addSubscriber(eventNames, subscriber);
    }

    /**
     * Adds a subscriber to specific case events.
     *
     * @param eventTypes The events the subscriber is interested in.
     * @param subscriber The subscriber (PropertyChangeListener) to add.
     */
    public static void addEventTypeSubscriber(Set<Events> eventTypes, PropertyChangeListener subscriber) {
        eventTypes.forEach((Events event) -> {
            eventPublisher.addSubscriber(event.toString(), subscriber);
        });
    }

    /**
     * Adds a subscriber to specific case events.
     *
     * @param eventName  The event the subscriber is interested in.
     * @param subscriber The subscriber (PropertyChangeListener) to add.
     *
     * @deprecated Use addEventTypeSubscriber instead.
     */
    @Deprecated
    public static void addEventSubscriber(String eventName, PropertyChangeListener subscriber) {
        eventPublisher.addSubscriber(eventName, subscriber);
    }

    /**
     * Removes a subscriber to specific case events.
     *
     * @param eventName  The event the subscriber is no longer interested in.
     * @param subscriber The subscriber (PropertyChangeListener) to remove.
     */
    public static void removeEventSubscriber(String eventName, PropertyChangeListener subscriber) {
        eventPublisher.removeSubscriber(eventName, subscriber);
    }

    /**
     * Removes a subscriber to specific case events.
     *
     * @param eventNames The event the subscriber is no longer interested in.
     * @param subscriber The subscriber (PropertyChangeListener) to remove.
     */
    public static void removeEventSubscriber(Set<String> eventNames, PropertyChangeListener subscriber) {
        eventPublisher.removeSubscriber(eventNames, subscriber);
    }

    /**
     * Removes a subscriber to specific case events.
     *
     * @param eventTypes The events the subscriber is no longer interested in.
     * @param subscriber The subscriber (PropertyChangeListener) to remove.
     */
    public static void removeEventTypeSubscriber(Set<Events> eventTypes, PropertyChangeListener subscriber) {
        eventTypes.forEach((Events event) -> {
            eventPublisher.removeSubscriber(event.toString(), subscriber);
        });
    }

    /**
     * Checks if a case display name is valid, i.e., does not include any
     * characters that cannot be used in file names.
     *
     * @param caseName The candidate case name.
     *
     * @return True or false.
     */
    public static boolean isValidName(String caseName) {
        return !(caseName.contains("\\") || caseName.contains("/") || caseName.contains(":")
                 || caseName.contains("*") || caseName.contains("?") || caseName.contains("\"")
                 || caseName.contains("<") || caseName.contains(">") || caseName.contains("|"));
    }

    /**
     * Creates a new case and makes it the current case.
     *
     * IMPORTANT: This method should not be called in the event dispatch thread
     * (EDT).
     *
     * @param caseDir         The full path of the case directory. The directory
     *                        will be created if it doesn't already exist; if it
     *                        exists, it is ASSUMED it was created by calling
     *                        createCaseDirectory.
     * @param caseDisplayName The display name of case, which may be changed
     *                        later by the user.
     * @param caseNumber      The case number, can be the empty string.
     * @param examiner        The examiner to associate with the case, can be
     *                        the empty string.
     * @param caseType        The type of case (single-user or multi-user).
     *
     * @throws CaseActionException          If there is a problem creating the
     *                                      case.
     * @throws CaseActionCancelledException If creating the case is cancelled.
     *
     * @deprecated use createAsCurrentCase(CaseType caseType, String caseDir,
     * CaseDetails caseDetails) instead
     */
    @Deprecated
    public static void createAsCurrentCase(String caseDir, String caseDisplayName, String caseNumber, String examiner, CaseType caseType) throws CaseActionException, CaseActionCancelledException {
        createAsCurrentCase(caseType, caseDir, new CaseDetails(caseDisplayName, caseNumber, examiner, "", "", ""));
    }

    /**
     * Creates a new case and makes it the current case.
     *
     * IMPORTANT: This method should not be called in the event dispatch thread
     * (EDT).
     *
     * @param caseDir     The full path of the case directory. The directory
     *                    will be created if it doesn't already exist; if it
     *                    exists, it is ASSUMED it was created by calling
     *                    createCaseDirectory.
     * @param caseType    The type of case (single-user or multi-user).
     * @param caseDetails Contains the modifiable details of the case such as
     *                    the case display name, the case number, and the
     *                    examiner related data.
     *
     * @throws CaseActionException          If there is a problem creating the
     *                                      case.
     * @throws CaseActionCancelledException If creating the case is cancelled.
     */
    @Messages({
        "Case.exceptionMessage.emptyCaseName=Must specify a case name.",
        "Case.exceptionMessage.emptyCaseDir=Must specify a case directory path."
    })
    public static void createAsCurrentCase(CaseType caseType, String caseDir, CaseDetails caseDetails) throws CaseActionException, CaseActionCancelledException {
        if (caseDetails.getCaseDisplayName().isEmpty()) {
            throw new CaseActionException(Bundle.Case_exceptionMessage_emptyCaseName());
        }
        if (caseDir.isEmpty()) {
            throw new CaseActionException(Bundle.Case_exceptionMessage_emptyCaseDir());
        }
        openAsCurrentCase(new Case(caseType, caseDir, caseDetails), true);
    }

    /**
     * Opens an existing case and makes it the current case.
     *
     * IMPORTANT: This method should not be called in the event dispatch thread
     * (EDT).
     *
     * @param caseMetadataFilePath The path of the case metadata (.aut) file.
     *
     * @throws CaseActionException If there is a problem opening the case. The
     *                             exception will have a user-friendly message
     *                             and may be a wrapper for a lower-level
     *                             exception.
     */
    @Messages({
        "Case.exceptionMessage.failedToReadMetadata=Failed to read case metadata.",
        "Case.exceptionMessage.cannotOpenMultiUserCaseNoSettings=Multi-user settings are missing (see Tools, Options, Multi-user tab), cannot open a multi-user case."
    })
    public static void openAsCurrentCase(String caseMetadataFilePath) throws CaseActionException {
        CaseMetadata metadata;
        try {
            metadata = new CaseMetadata(Paths.get(caseMetadataFilePath));
        } catch (CaseMetadataException ex) {
            throw new CaseActionException(Bundle.Case_exceptionMessage_failedToReadMetadata(), ex);
        }
        if (CaseType.MULTI_USER_CASE == metadata.getCaseType() && !UserPreferences.getIsMultiUserModeEnabled()) {
            throw new CaseActionException(Bundle.Case_exceptionMessage_cannotOpenMultiUserCaseNoSettings());
        }
        openAsCurrentCase(new Case(metadata), false);
    }

    /**
     * Checks if a case, the current case, is open at the time it is called.
     *
     * @return True or false.
     */
    public static boolean isCaseOpen() {
        return currentCase != null;
    }

    /**
     * Gets the current case. This method should only be called by clients that
     * can be sure a case is currently open. Some examples of suitable clients
     * are data source processors, ingest modules, and report modules.
     *
     * @return The current case.
     */
    public static Case getCurrentCase() {
        try {
            return getCurrentCaseThrows();
        } catch (NoCurrentCaseException ex) {
            /*
             * Throw a runtime exception, since this is a programming error.
             */
            throw new IllegalStateException(NbBundle.getMessage(Case.class, "Case.getCurCase.exception.noneOpen"), ex);
        }
    }

    /**
     * Gets the current case, if there is one, or throws an exception if there
     * is no current case. This method should only be called by methods known to
     * run in threads where it is possible that another thread has closed the
     * current case. The exception provides some protection from the
     * consequences of the race condition between the calling thread and a case
     * closing thread, but it is not fool-proof. Background threads calling this
     * method should put all operations in an exception firewall with a try and
     * catch-all block to handle the possibility of bad timing.
     *
     * TODO (JIRA-3825): Introduce a reference counting scheme for this get case
     * method.
     *
     * @return The current case.
     *
     * @throws NoCurrentCaseException if there is no current case.
     */
    public static Case getCurrentCaseThrows() throws NoCurrentCaseException {
        Case openCase = currentCase;
        if (openCase == null) {
            throw new NoCurrentCaseException(NbBundle.getMessage(Case.class, "Case.getCurCase.exception.noneOpen"));
        } else {
            return openCase;
        }
    }

    /**
     * Closes the current case.
     *
     * @throws CaseActionException If there is a problem closing the case. The
     *                             exception will have a user-friendly message
     *                             and may be a wrapper for a lower-level
     *                             exception.
     */
    @Messages({
        "# {0} - exception message", "Case.closeException.couldNotCloseCase=Error closing case: {0}",
        "Case.progressIndicatorTitle.closingCase=Closing Case"
    })
    public static void closeCurrentCase() throws CaseActionException {
        synchronized (caseActionSerializationLock) {
            if (null == currentCase) {
                return;
            }
            Case closedCase = currentCase;
            try {
                eventPublisher.publishLocally(new AutopsyEvent(Events.CURRENT_CASE.toString(), closedCase, null));
                logger.log(Level.INFO, "Closing current case {0} ({1}) in {2}", new Object[]{closedCase.getDisplayName(), closedCase.getName(), closedCase.getCaseDirectory()}); //NON-NLS
                currentCase = null;
                closedCase.close();
                logger.log(Level.INFO, "Closed current case {0} ({1}) in {2}", new Object[]{closedCase.getDisplayName(), closedCase.getName(), closedCase.getCaseDirectory()}); //NON-NLS
            } catch (CaseActionException ex) {
                logger.log(Level.SEVERE, String.format("Error closing current case %s (%s) in %s", closedCase.getDisplayName(), closedCase.getName(), closedCase.getCaseDirectory()), ex); //NON-NLS                
                throw ex;
            } finally {
                if (RuntimeProperties.runningWithGUI()) {
                    updateGUIForCaseClosed();
                }
            }
        }
    }

    /**
     * Deletes the current case.
     *
     * @throws CaseActionException If there is a problem deleting the case. The
     *                             exception will have a user-friendly message
     *                             and may be a wrapper for a lower-level
     *                             exception.
     */
    public static void deleteCurrentCase() throws CaseActionException {
        synchronized (caseActionSerializationLock) {
            if (null == currentCase) {
                return;
            }
            CaseMetadata metadata = currentCase.getMetadata();
            closeCurrentCase();
            deleteCase(metadata);
        }
    }

    /**
     * Deletes a case. This method cannot be used to delete the current case;
     * deleting the current case must be done by calling Case.deleteCurrentCase.
     *
     * @param metadata The metadata for the case to delete.
     *
     * @throws CaseActionException if there is a problem deleting the case. The
     *                             exception will have a user-friendly message
     *                             and may be a wrapper for a lower-level
     *                             exception.
     */
    @Messages({
        "Case.progressIndicatorTitle.deletingCase=Deleting Case",
        "Case.exceptionMessage.cannotDeleteCurrentCase=Cannot delete current case, it must be closed first.",
        "Case.progressMessage.checkingForOtherUser=Checking to see if another user has the case open...",
        "Case.exceptionMessage.cannotGetLockToDeleteCase=Cannot delete case because it is open for another user or there is a problem with the coordination service."
    })
    public static void deleteCase(CaseMetadata metadata) throws CaseActionException {
        synchronized (caseActionSerializationLock) {
            if (null != currentCase) {
                throw new CaseActionException(Bundle.Case_exceptionMessage_cannotDeleteCurrentCase());
            }
        }

        /*
         * Set up either a GUI progress indicator without a cancel button (can't
         * cancel deleting a case) or a logging progress indicator.
         */
        ProgressIndicator progressIndicator;
        if (RuntimeProperties.runningWithGUI()) {
            progressIndicator = new ModalDialogProgressIndicator(mainFrame, Bundle.Case_progressIndicatorTitle_deletingCase());
        } else {
            progressIndicator = new LoggingProgressIndicator();
        }
        progressIndicator.start(Bundle.Case_progressMessage_preparing());
        try {
            if (CaseType.SINGLE_USER_CASE == metadata.getCaseType()) {
                deleteCase(metadata, progressIndicator);
            } else {
                /*
                 * First, acquire an exclusive case directory lock. The case
                 * cannot be deleted if another node has it open.
                 */
                progressIndicator.progress(Bundle.Case_progressMessage_checkingForOtherUser());
                try (CoordinationService.Lock dirLock = CoordinationService.getInstance().tryGetExclusiveLock(CategoryNode.CASES, metadata.getCaseDirectory())) {
                    assert (null != dirLock);
                    deleteCase(metadata, progressIndicator);
                } catch (CoordinationServiceException ex) {
                    throw new CaseActionException(Bundle.Case_exceptionMessage_cannotGetLockToDeleteCase(), ex);
                }
            }
        } finally {
            progressIndicator.finish();
        }
    }

    /**
     * Opens a new or existing case as the current case.
     *
     * @param newCurrentCase The case.
     * @param isNewCase      True for a new case, false otherwise.
     *
     * @throws CaseActionException          If there is a problem creating the
     *                                      case.
     * @throws CaseActionCancelledException If creating the case is cancelled.
     */
    @Messages({
        "Case.exceptionMessage.cannotLocateMainWindow=Cannot locate main application window"
    })
    private static void openAsCurrentCase(Case newCurrentCase, boolean isNewCase) throws CaseActionException, CaseActionCancelledException {
        synchronized (caseActionSerializationLock) {
            if (null != currentCase) {
                try {
                    closeCurrentCase();
                } catch (CaseActionException ex) {
                    /*
                     * Notify the user and continue (the error has already been
                     * logged in closeCurrentCase.
                     */
                    MessageNotifyUtil.Message.error(ex.getLocalizedMessage());
                }
            }
            try {
                logger.log(Level.INFO, "Opening {0} ({1}) in {2} as the current case", new Object[]{newCurrentCase.getDisplayName(), newCurrentCase.getName(), newCurrentCase.getCaseDirectory()}); //NON-NLS
                newCurrentCase.open(isNewCase);
                currentCase = newCurrentCase;
                logger.log(Level.INFO, "Opened {0} ({1}) in {2} as the current case", new Object[]{newCurrentCase.getDisplayName(), newCurrentCase.getName(), newCurrentCase.getCaseDirectory()}); //NON-NLS
                if (RuntimeProperties.runningWithGUI()) {
                    updateGUIForCaseOpened(newCurrentCase);
                }
                eventPublisher.publishLocally(new AutopsyEvent(Events.CURRENT_CASE.toString(), null, currentCase));
            } catch (CaseActionCancelledException ex) {
                logger.log(Level.INFO, String.format("Cancelled opening %s (%s) in %s as the current case", newCurrentCase.getDisplayName(), newCurrentCase.getName(), newCurrentCase.getCaseDirectory())); //NON-NLS                
                throw ex;
            } catch (CaseActionException ex) {
                logger.log(Level.SEVERE, String.format("Error opening %s (%s) in %s as the current case", newCurrentCase.getDisplayName(), newCurrentCase.getName(), newCurrentCase.getCaseDirectory()), ex); //NON-NLS                
                throw ex;
            }
        }
    }

    /**
     * Transforms a case display name into a unique case name that can be used
     * to identify the case even if the display name is changed.
     *
     * @param caseDisplayName A case display name.
     *
     * @return The unique case name.
     */
    private static String displayNameToUniqueName(String caseDisplayName) {
        /*
         * Replace all non-ASCII characters.
         */
        String uniqueCaseName = caseDisplayName.replaceAll("[^\\p{ASCII}]", "_"); //NON-NLS

        /*
         * Replace all control characters.
         */
        uniqueCaseName = uniqueCaseName.replaceAll("[\\p{Cntrl}]", "_"); //NON-NLS

        /*
         * Replace /, \, :, ?, space, ' ".
         */
        uniqueCaseName = uniqueCaseName.replaceAll("[ /?:'\"\\\\]", "_"); //NON-NLS

        /*
         * Make it all lowercase.
         */
        uniqueCaseName = uniqueCaseName.toLowerCase();

        /*
         * Add a time stamp for uniqueness.
         */
        SimpleDateFormat dateFormat = new SimpleDateFormat("yyyyMMdd_HHmmss");
        Date date = new Date();
        uniqueCaseName = uniqueCaseName + "_" + dateFormat.format(date);

        return uniqueCaseName;
    }

    /**
     * Creates a case directory and its subdirectories.
     *
     * @param caseDir  Path to the case directory (typically base + case name).
     * @param caseType The type of case, single-user or multi-user.
     *
     * @throws CaseActionException throw if could not create the case dir
     */
    public static void createCaseDirectory(String caseDir, CaseType caseType) throws CaseActionException {

        File caseDirF = new File(caseDir);

        if (caseDirF.exists()) {
            if (caseDirF.isFile()) {
                throw new CaseActionException(
                        NbBundle.getMessage(Case.class, "Case.createCaseDir.exception.existNotDir", caseDir));

            } else if (!caseDirF.canRead() || !caseDirF.canWrite()) {
                throw new CaseActionException(
                        NbBundle.getMessage(Case.class, "Case.createCaseDir.exception.existCantRW", caseDir));
            }
        }

        try {
            boolean result = (caseDirF).mkdirs(); // create root case Directory

            if (result == false) {
                throw new CaseActionException(
                        NbBundle.getMessage(Case.class, "Case.createCaseDir.exception.cantCreate", caseDir));
            }

            // create the folders inside the case directory
            String hostClause = "";

            if (caseType == CaseType.MULTI_USER_CASE) {
                hostClause = File.separator + NetworkUtils.getLocalHostName();
            }
            result = result && (new File(caseDir + hostClause + File.separator + EXPORT_FOLDER)).mkdirs()
                     && (new File(caseDir + hostClause + File.separator + LOG_FOLDER)).mkdirs()
                     && (new File(caseDir + hostClause + File.separator + TEMP_FOLDER)).mkdirs()
                     && (new File(caseDir + hostClause + File.separator + CACHE_FOLDER)).mkdirs();

            if (result == false) {
                throw new CaseActionException(
                        NbBundle.getMessage(Case.class, "Case.createCaseDir.exception.cantCreateCaseDir", caseDir));
            }

            final String modulesOutDir = caseDir + hostClause + File.separator + MODULE_FOLDER;
            result = new File(modulesOutDir).mkdir();

            if (result == false) {
                throw new CaseActionException(
                        NbBundle.getMessage(Case.class, "Case.createCaseDir.exception.cantCreateModDir",
                                modulesOutDir));
            }

            final String reportsOutDir = caseDir + hostClause + File.separator + REPORTS_FOLDER;
            result = new File(reportsOutDir).mkdir();

            if (result == false) {
                throw new CaseActionException(
                        NbBundle.getMessage(Case.class, "Case.createCaseDir.exception.cantCreateReportsDir",
                                modulesOutDir));

            }

        } catch (MissingResourceException | CaseActionException e) {
            throw new CaseActionException(
                    NbBundle.getMessage(Case.class, "Case.createCaseDir.exception.gen", caseDir), e);
        }
    }

    /**
     * Gets the paths of data sources that are images.
     *
     * @param db A case database.
     *
     * @return A mapping of object ids to image paths.
     */
    static Map<Long, String> getImagePaths(SleuthkitCase db) {
        Map<Long, String> imgPaths = new HashMap<>();
        try {
            Map<Long, List<String>> imgPathsList = db.getImagePaths();
            for (Map.Entry<Long, List<String>> entry : imgPathsList.entrySet()) {
                if (entry.getValue().size() > 0) {
                    imgPaths.put(entry.getKey(), entry.getValue().get(0));
                }
            }
        } catch (TskCoreException ex) {
            logger.log(Level.SEVERE, "Error getting image paths", ex); //NON-NLS
        }
        return imgPaths;
    }

    /**
     *
     * Deletes the case directory of a deleted case and removes the case form
     * the Recent Cases menu.
     *
     * @param metadata          The case metadata.
     * @param progressIndicator A progress indicator.
     *
     * @throws UserPreferencesException if there is a problem getting the case
     *                                  databse connection info for a multi-user
     *                                  case.
     * @throws ClassNotFoundException   if there is a problem loading the JDBC
     *                                  driver for PostgreSQL for a multi-user
     *                                  case.
     * @throws SQLException             If there is a problem
     */
    @Messages({
        "Case.progressMessage.deletingTextIndex=Deleting text index...",
        "Case.progressMessage.deletingCaseDatabase=Deleting case database...",
        "Case.progressMessage.deletingCaseDirectory=Deleting case directory...",
        "Case.exceptionMessage.errorsDeletingCase=Errors occured while deleting the case. See the application log for details"
    })
    private static void deleteCase(CaseMetadata metadata, ProgressIndicator progressIndicator) throws CaseActionException {
        boolean errorsOccurred = false;
        if (CaseType.MULTI_USER_CASE == metadata.getCaseType()) {
            /*
             * Delete the case database from the database server.
             */
            try {
                progressIndicator.progress(Bundle.Case_progressMessage_deletingCaseDatabase());
                CaseDbConnectionInfo db;
                db = UserPreferences.getDatabaseConnectionInfo();
                Class.forName("org.postgresql.Driver"); //NON-NLS
                try (Connection connection = DriverManager.getConnection("jdbc:postgresql://" + db.getHost() + ":" + db.getPort() + "/postgres", db.getUserName(), db.getPassword()); //NON-NLS
                        Statement statement = connection.createStatement();) {
                    String deleteCommand = "DROP DATABASE \"" + metadata.getCaseDatabaseName() + "\""; //NON-NLS
                    statement.execute(deleteCommand);
                }
            } catch (UserPreferencesException | ClassNotFoundException | SQLException ex) {
                logger.log(Level.SEVERE, String.format("Failed to delete case database %s for %s (%s) in %s", metadata.getCaseDatabaseName(), metadata.getCaseDisplayName(), metadata.getCaseName(), metadata.getCaseDirectory()), ex);
                errorsOccurred = true;
            }
        }

        /*
         * Delete the text index.
         */
        progressIndicator.progress(Bundle.Case_progressMessage_deletingTextIndex());
        for (KeywordSearchService searchService : Lookup.getDefault().lookupAll(KeywordSearchService.class)) {
            try {
                searchService.deleteTextIndex(metadata);
            } catch (KeywordSearchServiceException ex) {
                logger.log(Level.SEVERE, String.format("Failed to delete text index for %s (%s) in %s", metadata.getCaseDisplayName(), metadata.getCaseName(), metadata.getCaseDirectory()), ex);
                errorsOccurred = true;
            }
        }

        /*
         * Delete the case directory.
         */
        progressIndicator.progress(Bundle.Case_progressMessage_deletingCaseDirectory());
        if (!FileUtil.deleteDir(new File(metadata.getCaseDirectory()))) {
            logger.log(Level.SEVERE, String.format("Failed to delete case directory for %s (%s) in %s", metadata.getCaseDisplayName(), metadata.getCaseName(), metadata.getCaseDirectory()));
            errorsOccurred = true;
        }

        /*
         * If running in a GUI, remove the case from the Recent Cases menu
         */
        if (RuntimeProperties.runningWithGUI()) {
            SwingUtilities.invokeLater(() -> {
                RecentCases.getInstance().removeRecentCase(metadata.getCaseDisplayName(), metadata.getFilePath().toString());
            });
        }

        if (errorsOccurred) {
            throw new CaseActionException(Bundle.Case_exceptionMessage_errorsDeletingCase());
        }
    }

    /**
     * Acquires an exclusive case resources lock.
     *
     * @param caseDir The full path of the case directory.
     *
     * @return The lock.
     *
     * @throws CaseActionException with a user-friendly message if the lock
     *                             cannot be acquired.
     */
    @Messages({"Case.creationException.couldNotAcquireResourcesLock=Failed to get lock on case resources"})
    private static CoordinationService.Lock acquireExclusiveCaseResourcesLock(String caseDir) throws CaseActionException {
        try {
            String resourcesNodeName = caseDir + "_resources";
            Lock lock = CoordinationService.getInstance().tryGetExclusiveLock(CategoryNode.CASES, resourcesNodeName, RESOURCES_LOCK_TIMOUT_HOURS, TimeUnit.HOURS);
            if (null == lock) {
                throw new CaseActionException(Bundle.Case_creationException_couldNotAcquireResourcesLock());
            }
            return lock;
        } catch (InterruptedException ex) {
            throw new CaseActionCancelledException(Bundle.Case_exceptionMessage_cancelledByUser());
        } catch (CoordinationServiceException ex) {
            throw new CaseActionException(Bundle.Case_creationException_couldNotAcquireResourcesLock(), ex);
        }
    }

    private static String getNameForTitle() {
        //Method should become unnecessary once technical debt story 3334 is done.
        if (UserPreferences.getAppName().equals(Version.getName())) {
            //Available version number is version number for this application
            return String.format("%s %s", UserPreferences.getAppName(), Version.getVersion());
        } else {
            return UserPreferences.getAppName();
        }
    }

    /**
     * Update the GUI to to reflect the current case.
     */
    private static void updateGUIForCaseOpened(Case newCurrentCase) {
        if (RuntimeProperties.runningWithGUI()) {
            SwingUtilities.invokeLater(() -> {
                /*
                 * If the case database was upgraded for a new schema and a
                 * backup database was created, notify the user.
                 */
                SleuthkitCase caseDb = newCurrentCase.getSleuthkitCase();
                String backupDbPath = caseDb.getBackupDatabasePath();
                if (null != backupDbPath) {
                    JOptionPane.showMessageDialog(
                            mainFrame,
                            NbBundle.getMessage(Case.class, "Case.open.msgDlg.updated.msg", backupDbPath),
                            NbBundle.getMessage(Case.class, "Case.open.msgDlg.updated.title"),
                            JOptionPane.INFORMATION_MESSAGE);
                }

                /*
                 * Look for the files for the data sources listed in the case
                 * database and give the user the opportunity to locate any that
                 * are missing.
                 */
                Map<Long, String> imgPaths = getImagePaths(caseDb);
                for (Map.Entry<Long, String> entry : imgPaths.entrySet()) {
                    long obj_id = entry.getKey();
                    String path = entry.getValue();
                    boolean fileExists = (new File(path).isFile() || DriveUtils.driveExists(path));
                    if (!fileExists) {
                        int response = JOptionPane.showConfirmDialog(
                                mainFrame,
                                NbBundle.getMessage(Case.class, "Case.checkImgExist.confDlg.doesntExist.msg", path),
                                NbBundle.getMessage(Case.class, "Case.checkImgExist.confDlg.doesntExist.title"),
                                JOptionPane.YES_NO_OPTION);
                        if (response == JOptionPane.YES_OPTION) {
                            MissingImageDialog.makeDialog(obj_id, caseDb);
                        } else {
                            logger.log(Level.SEVERE, "User proceeding with missing image files"); //NON-NLS

                        }
                    }
                }

                /*
                 * Enable the case-specific actions.
                 */
                CallableSystemAction.get(AddImageAction.class).setEnabled(true);
                CallableSystemAction.get(CaseCloseAction.class).setEnabled(true);
                CallableSystemAction.get(CasePropertiesAction.class).setEnabled(true);
                CallableSystemAction.get(CaseDeleteAction.class).setEnabled(true);
                CallableSystemAction.get(OpenTimelineAction.class).setEnabled(true);
                CallableSystemAction.get(OpenCommVisualizationToolAction.class).setEnabled(true);
                CallableSystemAction.get(CommonAttributeSearchAction.class).setEnabled(true);
                CallableSystemAction.get(OpenOutputFolderAction.class).setEnabled(false);

                /*
                 * Add the case to the recent cases tracker that supplies a list
                 * of recent cases to the recent cases menu item and the
                 * open/create case dialog.
                 */
                RecentCases.getInstance().addRecentCase(newCurrentCase.getDisplayName(), newCurrentCase.getMetadata().getFilePath().toString());

                /*
                 * Open the top components (windows within the main application
                 * window).
                 *
                 * Note: If the core windows are not opened here, they will be
                 * opened via the DirectoryTreeTopComponent 'propertyChange()'
                 * method on a DATA_SOURCE_ADDED event.
                 */
                if (newCurrentCase.hasData()) {
                    CoreComponentControl.openCoreWindows();
                }

                /*
                 * Reset the main window title to:
                 *
                 * [curent case display name] - [application name].
                 */
                mainFrame.setTitle(newCurrentCase.getDisplayName() + " - " + getNameForTitle());
            });
        }
    }

    /*
     * Update the GUI to to reflect the lack of a current case.
     */
    private static void updateGUIForCaseClosed() {
        if (RuntimeProperties.runningWithGUI()) {
            SwingUtilities.invokeLater(() -> {
                /*
                 * Close the top components (windows within the main application
                 * window).
                 */
                CoreComponentControl.closeCoreWindows();

                /*
                 * Disable the case-specific menu items.
                 */
                CallableSystemAction.get(AddImageAction.class).setEnabled(false);
                CallableSystemAction.get(CaseCloseAction.class).setEnabled(false);
                CallableSystemAction.get(CasePropertiesAction.class).setEnabled(false);
                CallableSystemAction.get(CaseDeleteAction.class).setEnabled(false);
                CallableSystemAction.get(OpenTimelineAction.class).setEnabled(false);
                CallableSystemAction.get(OpenCommVisualizationToolAction.class).setEnabled(false);
                CallableSystemAction.get(OpenOutputFolderAction.class).setEnabled(false);
                CallableSystemAction.get(CommonAttributeSearchAction.class).setEnabled(false);

                /*
                 * Clear the notifications in the notfier component in the lower
                 * right hand corner of the main application window.
                 */
                MessageNotifyUtil.Notify.clear();

                /*
                 * Reset the main window title to be just the application name,
                 * instead of [curent case display name] - [application name].
                 */
                mainFrame.setTitle(getNameForTitle());
            });
        }
    }

    /**
     * Empties the temp subdirectory for the current case.
     */
    private static void clearTempSubDir(String tempSubDirPath) {
        File tempFolder = new File(tempSubDirPath);
        if (tempFolder.isDirectory()) {
            File[] files = tempFolder.listFiles();
            if (files.length > 0) {
                for (File file : files) {
                    if (file.isDirectory()) {
                        FileUtil.deleteDir(file);
                    } else {
                        file.delete();
                    }
                }
            }
        }
    }

    /**
     * Gets the case database.
     *
     * @return The case database.
     */
    public SleuthkitCase getSleuthkitCase() {
        return this.caseDb;
    }

    /**
     * Gets the case services manager.
     *
     * @return The case services manager.
     */
    public Services getServices() {
        return caseServices;
    }

    /**
     * Gets the case type.
     *
     * @return The case type.
     */
    public CaseType getCaseType() {
        return metadata.getCaseType();
    }

    /**
     * Gets the case create date.
     *
     * @return case The case create date.
     */
    public String getCreatedDate() {
        return metadata.getCreatedDate();
    }

    /**
     * Gets the unique and immutable case name.
     *
     * @return The case name.
     */
    public String getName() {
        return metadata.getCaseName();
    }

    /**
     * Gets the case name that can be changed by the user.
     *
     * @return The case display name.
     */
    public String getDisplayName() {
        return metadata.getCaseDisplayName();
    }

    /**
     * Gets the case number.
     *
     * @return The case number
     */
    public String getNumber() {
        return metadata.getCaseNumber();
    }

    /**
     * Gets the examiner name.
     *
     * @return The examiner name.
     */
    public String getExaminer() {
        return metadata.getExaminer();
    }

    /**
     * Gets the examiner phone number.
     *
     * @return The examiner phone number.
     */
    public String getExaminerPhone() {
        return metadata.getExaminerPhone();
    }

    /**
     * Gets the examiner email address.
     *
     * @return The examiner email address.
     */
    public String getExaminerEmail() {
        return metadata.getExaminerEmail();
    }

    /**
     * Gets the case notes.
     *
     * @return The case notes.
     */
    public String getCaseNotes() {
        return metadata.getCaseNotes();
    }

    /**
     * Gets the path to the top-level case directory.
     *
     * @return The top-level case directory path.
     */
    public String getCaseDirectory() {
        return metadata.getCaseDirectory();
    }

    /**
     * Gets the root case output directory for this case, creating it if it does
     * not exist. If the case is a single-user case, this is the case directory.
     * If the case is a multi-user case, this is a subdirectory of the case
     * directory specific to the host machine.
     *
     * @return the path to the host output directory.
     */
    public String getOutputDirectory() {
        String caseDirectory = getCaseDirectory();
        Path hostPath;
        if (CaseType.MULTI_USER_CASE == metadata.getCaseType()) {
            hostPath = Paths.get(caseDirectory, NetworkUtils.getLocalHostName());
        } else {
            hostPath = Paths.get(caseDirectory);
        }
        if (!hostPath.toFile().exists()) {
            hostPath.toFile().mkdirs();
        }
        return hostPath.toString();
    }

    /**
     * Gets the full path to the temp directory for this case, creating it if it
     * does not exist.
     *
     * @return The temp subdirectory path.
     */
    public String getTempDirectory() {
        return getOrCreateSubdirectory(TEMP_FOLDER);
    }

    /**
     * Gets the full path to the cache directory for this case, creating it if
     * it does not exist.
     *
     * @return The cache directory path.
     */
    public String getCacheDirectory() {
        return getOrCreateSubdirectory(CACHE_FOLDER);
    }

    /**
     * Gets the full path to the export directory for this case, creating it if
     * it does not exist.
     *
     * @return The export directory path.
     */
    public String getExportDirectory() {
        return getOrCreateSubdirectory(EXPORT_FOLDER);
    }

    /**
     * Gets the full path to the log directory for this case, creating it if it
     * does not exist.
     *
     * @return The log directory path.
     */
    public String getLogDirectoryPath() {
        return getOrCreateSubdirectory(LOG_FOLDER);
    }

    /**
     * Gets the full path to the reports directory for this case, creating it if
     * it does not exist.
     *
     * @return The report directory path.
     */
    public String getReportDirectory() {
        return getOrCreateSubdirectory(REPORTS_FOLDER);
    }

    /**
     * Gets the full path to the config directory for this case, creating it if
     * it does not exist.
     *
     * @return The config directory path.
     */
    public String getConfigDirectory() {
        return getOrCreateSubdirectory(CONFIG_FOLDER);
    }

    /**
     * Gets the full path to the module output directory for this case, creating
     * it if it does not exist.
     *
     * @return The module output directory path.
     */
    public String getModuleDirectory() {
        return getOrCreateSubdirectory(MODULE_FOLDER);
    }

    /**
     * Gets the path of the module output directory for this case, relative to
     * the case directory, creating it if it does not exist.
     *
     * @return The path to the module output directory, relative to the case
     *         directory.
     */
    public String getModuleOutputDirectoryRelativePath() {
        Path path = Paths.get(getModuleDirectory());
        if (getCaseType() == CaseType.MULTI_USER_CASE) {
            return path.subpath(path.getNameCount() - 2, path.getNameCount()).toString();
        } else {
            return path.subpath(path.getNameCount() - 1, path.getNameCount()).toString();
        }
    }

    /**
     * Gets the data sources for the case.
     *
     * @return A list of data sources.
     *
     * @throws org.sleuthkit.datamodel.TskCoreException if there is a problem
     *                                                  querying the case
     *                                                  database.
     */
    public List<Content> getDataSources() throws TskCoreException {
        List<Content> list = caseDb.getRootObjects();
        hasDataSources = (list.size() > 0);
        return list;
    }

    /**
     * Gets the time zone(s) of the image data source(s) in this case.
     *
     * @return The set of time zones in use.
     */
    public Set<TimeZone> getTimeZones() {
        Set<TimeZone> timezones = new HashSet<>();
        try {
            for (Content c : getDataSources()) {
                final Content dataSource = c.getDataSource();
                if ((dataSource != null) && (dataSource instanceof Image)) {
                    Image image = (Image) dataSource;
                    timezones.add(TimeZone.getTimeZone(image.getTimeZone()));
                }
            }
        } catch (TskCoreException ex) {
            logger.log(Level.SEVERE, "Error getting data source time zones", ex); //NON-NLS
        }
        return timezones;
    }

    /**
     * Gets the name of the legacy keyword search index for the case. Not for
     * general use.
     *
     * @return The index name.
     */
    public String getTextIndexName() {
        return getMetadata().getTextIndexName();
    }

    /**
     * Queries whether or not the case has data, i.e., whether or not at least
     * one data source has been added to the case.
     *
     * @return True or false.
     */
    public boolean hasData() {
        if (!hasDataSources) {
            try {
                hasDataSources = (getDataSources().size() > 0);
            } catch (TskCoreException ex) {
                logger.log(Level.SEVERE, "Error accessing case database", ex); //NON-NLS
            }
        }
        return hasDataSources;
    }

    /**
     * Notifies case event subscribers that a data source is being added to the
     * case.
     *
     * This should not be called from the event dispatch thread (EDT)
     *
     * @param eventId A unique identifier for the event. This UUID must be used
     *                to call notifyFailedAddingDataSource or
     *                notifyNewDataSource after the data source is added.
     */
    public void notifyAddingDataSource(UUID eventId) {
        eventPublisher.publish(new AddingDataSourceEvent(eventId));
    }

    /**
     * Notifies case event subscribers that a data source failed to be added to
     * the case.
     *
     * This should not be called from the event dispatch thread (EDT)
     *
     * @param addingDataSourceEventId The unique identifier for the
     *                                corresponding adding data source event
     *                                (see notifyAddingDataSource).
     */
    public void notifyFailedAddingDataSource(UUID addingDataSourceEventId) {
        eventPublisher.publish(new AddingDataSourceFailedEvent(addingDataSourceEventId));
    }

    /**
     * Notifies case event subscribers that a data source has been added to the
     * case database.
     *
     * This should not be called from the event dispatch thread (EDT)
     *
     * @param dataSource              The data source.
     * @param addingDataSourceEventId The unique identifier for the
     *                                corresponding adding data source event
     *                                (see notifyAddingDataSource).
     */
    public void notifyDataSourceAdded(Content dataSource, UUID addingDataSourceEventId) {
        eventPublisher.publish(new DataSourceAddedEvent(dataSource, addingDataSourceEventId));
    }

    /**
     * Notifies case event subscribers that a content tag has been added.
     *
     * This should not be called from the event dispatch thread (EDT)
     *
     * @param newTag new ContentTag added
     */
    public void notifyContentTagAdded(ContentTag newTag) {
        eventPublisher.publish(new ContentTagAddedEvent(newTag));
    }

    /**
     * Notifies case event subscribers that a content tag has been deleted.
     *
     * This should not be called from the event dispatch thread (EDT)
     *
     * @param deletedTag ContentTag deleted
     */
    public void notifyContentTagDeleted(ContentTag deletedTag) {
        eventPublisher.publish(new ContentTagDeletedEvent(deletedTag));
    }

    /**
     * Notifies case event subscribers that a tag definition has changed.
     *
     * This should not be called from the event dispatch thread (EDT)
     *
     * @param changedTagName the name of the tag definition which was changed
     */
    public void notifyTagDefinitionChanged(String changedTagName) {
        //leaving new value of changedTagName as null, because we do not currently support changing the display name of a tag. 
        eventPublisher.publish(new AutopsyEvent(Events.TAG_DEFINITION_CHANGED.toString(), changedTagName, null));
    }

    /**
     * Notifies case event subscribers that a central repository comment has been changed.
     * 
     * This should not be called from the event dispatch thread (EDT)
     * 
     * @param contentId the objectId for the Content which has had its central repo comment changed
     * @param newComment the new value of the comment
     */
    public void notifyCentralRepoCommentChanged(long contentId, String newComment) {
        try {
            eventPublisher.publish(new CommentChangedEvent(contentId, newComment));
        } catch (NoCurrentCaseException ex) {
            logger.log(Level.WARNING, "Unable to send notifcation regarding comment change due to no current case being open", ex);
        }
    }

    /**
     * Notifies case event subscribers that an artifact tag has been added.
     *
     * This should not be called from the event dispatch thread (EDT)
     *
     * @param newTag new BlackboardArtifactTag added
     */
    public void notifyBlackBoardArtifactTagAdded(BlackboardArtifactTag newTag) {
        eventPublisher.publish(new BlackBoardArtifactTagAddedEvent(newTag));
    }

    /**
     * Notifies case event subscribers that an artifact tag has been deleted.
     *
     * This should not be called from the event dispatch thread (EDT)
     *
     * @param deletedTag BlackboardArtifactTag deleted
     */
    public void notifyBlackBoardArtifactTagDeleted(BlackboardArtifactTag deletedTag) {
        eventPublisher.publish(new BlackBoardArtifactTagDeletedEvent(deletedTag));
    }

    /**
     * Adds a report to the case.
     *
     * @param localPath     The path of the report file, must be in the case
     *                      directory or one of its subdirectories.
     * @param srcModuleName The name of the module that created the report.
     * @param reportName    The report name, may be empty.
     *
     * @throws TskCoreException if there is a problem adding the report to the
     *                          case database.
     */
    public void addReport(String localPath, String srcModuleName, String reportName) throws TskCoreException {
        addReport(localPath, srcModuleName, reportName, null);
    }

    /**
     * Adds a report to the case.
     *
     * @param localPath     The path of the report file, must be in the case
     *                      directory or one of its subdirectories.
     * @param srcModuleName The name of the module that created the report.
     * @param reportName    The report name, may be empty.
     * @param parent        The Content used to create the report, if available.
     *
     * @return The new Report instance.
     *
     * @throws TskCoreException if there is a problem adding the report to the
     *                          case database.
     */
    public Report addReport(String localPath, String srcModuleName, String reportName, Content parent) throws TskCoreException {
        String normalizedLocalPath;
        try {
            if (localPath.toLowerCase().contains("http:")) {
                normalizedLocalPath = localPath;
            } else {
                normalizedLocalPath = Paths.get(localPath).normalize().toString();
            }
        } catch (InvalidPathException ex) {
            String errorMsg = "Invalid local path provided: " + localPath; // NON-NLS
            throw new TskCoreException(errorMsg, ex);
        }
        Report report = this.caseDb.addReport(normalizedLocalPath, srcModuleName, reportName, parent);
        eventPublisher.publish(new ReportAddedEvent(report));
        return report;
    }

    /**
     * Gets the reports that have been added to the case.
     *
     * @return A collection of report objects.
     *
     * @throws TskCoreException if there is a problem querying the case
     *                          database.
     */
    public List<Report> getAllReports() throws TskCoreException {
        return this.caseDb.getAllReports();
    }

    /**
     * Deletes one or more reports from the case database. Does not delete the
     * report files.
     *
     * @param reports The report(s) to be deleted from the case.
     *
     * @throws TskCoreException if there is an error deleting the report(s).
     */
    public void deleteReports(Collection<? extends Report> reports) throws TskCoreException {
        for (Report report : reports) {
            this.caseDb.deleteReport(report);
            eventPublisher.publish(new AutopsyEvent(Events.REPORT_DELETED.toString(), report, null));
        }
    }

    /**
     * Gets the case metadata.
     *
     * @return A CaseMetaData object.
     */
    CaseMetadata getMetadata() {
        return metadata;
    }

    /**
     * Updates the case display name.
     *
     * @param newDisplayName the new display name for the case
     *
     * @throws org.sleuthkit.autopsy.casemodule.CaseActionException
     */
    @Messages({
        "Case.exceptionMessage.metadataUpdateError=Failed to update case metadata"
    })
    void updateCaseDetails(CaseDetails caseDetails) throws CaseActionException {
        CaseDetails oldCaseDetails = metadata.getCaseDetails();
        try {
            metadata.setCaseDetails(caseDetails);
        } catch (CaseMetadataException ex) {
            throw new CaseActionException(Bundle.Case_exceptionMessage_metadataUpdateError(), ex);
        }
        if (!oldCaseDetails.getCaseNumber().equals(caseDetails.getCaseNumber())) {
            eventPublisher.publish(new AutopsyEvent(Events.NUMBER.toString(), oldCaseDetails.getCaseNumber(), caseDetails.getCaseNumber()));
        }
        if (!oldCaseDetails.getExaminerName().equals(caseDetails.getExaminerName())) {
            eventPublisher.publish(new AutopsyEvent(Events.NUMBER.toString(), oldCaseDetails.getExaminerName(), caseDetails.getExaminerName()));
        }
        if (!oldCaseDetails.getCaseDisplayName().equals(caseDetails.getCaseDisplayName())) {
            eventPublisher.publish(new AutopsyEvent(Events.NAME.toString(), oldCaseDetails.getCaseDisplayName(), caseDetails.getCaseDisplayName()));
        }
        eventPublisher.publish(new AutopsyEvent(Events.CASE_DETAILS.toString(), oldCaseDetails, caseDetails));
        if (RuntimeProperties.runningWithGUI()) {
            SwingUtilities.invokeLater(() -> {
                mainFrame.setTitle(caseDetails.getCaseDisplayName() + " - " + getNameForTitle());
                try {
                    RecentCases.getInstance().updateRecentCase(oldCaseDetails.getCaseDisplayName(), metadata.getFilePath().toString(), caseDetails.getCaseDisplayName(), metadata.getFilePath().toString());
                } catch (Exception ex) {
                    logger.log(Level.SEVERE, "Error updating case name in UI", ex); //NON-NLS
                }
            });
        }
    }

    /**
     * Constructs a Case object for a new Autopsy case.
     *
     * @param caseType    The type of case (single-user or multi-user).
     * @param caseDir     The full path of the case directory. The directory
     *                    will be created if it doesn't already exist; if it
     *                    exists, it is ASSUMED it was created by calling
     *                    createCaseDirectory.
     * @param caseDetails Contains details of the case, such as examiner,
     *                    display name, etc
     *
     */
    private Case(CaseType caseType, String caseDir, CaseDetails caseDetails) {
        metadata = new CaseMetadata(caseType, caseDir, displayNameToUniqueName(caseDetails.getCaseDisplayName()), caseDetails);
    }

    /**
     * Constructs a Case object for an existing Autopsy case.
     *
     * @param caseMetaData The metadata for the case.
     */
    private Case(CaseMetadata caseMetaData) {
        metadata = caseMetaData;
    }

    /**
     * Opens this case by creating a task running in the same non-UI thread that
     * will be used to close the case. If the case is a single-user case, this
     * supports cancelling creation of the case by cancelling the task. If the
     * case is a multi-user case, this ensures ensures that case directory lock
     * held as long as the case is open is released in the same thread in which
     * it was acquired, as is required by the coordination service.
     *
     * @param isNewCase True for a new case, false otherwise.
     *
     * @throws CaseActionException If there is a problem creating the case. The
     *                             exception will have a user-friendly message
     *                             and may be a wrapper for a lower-level
     *                             exception.
     */
    @Messages({
        "Case.progressIndicatorTitle.creatingCase=Creating Case",
        "Case.progressIndicatorTitle.openingCase=Opening Case",
        "Case.progressIndicatorCancelButton.label=Cancel",
        "Case.progressMessage.preparing=Preparing...",
        "Case.progressMessage.preparingToOpenCaseResources=<html>Preparing to open case resources.<br>This may take time if another user is upgrading the case.</html>",
        "Case.progressMessage.cancelling=Cancelling...",
        "Case.exceptionMessage.cancelledByUser=Cancelled by user.",
        "# {0} - exception message", "Case.exceptionMessage.execExceptionWrapperMessage={0}"
    })
    private void open(boolean isNewCase) throws CaseActionException {
        /*
         * Create and start either a GUI progress indicator with a Cancel button
         * or a logging progress indicator.
         */
        CancelButtonListener cancelButtonListener = null;
        ProgressIndicator progressIndicator;
        if (RuntimeProperties.runningWithGUI()) {
            cancelButtonListener = new CancelButtonListener(Bundle.Case_progressMessage_cancelling());
            String progressIndicatorTitle = isNewCase ? Bundle.Case_progressIndicatorTitle_creatingCase() : Bundle.Case_progressIndicatorTitle_openingCase();
            progressIndicator = new ModalDialogProgressIndicator(
                    mainFrame,
                    progressIndicatorTitle,
                    new String[]{Bundle.Case_progressIndicatorCancelButton_label()},
                    Bundle.Case_progressIndicatorCancelButton_label(),
                    cancelButtonListener);
        } else {
            progressIndicator = new LoggingProgressIndicator();
        }
        progressIndicator.start(Bundle.Case_progressMessage_preparing());

        /*
         * Creating/opening a case is always done by creating a task running in
         * the same non-UI thread that will be used to close the case, so a
         * single-threaded executor service is created here and saved as case
         * state (must be volatile for cancellation to work).
         *
         * --- If the case is a single-user case, this supports cancelling
         * opening of the case by cancelling the task.
         *
         * --- If the case is a multi-user case, this still supports
         * cancellation, but it also makes it possible for the shared case
         * directory lock held as long as the case is open to be released in the
         * same thread in which it was acquired, as is required by the
         * coordination service.
         */
        TaskThreadFactory threadFactory = new TaskThreadFactory(String.format(CASE_ACTION_THREAD_NAME, metadata.getCaseName()));
        caseLockingExecutor = Executors.newSingleThreadExecutor(threadFactory);
        Future<Void> future = caseLockingExecutor.submit(() -> {
            if (CaseType.SINGLE_USER_CASE == metadata.getCaseType()) {
                open(isNewCase, progressIndicator);
            } else {
                /*
                 * First, acquire a shared case directory lock that will be held
                 * as long as this node has this case open. This will prevent
                 * deletion of the case by another node. Next, acquire an
                 * exclusive case resources lock to ensure only one node at a
                 * time can create/open/upgrade/close the case resources.
                 */
                progressIndicator.progress(Bundle.Case_progressMessage_preparingToOpenCaseResources());
                acquireSharedCaseDirLock(metadata.getCaseDirectory());
                try (CoordinationService.Lock resourcesLock = acquireExclusiveCaseResourcesLock(metadata.getCaseDirectory())) {
                    assert (null != resourcesLock);
                    open(isNewCase, progressIndicator);
                } catch (CaseActionException ex) {
                    releaseSharedCaseDirLock(getMetadata().getCaseDirectory());
                    throw ex;
                }
            }
            return null;
        });
        if (null != cancelButtonListener) {
            cancelButtonListener.setCaseActionFuture(future);
        }

        /*
         * Wait for the case creation/opening task to finish.
         */
        try {
            future.get();
        } catch (InterruptedException discarded) {
            /*
             * The thread this method is running in has been interrupted. Cancel
             * the create/open task, wait for it to finish, and shut down the
             * executor. This can be done safely because if the task is
             * completed with a cancellation condition, the case will have been
             * closed and the case directory lock released will have been
             * released.
             */
            if (null != cancelButtonListener) {
                cancelButtonListener.actionPerformed(null);
            } else {
                future.cancel(true);
            }
            ThreadUtils.shutDownTaskExecutor(caseLockingExecutor);
        } catch (CancellationException discarded) {
            /*
             * The create/open task has been cancelled. Wait for it to finish,
             * and shut down the executor. This can be done safely because if
             * the task is completed with a cancellation condition, the case
             * will have been closed and the case directory lock released will
             * have been released.
             */
            ThreadUtils.shutDownTaskExecutor(caseLockingExecutor);
            throw new CaseActionCancelledException(Bundle.Case_exceptionMessage_cancelledByUser());
        } catch (ExecutionException ex) {
            /*
             * The create/open task has thrown an exception. Wait for it to
             * finish, and shut down the executor. This can be done safely
             * because if the task is completed with an execution condition, the
             * case will have been closed and the case directory lock released
             * will have been released.
             */
            ThreadUtils.shutDownTaskExecutor(caseLockingExecutor);
            throw new CaseActionException(Bundle.Case_exceptionMessage_execExceptionWrapperMessage(ex.getCause().getLocalizedMessage()), ex);
        } finally {
            progressIndicator.finish();
        }
    }

    /**
     * Opens the case database and services for this case.
     *
     * @param isNewCase         True for a new case, false otherwise.
     * @param progressIndicator A progress indicator.
     *
     * @throws CaseActionException if there is a problem creating the case. The
     *                             exception will have a user-friendly message
     *                             and may be a wrapper for a lower-level
     *                             exception.
     */
    private void open(boolean isNewCase, ProgressIndicator progressIndicator) throws CaseActionException {
        try {
            if (Thread.currentThread().isInterrupted()) {
                throw new CaseActionCancelledException(Bundle.Case_exceptionMessage_cancelledByUser());
            }

            if (isNewCase) {
                createCaseData(progressIndicator);
            } else {
                openCaseData(progressIndicator);
            }

            if (Thread.currentThread().isInterrupted()) {
                throw new CaseActionCancelledException(Bundle.Case_exceptionMessage_cancelledByUser());
            }

            openServices(progressIndicator);

            if (Thread.currentThread().isInterrupted()) {
                throw new CaseActionCancelledException(Bundle.Case_exceptionMessage_cancelledByUser());
            }
        } catch (CaseActionException ex) {
            /*
             * Cancellation or failure. Clean up. The sleep is a little hack to
             * clear the interrupted flag for this thread if this is a
             * cancellation scenario, so that the clean up can run to completion
             * in this thread.
             */
            try {
                Thread.sleep(1);
            } catch (InterruptedException discarded) {
            }
            close(progressIndicator);
            throw ex;
        }
    }

    /**
     * Creates the case directory, case database, and case metadata file.
     *
     * @param progressIndicator A progress indicartor.
     *
     * @throws CaseActionException If there is a problem creating the case
     *                             database. The exception will have a
     *                             user-friendly message and may be a wrapper
     *                             for a lower-level exception.
     */
    @Messages({
        "Case.progressMessage.creatingCaseDirectory=Creating case directory...",
        "Case.progressMessage.creatingCaseDatabase=Creating case database...",
        "# {0} - exception message", "Case.exceptionMessage.couldNotCreateCaseDatabase=Failed to create case database:\n{0}",
        "Case.exceptionMessage.couldNotCreateMetadataFile=Failed to create case metadata file."
    })
    private void createCaseData(ProgressIndicator progressIndicator) throws CaseActionException {
        /*
         * Create the case directory, if it does not already exist.
         *
         * TODO (JIRA-2180): Always create the case directory as part of the
         * case creation process.
         */
        if (new File(metadata.getCaseDirectory()).exists() == false) {
            progressIndicator.progress(Bundle.Case_progressMessage_creatingCaseDirectory());
            Case.createCaseDirectory(metadata.getCaseDirectory(), metadata.getCaseType());
        }

        /*
         * Create the case database.
         */
        progressIndicator.progress(Bundle.Case_progressMessage_creatingCaseDatabase());
        try {
            if (CaseType.SINGLE_USER_CASE == metadata.getCaseType()) {
                /*
                 * For single-user cases, the case database is a SQLite database
                 * with a standard name, physically located in the root of the
                 * case directory.
                 */
                caseDb = SleuthkitCase.newCase(Paths.get(metadata.getCaseDirectory(), SINGLE_USER_CASE_DB_NAME).toString());
                metadata.setCaseDatabaseName(SINGLE_USER_CASE_DB_NAME);
            } else {
                /*
                 * For multi-user cases, the case database is a PostgreSQL
                 * database with a name derived from the case display name,
                 * physically located on a database server.
                 */
                caseDb = SleuthkitCase.newCase(metadata.getCaseDisplayName(), UserPreferences.getDatabaseConnectionInfo(), metadata.getCaseDirectory());
                metadata.setCaseDatabaseName(caseDb.getDatabaseName());
            }
        } catch (TskCoreException ex) {
            throw new CaseActionException(Bundle.Case_exceptionMessage_couldNotCreateCaseDatabase(ex.getLocalizedMessage()), ex);
        } catch (UserPreferencesException ex) {
            throw new CaseActionException(NbBundle.getMessage(Case.class, "Case.databaseConnectionInfo.error.msg"), ex);
        } catch (CaseMetadataException ex) {
            throw new CaseActionException(Bundle.Case_exceptionMessage_couldNotCreateMetadataFile(), ex);
        }
    }

    /**
     * Opens an existing case database.
     *
     * @param progressIndicator A progress indicator.
     *
     * @throws CaseActionException if there is a problem opening the case. The
     *                             exception will have a user-friendly message
     *                             and may be a wrapper for a lower-level
     *                             exception.
     */
    @Messages({
        "Case.progressMessage.openingCaseDatabase=Opening case database...",
        "Case.exceptionMessage.couldNotOpenCaseDatabase=Failed to open case database.",
        "Case.unsupportedSchemaVersionMessage=Unsupported DB schema version - see log for details",
        "Case.databaseConnectionInfo.error.msg=Error accessing database server connection info. See Tools, Options, Multi-User.",
        "Case.open.exception.multiUserCaseNotEnabled=Cannot open a multi-user case if multi-user cases are not enabled. "
        + "See Tools, Options, Multi-user."
    })
    private void openCaseData(ProgressIndicator progressIndicator) throws CaseActionException {
        try {
            progressIndicator.progress(Bundle.Case_progressMessage_openingCaseDatabase());
            String databaseName = metadata.getCaseDatabaseName();
            if (CaseType.SINGLE_USER_CASE == metadata.getCaseType()) {
                caseDb = SleuthkitCase.openCase(Paths.get(metadata.getCaseDirectory(), databaseName).toString());
            } else if (UserPreferences.getIsMultiUserModeEnabled()) {
                try {
                    caseDb = SleuthkitCase.openCase(databaseName, UserPreferences.getDatabaseConnectionInfo(), metadata.getCaseDirectory());
                } catch (UserPreferencesException ex) {
                    throw new CaseActionException(Bundle.Case_databaseConnectionInfo_error_msg(), ex);
                }
            } else {
                throw new CaseActionException(Bundle.Case_open_exception_multiUserCaseNotEnabled());
            }
        } catch (TskUnsupportedSchemaVersionException ex) {
            throw new CaseActionException(Bundle.Case_unsupportedSchemaVersionMessage(), ex);
        } catch (TskCoreException ex) {
            throw new CaseActionException(Bundle.Case_exceptionMessage_couldNotOpenCaseDatabase(), ex);
        }
    }

    /**
     * Completes the case opening tasks common to both new cases and existing
     * cases.
     *
     * @param progressIndicator A progress indicator.
     *
     * @throws CaseActionException
     */
    @Messages({
        "Case.progressMessage.switchingLogDirectory=Switching log directory...",
        "Case.progressMessage.clearingTempDirectory=Clearing case temp directory...",
        "Case.progressMessage.openingCaseLevelServices=Opening case-level services...",
        "Case.progressMessage.openingApplicationServiceResources=Opening application service case resources...",
        "Case.progressMessage.settingUpNetworkCommunications=Setting up network communications...",})
    private void openServices(ProgressIndicator progressIndicator) throws CaseActionException {
        /*
         * Switch to writing to the application logs in the logs subdirectory of
         * the case directory.
         */
        progressIndicator.progress(Bundle.Case_progressMessage_switchingLogDirectory());
        Logger.setLogDirectory(getLogDirectoryPath());
        if (Thread.currentThread().isInterrupted()) {
            throw new CaseActionCancelledException(Bundle.Case_exceptionMessage_cancelledByUser());
        }

        /*
         * Clear the temp subdirectory of the case directory.
         */
        progressIndicator.progress(Bundle.Case_progressMessage_clearingTempDirectory());
        Case.clearTempSubDir(this.getTempDirectory());
        if (Thread.currentThread().isInterrupted()) {
            throw new CaseActionCancelledException(Bundle.Case_exceptionMessage_cancelledByUser());
        }

        /*
         * Open the case-level services.
         */
        progressIndicator.progress(Bundle.Case_progressMessage_openingCaseLevelServices());
        this.caseServices = new Services(caseDb);
        if (Thread.currentThread().isInterrupted()) {
            throw new CaseActionCancelledException(Bundle.Case_exceptionMessage_cancelledByUser());
        }

        /*
         * Allow any registered application services to open any resources
         * specific to this case.
         */
        progressIndicator.progress(Bundle.Case_progressMessage_openingApplicationServiceResources());
        openAppServiceCaseResources();
        if (Thread.currentThread().isInterrupted()) {
            throw new CaseActionCancelledException(Bundle.Case_exceptionMessage_cancelledByUser());
        }

        /*
         * If this case is a multi-user case, set up for communication with
         * other nodes.
         */
        if (CaseType.MULTI_USER_CASE == metadata.getCaseType()) {
            progressIndicator.progress(Bundle.Case_progressMessage_settingUpNetworkCommunications());
            try {
                eventPublisher.openRemoteEventChannel(String.format(EVENT_CHANNEL_NAME, metadata.getCaseName()));
                if (Thread.currentThread().isInterrupted()) {
                    throw new CaseActionCancelledException(Bundle.Case_exceptionMessage_cancelledByUser());
                }
                collaborationMonitor = new CollaborationMonitor(metadata.getCaseName());
            } catch (AutopsyEventException | CollaborationMonitor.CollaborationMonitorException ex) {
                /*
                 * The collaboration monitor and event channel are not
                 * essential. Log an error and notify the user, but do not
                 * throw.
                 */
                logger.log(Level.SEVERE, "Failed to setup network communications", ex); //NON-NLS
                if (RuntimeProperties.runningWithGUI()) {
                    SwingUtilities.invokeLater(() -> MessageNotifyUtil.Notify.error(
                            NbBundle.getMessage(Case.class, "Case.CollaborationSetup.FailNotify.Title"),
                            NbBundle.getMessage(Case.class, "Case.CollaborationSetup.FailNotify.ErrMsg")));
                }
            }
        }

        caseDb.registerForEvents(tskEventForwarder);
    }

    /**
     * Allows any registered application-level services to open resources
     * specific to this case.
     */
    @NbBundle.Messages({
        "# {0} - service name", "Case.serviceOpenCaseResourcesProgressIndicator.title={0} Opening Case Resources",
        "# {0} - service name", "Case.serviceOpenCaseResourcesProgressIndicator.cancellingMessage=Cancelling opening case resources by {0}...",
        "# {0} - service name", "Case.servicesException.notificationTitle={0} Error"
    })
    private void openAppServiceCaseResources() throws CaseActionException {
        /*
         * Each service gets its own independently cancellable/interruptible
         * task, running in a named thread managed by an executor service, with
         * its own progress indicator. This allows for cancellation of the
         * opening of case resources for individual services. It also makes it
         * possible to ensure that each service task completes before the next
         * one starts by awaiting termination of the executor service.
         */
        for (AutopsyService service : Lookup.getDefault().lookupAll(AutopsyService.class)) {
            /*
             * Create a progress indicator for the task and start the task. If
             * running with a GUI, the progress indicator will be a dialog box
             * with a Cancel button.
             */
            CancelButtonListener cancelButtonListener = null;
            ProgressIndicator progressIndicator;
            if (RuntimeProperties.runningWithGUI()) {
                cancelButtonListener = new CancelButtonListener(Bundle.Case_serviceOpenCaseResourcesProgressIndicator_cancellingMessage(service.getServiceName()));
                progressIndicator = new ModalDialogProgressIndicator(
                        mainFrame,
                        Bundle.Case_serviceOpenCaseResourcesProgressIndicator_title(service.getServiceName()),
                        new String[]{Bundle.Case_progressIndicatorCancelButton_label()},
                        Bundle.Case_progressIndicatorCancelButton_label(),
                        cancelButtonListener);
            } else {
                progressIndicator = new LoggingProgressIndicator();
            }
            progressIndicator.start(Bundle.Case_progressMessage_preparing());
            AutopsyService.CaseContext context = new AutopsyService.CaseContext(this, progressIndicator);
            String threadNameSuffix = service.getServiceName().replaceAll("[ ]", "-"); //NON-NLS
            threadNameSuffix = threadNameSuffix.toLowerCase();
            TaskThreadFactory threadFactory = new TaskThreadFactory(String.format(CASE_RESOURCES_THREAD_NAME, threadNameSuffix));
            ExecutorService executor = Executors.newSingleThreadExecutor(threadFactory);
            Future<Void> future = executor.submit(() -> {
                service.openCaseResources(context);
                return null;
            });
            if (null != cancelButtonListener) {
                cancelButtonListener.setCaseContext(context);
                cancelButtonListener.setCaseActionFuture(future);
            }

            /*
             * Wait for the task to either be completed or
             * cancelled/interrupted, or for the opening of the case to be
             * cancelled.
             */
            try {
                future.get();
            } catch (InterruptedException discarded) {
                /*
                 * The parent create/open case task has been cancelled.
                 */
                Case.logger.log(Level.WARNING, String.format("Opening of %s (%s) in %s cancelled during opening of case resources by %s", getDisplayName(), getName(), getCaseDirectory(), service.getServiceName()));
                future.cancel(true);
            } catch (CancellationException discarded) {
                /*
                 * The opening of case resources by the application service has
                 * been cancelled, so the executor service has thrown. Note that
                 * there is no guarantee the task itself has responded to the
                 * cancellation request yet.
                 */
                Case.logger.log(Level.WARNING, String.format("Opening of case resources by %s for %s (%s) in %s cancelled", service.getServiceName(), getDisplayName(), getName(), getCaseDirectory(), service.getServiceName()));
            } catch (ExecutionException ex) {
                /*
                 * An exception was thrown while executing the task. The
                 * case-specific application service resources are not
                 * essential. Log an error and notify the user if running the
                 * desktop GUI, but do not throw.
                 */
                Case.logger.log(Level.SEVERE, String.format("%s failed to open case resources for %s", service.getServiceName(), this.getDisplayName()), ex);
                if (RuntimeProperties.runningWithGUI()) {
                    SwingUtilities.invokeLater(() -> {
                        MessageNotifyUtil.Notify.error(Bundle.Case_servicesException_notificationTitle(service.getServiceName()), ex.getLocalizedMessage());
                    });
                }
            } finally {
                /*
                 * Shut down the executor service and wait for it to finish.
                 * This ensures that the task has finished. Without this, it
                 * would be possible to start the next task before the current
                 * task responded to a cancellation request.
                 */
                ThreadUtils.shutDownTaskExecutor(executor);
                progressIndicator.finish();
            }

            if (Thread.currentThread().isInterrupted()) {
                throw new CaseActionCancelledException(Bundle.Case_exceptionMessage_cancelledByUser());
            }
        }
    }

    /**
     * Closes the case.
     */
    private void close() throws CaseActionException {
        /*
         * Set up either a GUI progress indicator without a Cancel button or a
         * logging progress indicator.
         */
        ProgressIndicator progressIndicator;
        if (RuntimeProperties.runningWithGUI()) {
            progressIndicator = new ModalDialogProgressIndicator(
                    mainFrame,
                    Bundle.Case_progressIndicatorTitle_closingCase());
        } else {
            progressIndicator = new LoggingProgressIndicator();
        }
        progressIndicator.start(Bundle.Case_progressMessage_preparing());

        /*
         * Closing a case is always done in the same non-UI thread that
         * opened/created the case. If the case is a multi-user case, this
         * ensures that case directory lock that is held as long as the case is
         * open is released in the same thread in which it was acquired, as is
         * required by the coordination service.
         */
        Future<Void> future = caseLockingExecutor.submit(() -> {
            if (CaseType.SINGLE_USER_CASE == metadata.getCaseType()) {
                close(progressIndicator);
            } else {
                /*
                 * Acquire an exclusive case resources lock to ensure only one
                 * node at a time can create/open/upgrade/close the case
                 * resources.
                 */
                progressIndicator.progress(Bundle.Case_progressMessage_preparing());
                try (CoordinationService.Lock resourcesLock = acquireExclusiveCaseResourcesLock(metadata.getCaseDirectory())) {
                    assert (null != resourcesLock);
                    close(progressIndicator);
                } finally {
                    /*
                     * Always release the case directory lock that was acquired
                     * when the case was opened.
                     */
                    releaseSharedCaseDirLock(metadata.getCaseName());
                }
            }
            return null;
        });

        try {
            future.get();
        } catch (InterruptedException | CancellationException unused) {
            /*
             * The wait has been interrupted by interrupting the thread running
             * this method. Not allowing cancellation of case closing, so ignore
             * the interrupt. Likewsie, cancellation of the case closing task is
             * not supported.
             */
        } catch (ExecutionException ex) {
            throw new CaseActionException(Bundle.Case_exceptionMessage_execExceptionWrapperMessage(ex.getCause().getMessage()), ex);
        } finally {
            ThreadUtils.shutDownTaskExecutor(caseLockingExecutor);
            progressIndicator.finish();
        }
    }

    /**
     * Closes the case.
     *
     * @param progressIndicator A progress indicator.
     */
    @Messages({
        "Case.progressMessage.shuttingDownNetworkCommunications=Shutting down network communications...",
        "Case.progressMessage.closingApplicationServiceResources=Closing case-specific application service resources...",
        "Case.progressMessage.closingCaseLevelServices=Closing case-level services...",
        "Case.progressMessage.closingCaseDatabase=Closing case database..."
    })
    private void close(ProgressIndicator progressIndicator) {
        IngestManager.getInstance().cancelAllIngestJobs(IngestJob.CancellationReason.CASE_CLOSED);

        /*
         * Stop sending/receiving case events to and from other nodes if this is
         * a multi-user case.
         */
        if (CaseType.MULTI_USER_CASE == metadata.getCaseType()) {
            progressIndicator.progress(Bundle.Case_progressMessage_shuttingDownNetworkCommunications());
            if (null != collaborationMonitor) {
                collaborationMonitor.shutdown();
            }
            eventPublisher.closeRemoteEventChannel();
        }

        /*
         * Allow all registered application services providers to close
         * resources related to the case.
         */
        progressIndicator.progress(Bundle.Case_progressMessage_closingApplicationServiceResources());
        closeAppServiceCaseResources();

        /*
         * Close the case-level services.
         */
        if (null != caseServices) {
            progressIndicator.progress(Bundle.Case_progressMessage_closingCaseLevelServices());
            try {
                this.caseServices.close();
            } catch (IOException ex) {
                logger.log(Level.SEVERE, String.format("Error closing internal case services for %s at %s", this.getName(), this.getCaseDirectory()), ex);
            }
        }

        /*
         * Close the case database
         */
        if (null != caseDb) {
            progressIndicator.progress(Bundle.Case_progressMessage_closingCaseDatabase());
            caseDb.unregisterForEvents(tskEventForwarder);
            caseDb.close();
        }

        /*
         * Switch the log directory.
         */
        progressIndicator.progress(Bundle.Case_progressMessage_switchingLogDirectory());
        Logger.setLogDirectory(PlatformUtil.getLogDirectory());
    }

    /**
     * Allows any registered application-level services to close any resources
     * specific to this case.
     */
    @Messages({
        "# {0} - serviceName", "Case.serviceCloseResourcesProgressIndicator.title={0} Closing Case Resources",
        "# {0} - service name", "# {1} - exception message", "Case.servicesException.serviceResourcesCloseError=Could not close case resources for {0} service: {1}"
    })
    private void closeAppServiceCaseResources() {
        /*
         * Each service gets its own independently cancellable task, and thus
         * its own task progress indicator.
         */
        for (AutopsyService service : Lookup.getDefault().lookupAll(AutopsyService.class)) {
            ProgressIndicator progressIndicator;
            if (RuntimeProperties.runningWithGUI()) {
                progressIndicator = new ModalDialogProgressIndicator(
                        mainFrame,
                        Bundle.Case_serviceCloseResourcesProgressIndicator_title(service.getServiceName()));
            } else {
                progressIndicator = new LoggingProgressIndicator();
            }
            progressIndicator.start(Bundle.Case_progressMessage_preparing());
            AutopsyService.CaseContext context = new AutopsyService.CaseContext(this, progressIndicator);
            String threadNameSuffix = service.getServiceName().replaceAll("[ ]", "-"); //NON-NLS
            threadNameSuffix = threadNameSuffix.toLowerCase();
            TaskThreadFactory threadFactory = new TaskThreadFactory(String.format(CASE_RESOURCES_THREAD_NAME, threadNameSuffix));
            ExecutorService executor = Executors.newSingleThreadExecutor(threadFactory);
            Future<Void> future = executor.submit(() -> {
                service.closeCaseResources(context);
                return null;
            });
            try {
                future.get();
            } catch (InterruptedException ex) {
                Case.logger.log(Level.SEVERE, String.format("Unexpected interrupt while waiting on %s service to close case resources", service.getServiceName()), ex);
            } catch (CancellationException ex) {
                Case.logger.log(Level.SEVERE, String.format("Unexpected cancellation while waiting on %s service to close case resources", service.getServiceName()), ex);
            } catch (ExecutionException ex) {
                Case.logger.log(Level.SEVERE, String.format("%s service failed to open case resources", service.getServiceName()), ex);
                if (RuntimeProperties.runningWithGUI()) {
                    SwingUtilities.invokeLater(() -> MessageNotifyUtil.Notify.error(
                            Bundle.Case_servicesException_notificationTitle(service.getServiceName()),
                            Bundle.Case_servicesException_serviceResourcesCloseError(service.getServiceName(), ex.getLocalizedMessage())));
                }
            } finally {
                ThreadUtils.shutDownTaskExecutor(executor);
                progressIndicator.finish();
            }
        }
    }

    /**
     * Acquires a shared case directory lock for the current case.
     *
     * @param caseDir The full path of the case directory.
     *
     * @throws CaseActionException with a user-friendly message if the lock
     *                             cannot be acquired.
     */
    @Messages({"Case.creationException.couldNotAcquireDirLock=Failed to get lock on case directory."})
    private void acquireSharedCaseDirLock(String caseDir) throws CaseActionException {
        try {
            caseDirLock = CoordinationService.getInstance().tryGetSharedLock(CategoryNode.CASES, caseDir, DIR_LOCK_TIMOUT_HOURS, TimeUnit.HOURS);
            if (null == caseDirLock) {
                throw new CaseActionException(Bundle.Case_creationException_couldNotAcquireDirLock());
            }
        } catch (InterruptedException | CoordinationServiceException ex) {
            throw new CaseActionException(Bundle.Case_creationException_couldNotAcquireDirLock(), ex);
        }
    }

    /**
     * Releases a shared case directory lock for the current case.
     *
     * @param caseDir The full path of the case directory.
     */
    private void releaseSharedCaseDirLock(String caseDir) {
        if (caseDirLock != null) {
            try {
                caseDirLock.release();
                caseDirLock = null;
            } catch (CoordinationService.CoordinationServiceException ex) {
                logger.log(Level.SEVERE, String.format("Failed to release shared case directory lock for %s", caseDir), ex);
            }
        }
    }

    /**
     * Gets the path to the specified subdirectory of the case directory,
     * creating it if it does not already exist.
     *
     * @return The absolute path to the specified subdirectory.
     */
    private String getOrCreateSubdirectory(String subDirectoryName) {
        File subDirectory = Paths.get(getOutputDirectory(), subDirectoryName).toFile();
        if (!subDirectory.exists()) {
            subDirectory.mkdirs();
        }
        return subDirectory.toString();

    }

    /**
     * A case operation Cancel button listener for use with a
     * ModalDialogProgressIndicator when running with a GUI.
     */
    @ThreadSafe
    private final static class CancelButtonListener implements ActionListener {

        private final String cancellationMessage;
        @GuardedBy("this")
        private boolean cancelRequested;
        @GuardedBy("this")
        private CaseContext caseContext;
        @GuardedBy("this")
        private Future<?> caseActionFuture;

        /**
         * Constructs a case operation Cancel button listener for use with a
         * ModalDialogProgressIndicator when running with a GUI.
         *
         * @param cancellationMessage The message to display in the
         *                            ModalDialogProgressIndicator when the
         *                            cancel button is pressed.
         */
        private CancelButtonListener(String cancellationMessage) {
            this.cancellationMessage = cancellationMessage;
        }

        /**
         * Sets a case context for this listener.
         *
         * @param caseContext A case context object.
         */
        private synchronized void setCaseContext(CaseContext caseContext) {
            this.caseContext = caseContext;
            /*
             * If the cancel button has already been pressed, pass the
             * cancellation on to the case context.
             */
            if (cancelRequested) {
                cancel();
            }
        }

        /**
         * Sets a Future object for a task associated with this listener.
         *
         * @param caseActionFuture A task Future object.
         */
        private synchronized void setCaseActionFuture(Future<?> caseActionFuture) {
            this.caseActionFuture = caseActionFuture;
            /*
             * If the cancel button has already been pressed, cancel the Future
             * of the task.
             */
            if (cancelRequested) {
                cancel();
            }
        }

        /**
         * The event handler for Cancel button pushes.
         *
         * @param event The button event, ignored, can be null.
         */
        @Override
        public synchronized void actionPerformed(ActionEvent event) {
            cancel();
        }

        /**
         * Handles a cancellation request.
         */
        private void cancel() {
            /*
             * At a minimum, set the cancellation requested flag of this
             * listener.
             */
            this.cancelRequested = true;
            if (null != this.caseContext) {
                /*
                 * Set the cancellation request flag and display the
                 * cancellation message in the progress indicator for the case
                 * context associated with this listener.
                 */
                if (RuntimeProperties.runningWithGUI()) {
                    ProgressIndicator progressIndicator = this.caseContext.getProgressIndicator();
                    if (progressIndicator instanceof ModalDialogProgressIndicator) {
                        ((ModalDialogProgressIndicator) progressIndicator).setCancelling(cancellationMessage);
                    }
                }
                this.caseContext.requestCancel();
            }
            if (null != this.caseActionFuture) {
                /*
                 * Cancel the Future of the task associated with this listener.
                 * Note that the task thread will be interrupted if the task is
                 * blocked.
                 */
                this.caseActionFuture.cancel(true);
            }
        }
    }

    /**
     * A thread factory that provides named threads.
     */
    private static class TaskThreadFactory implements ThreadFactory {

        private final String threadName;

        private TaskThreadFactory(String threadName) {
            this.threadName = threadName;
        }

        @Override
        public Thread newThread(Runnable task) {
            return new Thread(task, threadName);
        }

    }

    /**
     * Gets the application name.
     *
     * @return The application name.
     *
     * @deprecated
     */
    @Deprecated
    public static String getAppName() {
        return UserPreferences.getAppName();
    }

    /**
     * Creates a new, single-user Autopsy case.
     *
     * @param caseDir         The full path of the case directory. The directory
     *                        will be created if it doesn't already exist; if it
     *                        exists, it is ASSUMED it was created by calling
     *                        createCaseDirectory.
     * @param caseDisplayName The display name of case, which may be changed
     *                        later by the user.
     * @param caseNumber      The case number, can be the empty string.
     * @param examiner        The examiner to associate with the case, can be
     *                        the empty string.
     *
     * @throws CaseActionException if there is a problem creating the case. The
     *                             exception will have a user-friendly message
     *                             and may be a wrapper for a lower-level
     *                             exception.
     * @deprecated Use createAsCurrentCase instead.
     */
    @Deprecated
    public static void create(String caseDir, String caseDisplayName, String caseNumber, String examiner) throws CaseActionException {
        createAsCurrentCase(caseDir, caseDisplayName, caseNumber, examiner, CaseType.SINGLE_USER_CASE);
    }

    /**
     * Creates a new Autopsy case and makes it the current case.
     *
     * @param caseDir         The full path of the case directory. The directory
     *                        will be created if it doesn't already exist; if it
     *                        exists, it is ASSUMED it was created by calling
     *                        createCaseDirectory.
     * @param caseDisplayName The display name of case, which may be changed
     *                        later by the user.
     * @param caseNumber      The case number, can be the empty string.
     * @param examiner        The examiner to associate with the case, can be
     *                        the empty string.
     * @param caseType        The type of case (single-user or multi-user).
     *
     * @throws CaseActionException if there is a problem creating the case. The
     *                             exception will have a user-friendly message
     *                             and may be a wrapper for a lower-level
     *                             exception.
     * @deprecated Use createAsCurrentCase instead.
     */
    @Deprecated
    public static void create(String caseDir, String caseDisplayName, String caseNumber, String examiner, CaseType caseType) throws CaseActionException {
        createAsCurrentCase(caseDir, caseDisplayName, caseNumber, examiner, caseType);
    }

    /**
     * Opens an existing Autopsy case and makes it the current case.
     *
     * @param caseMetadataFilePath The path of the case metadata (.aut) file.
     *
     * @throws CaseActionException if there is a problem opening the case. The
     *                             exception will have a user-friendly message
     *                             and may be a wrapper for a lower-level
     *                             exception.
     * @deprecated Use openAsCurrentCase instead.
     */
    @Deprecated
    public static void open(String caseMetadataFilePath) throws CaseActionException {
        openAsCurrentCase(caseMetadataFilePath);
    }

    /**
     * Closes this Autopsy case.
     *
     * @throws CaseActionException if there is a problem closing the case. The
     *                             exception will have a user-friendly message
     *                             and may be a wrapper for a lower-level
     *                             exception.
     * @deprecated Use closeCurrentCase instead.
     */
    @Deprecated
    public void closeCase() throws CaseActionException {
        closeCurrentCase();
    }

    /**
     * Invokes the startup dialog window.
     *
     * @deprecated Use StartupWindowProvider.getInstance().open() instead.
     */
    @Deprecated
    public static void invokeStartupDialog() {
        StartupWindowProvider.getInstance().open();
    }

    /**
     * Converts a Java timezone id to a coded string with only alphanumeric
     * characters. Example: "America/New_York" is converted to "EST5EDT" by this
     * method.
     *
     * @param timeZoneId The time zone id.
     *
     * @return The converted time zone string.
     *
     * @deprecated Use
     * org.sleuthkit.autopsy.coreutils.TimeZoneUtils.convertToAlphaNumericFormat
     * instead.
     */
    @Deprecated
    public static String convertTimeZone(String timeZoneId) {
        return TimeZoneUtils.convertToAlphaNumericFormat(timeZoneId);
    }

    /**
     * Check if file exists and is a normal file.
     *
     * @param filePath The file path.
     *
     * @return True or false.
     *
     * @deprecated Use java.io.File.exists or java.io.File.isFile instead
     */
    @Deprecated
    public static boolean pathExists(String filePath) {
        return new File(filePath).isFile();
    }

    /**
     * Gets the Autopsy version.
     *
     * @return The Autopsy version.
     *
     * @deprecated Use org.sleuthkit.autopsy.coreutils.Version.getVersion
     * instead
     */
    @Deprecated
    public static String getAutopsyVersion() {
        return Version.getVersion();
    }

    /**
     * Check if case is currently open.
     *
     * @return True if a case is open.
     *
     * @deprecated Use isCaseOpen instead.
     */
    @Deprecated
    public static boolean existsCurrentCase() {
        return isCaseOpen();
    }

    /**
     * Get relative (with respect to case dir) module output directory path
     * where modules should save their permanent data. The directory is a
     * subdirectory of this case dir.
     *
     * @return relative path to the module output dir
     *
     * @deprecated Use getModuleOutputDirectoryRelativePath() instead
     */
    @Deprecated
    public static String getModulesOutputDirRelPath() {
        return "ModuleOutput"; //NON-NLS
    }

    /**
     * Gets a PropertyChangeSupport object. The PropertyChangeSupport object
     * returned is not used by instances of this class and does not have any
     * PropertyChangeListeners.
     *
     * @return A new PropertyChangeSupport object.
     *
     * @deprecated Do not use.
     */
    @Deprecated
    public static PropertyChangeSupport
            getPropertyChangeSupport() {
        return new PropertyChangeSupport(Case.class
        );
    }

    /**
     * Get module output directory path where modules should save their
     * permanent data.
     *
     * @return absolute path to the module output directory
     *
     * @deprecated Use getModuleDirectory() instead.
     */
    @Deprecated
    public String getModulesOutputDirAbsPath() {
        return getModuleDirectory();
    }

    /**
     * Adds an image to the current case after it has been added to the DB.
     * Sends out event and reopens windows if needed.
     *
     * @param imgPath  The path of the image file.
     * @param imgId    The ID of the image.
     * @param timeZone The time zone of the image.
     *
     * @return
     *
     * @throws org.sleuthkit.autopsy.casemodule.CaseActionException
     *
     * @deprecated As of release 4.0
     */
    @Deprecated
    public Image addImage(String imgPath, long imgId, String timeZone) throws CaseActionException {
        try {
            Image newDataSource = caseDb.getImageById(imgId);
            notifyDataSourceAdded(newDataSource, UUID.randomUUID());
            return newDataSource;
        } catch (TskCoreException ex) {
            throw new CaseActionException(NbBundle.getMessage(this.getClass(), "Case.addImg.exception.msg"), ex);
        }
    }

    /**
     * Gets the time zone(s) of the image data source(s) in this case.
     *
     * @return The set of time zones in use.
     *
     * @deprecated Use getTimeZones instead.
     */
    @Deprecated
    public Set<TimeZone> getTimeZone() {
        return getTimeZones();
    }

    /**
     * Deletes reports from the case.
     *
     * @param reports        Collection of Report to be deleted from the case.
     * @param deleteFromDisk No longer supported - ignored.
     *
     * @throws TskCoreException
     * @deprecated Use deleteReports(Collection<? extends Report> reports)
     * instead.
     */
    @Deprecated
    public void deleteReports(Collection<? extends Report> reports, boolean deleteFromDisk) throws TskCoreException {
        deleteReports(reports);
    }

}<|MERGE_RESOLUTION|>--- conflicted
+++ resolved
@@ -382,19 +382,16 @@
          */
         TAG_DEFINITION_CHANGED,
         /**
-<<<<<<< HEAD
          * An event, such mac time or web activity was added to the current
          * case. The old value is null and the new value is the SingleEvent that
          * was added.
-         */
-        EVENT_ADDED;
-=======
-         * An item in the central repository has had its comment modified. The
+          
+         */ EVENT_ADDED,
+        /* An item in the central repository has had its comment modified. The
          * old value is null, the new value is string for current comment.
          */
         CR_COMMENT_CHANGED;
-
->>>>>>> fad5cd51
+      
     };
 
     private final class TSKCaseRepublisher {
