/*
 * Autopsy Forensic Browser
 *
 * Copyright 2011-2016 Basis Technology Corp.
 * Contact: carrier <at> sleuthkit <dot> org
 *
 * Licensed under the Apache License, Version 2.0 (the "License");
 * you may not use this file except in compliance with the License.
 * You may obtain a copy of the License at
 *
 *     http://www.apache.org/licenses/LICENSE-2.0
 *
 * Unless required by applicable law or agreed to in writing, software
 * distributed under the License is distributed on an "AS IS" BASIS,
 * WITHOUT WARRANTIES OR CONDITIONS OF ANY KIND, either express or implied.
 * See the License for the specific language governing permissions and
 * limitations under the License.
 */
package org.sleuthkit.autopsy.casemodule.services;

import java.util.ArrayList;
import java.util.Arrays;
import java.util.HashSet;
import java.util.List;
import java.util.Objects;
import java.util.Set;
import javax.annotation.concurrent.Immutable;
import org.sleuthkit.autopsy.coreutils.ModuleSettings;
import org.sleuthkit.datamodel.TagName;
import org.sleuthkit.autopsy.datamodel.tags.Category;
import org.sleuthkit.datamodel.TskData;

/**
 * A tag name definition consisting of a display name, description and color.
 */
@Immutable
public final class TagNameDefinition implements Comparable<TagNameDefinition> {

    private static final String TAGS_SETTINGS_NAME = "Tags"; //NON-NLS
    private static final String TAG_NAMES_SETTING_KEY = "TagNames"; //NON-NLS    
    private static final List<String> STANDARD_NOTABLE_TAG_DISPLAY_NAMES = Arrays.asList(TagsManager.getNotableItemText(), Category.ONE.getDisplayName(), Category.TWO.getDisplayName(), Category.THREE.getDisplayName());  // NON-NLS
    static final List<String> STANDARD_TAG_DISPLAY_NAMES = Arrays.asList(TagsManager.getBookmarkText(), TagsManager.getFollowUpText(),
            TagsManager.getNotableItemText(), Category.ONE.getDisplayName(),
            Category.TWO.getDisplayName(), Category.THREE.getDisplayName(),
            Category.FOUR.getDisplayName(), Category.FIVE.getDisplayName());
    private final String displayName;
    private final String description;
    private final TagName.HTML_COLOR color;
    private final TskData.FileKnown knownStatus;

    /**
     * Constructs a tag name definition consisting of a display name,
     * description, color and knownStatus.
     *
     * @param displayName The display name for the tag name.
     * @param description The description for the tag name.
     * @param color       The color for the tag name.
     * @param knownStatus The status denoted by the tag name.
     */
    public TagNameDefinition(String displayName, String description, TagName.HTML_COLOR color, TskData.FileKnown status) {

        this.displayName = displayName;
        this.description = description;
        this.color = color;
        this.knownStatus = status;
    }

    /**
     * Gets the display name for the tag name.
     *
     * @return The display name.
     */
    public String getDisplayName() {
        return displayName;
    }

    /**
     * Gets the description for the tag name.
     *
     * @return The description.
     */
    String getDescription() {
        return description;
    }

    /**
     * Gets the color for the tag name.
     *
     * @return The color.
     */
    TagName.HTML_COLOR getColor() {
        return color;
    }

<<<<<<< HEAD
    public TskData.FileKnown getKnownStatus() {
        return knownStatusDenoted;
=======
    /**
     * Whether or not the status that this tag implies Notable status
     *
     * @return true if the Notable status is implied by this tag, false
     *         otherwise.
     */
    boolean isNotable() {
        return knownStatus == TskData.FileKnown.BAD;
>>>>>>> 7f205b3a
    }

    /**
     * Compares this tag name definition with the specified tag name definition
     * for order.
     *
     * @param other The tag name definition to which to compare this tag name
     *              definition.
     *
     * @return Negative integer, zero, or a positive integer to indicate that
     *         this tag name definition is less than, equal to, or greater than
     *         the specified tag name definition.
     */
    @Override
    public int compareTo(TagNameDefinition other) {
        return this.getDisplayName().toLowerCase().compareTo(other.getDisplayName().toLowerCase());
    }

    /**
     * Returns a hash code value for this tag name definition.
     *
     * @return The has code.
     */
    @Override
    public int hashCode() {
        int hash = 7;
        hash = 83 * hash + Objects.hashCode(this.displayName);
        return hash;
    }

    /**
     * Indicates whether some other object is "equal to" this tag name
     * definition.
     *
     * @param obj The object to test for equality.
     *
     * @return True or false.
     */
    @Override
    public boolean equals(Object obj) {
        if (!(obj instanceof TagNameDefinition)) {
            return false;
        }
        boolean sameName = this.getDisplayName().equals(((TagNameDefinition) obj).getDisplayName());
        boolean sameStatus = this.getKnownStatus().equals(((TagNameDefinition) obj).getKnownStatus());
        return sameName && sameStatus;
    }

    /**
     * A string representation of this tag name definition.
     *
     * @return The display name of the tag type.
     */
    @Override
    public String toString() {
        return displayName;
    }

    /**
     * @return A string representation of the tag name definition in the format
     *         that is used by the tags settings file.
     */
    private String toSettingsFormat() {
        return displayName + "," + description + "," + color.name() + "," + knownStatus.toString();
    }

    /**
     * Gets tag name definitions from the tag settings file as well as the
     * default tag name definitions.
     *
     * @return A set of tag name definition objects.
     */
    static synchronized Set<TagNameDefinition> getTagNameDefinitions() {
        Set<TagNameDefinition> tagNames = new HashSet<>();
        List<String> standardTags = new ArrayList<>(STANDARD_TAG_DISPLAY_NAMES); //modifiable copy of default tags list for us to keep track of which ones already exist
        String setting = ModuleSettings.getConfigSetting(TAGS_SETTINGS_NAME, TAG_NAMES_SETTING_KEY);
        if (null != setting && !setting.isEmpty()) {
            List<String> tagNameTuples = Arrays.asList(setting.split(";"));
            List<String> notableTags = new ArrayList<>();
            String badTagsStr = ModuleSettings.getConfigSetting("CentralRepository", "db.badTags"); // NON-NLS
            if (badTagsStr == null || badTagsStr.isEmpty()) {  //if there were no bad tags in the central repo properties file use the default list
                notableTags.addAll(STANDARD_NOTABLE_TAG_DISPLAY_NAMES);
            } else {  //otherwise use the list that was in the central repository properties file
                notableTags.addAll(Arrays.asList(badTagsStr.split(",")));
            }
            for (String tagNameTuple : tagNameTuples) { //for each tag listed in the tags properties file
                String[] tagNameAttributes = tagNameTuple.split(","); //get the attributes
                if (tagNameAttributes.length == 3) { //if there are only 3 attributes so Tags.properties does not contain any tag definitions with knownStatus
                    standardTags.remove(tagNameAttributes[0]);  //remove tag from default tags we need to create still
                    if (notableTags.contains(tagNameAttributes[0])) { //if tag should be notable mark create it as such
                        tagNames.add(new TagNameDefinition(tagNameAttributes[0], tagNameAttributes[1], TagName.HTML_COLOR.valueOf(tagNameAttributes[2]), TskData.FileKnown.BAD));
                    } else { //otherwise create it as unknown
                        tagNames.add(new TagNameDefinition(tagNameAttributes[0], tagNameAttributes[1], TagName.HTML_COLOR.valueOf(tagNameAttributes[2]), TskData.FileKnown.UNKNOWN)); //add the default value for that tag 
                    }
                } else if (tagNameAttributes.length == 4) { //if there are 4 attributes its a current list we can use the values present
                    standardTags.remove(tagNameAttributes[0]);   //remove tag from default tags we need to create still
                    tagNames.add(new TagNameDefinition(tagNameAttributes[0], tagNameAttributes[1], TagName.HTML_COLOR.valueOf(tagNameAttributes[2]), TskData.FileKnown.valueOf(tagNameAttributes[3])));
                }
            }
        }
        for (String standardTagName : standardTags) {  //create standard tags which should always exist which were not already created for whatever reason, such as upgrade
            if (STANDARD_NOTABLE_TAG_DISPLAY_NAMES.contains(standardTagName)) {
                tagNames.add(new TagNameDefinition(standardTagName, "", TagName.HTML_COLOR.NONE, TskData.FileKnown.BAD));
            } else {
                tagNames.add(new TagNameDefinition(standardTagName, "", TagName.HTML_COLOR.NONE, TskData.FileKnown.UNKNOWN));
            }
        }
        return tagNames;
    }

    /**
     * Sets the tag name definitions in the tag settings file.
     *
     * @param tagNames A set of tag name definition objects.
     */
    static synchronized void setTagNameDefinitions(Set<TagNameDefinition> tagNames) {
        StringBuilder setting = new StringBuilder();
        for (TagNameDefinition tagName : tagNames) {
            if (setting.length() != 0) {
                setting.append(";");
            }
            setting.append(tagName.toSettingsFormat());
        }
        ModuleSettings.setConfigSetting(TAGS_SETTINGS_NAME, TAG_NAMES_SETTING_KEY, setting.toString());
    }

}<|MERGE_RESOLUTION|>--- conflicted
+++ resolved
@@ -92,19 +92,14 @@
         return color;
     }
 
-<<<<<<< HEAD
+    /**
+     * The status which items which have this tag applied to them should have in
+     * the central repository.
+     *
+     * @return a value of TskData.FileKnown which is associated with this tag
+     */
     public TskData.FileKnown getKnownStatus() {
-        return knownStatusDenoted;
-=======
-    /**
-     * Whether or not the status that this tag implies Notable status
-     *
-     * @return true if the Notable status is implied by this tag, false
-     *         otherwise.
-     */
-    boolean isNotable() {
-        return knownStatus == TskData.FileKnown.BAD;
->>>>>>> 7f205b3a
+        return knownStatus;
     }
 
     /**
