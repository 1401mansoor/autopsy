/*
 * Central Repository
 *
 * Copyright 2015-2018 Basis Technology Corp.
 * Contact: carrier <at> sleuthkit <dot> org
 *
 * Licensed under the Apache License, Version 2.0 (the "License");
 * you may not use this file except in compliance with the License.
 * You may obtain a copy of the License at
 *
 *     http://www.apache.org/licenses/LICENSE-2.0
 *
 * Unless required by applicable law or agreed to in writing, software
 * distributed under the License is distributed on an "AS IS" BASIS,
 * WITHOUT WARRANTIES OR CONDITIONS OF ANY KIND, either express or implied.
 * See the License for the specific language governing permissions and
 * limitations under the License.
 */
package org.sleuthkit.autopsy.centralrepository.contentviewer;

import java.awt.Component;
import java.awt.event.ActionEvent;
import java.awt.event.ActionListener;
import java.io.BufferedWriter;
import java.io.File;
import java.io.IOException;
import java.nio.file.Files;
import java.util.ArrayList;
import java.util.Calendar;
import java.util.Collection;
import java.util.HashMap;
import java.util.List;
import java.util.Map;
import java.util.Objects;
import java.util.logging.Level;
import org.sleuthkit.autopsy.coreutils.Logger;
import java.util.stream.Collectors;
import javax.swing.JFileChooser;
import javax.swing.JMenuItem;
import javax.swing.JOptionPane;
import static javax.swing.JOptionPane.DEFAULT_OPTION;
import static javax.swing.JOptionPane.PLAIN_MESSAGE;
import static javax.swing.JOptionPane.ERROR_MESSAGE;
import javax.swing.JPanel;
import javax.swing.filechooser.FileNameExtensionFilter;
import javax.swing.table.TableCellRenderer;
import javax.swing.table.TableColumn;
import org.openide.nodes.Node;
import org.openide.util.NbBundle.Messages;
import org.openide.util.lookup.ServiceProvider;
import org.sleuthkit.autopsy.casemodule.Case;
import org.sleuthkit.autopsy.casemodule.NoCurrentCaseException;
import org.sleuthkit.autopsy.centralrepository.AddEditCentralRepoCommentAction;
import org.sleuthkit.autopsy.corecomponentinterfaces.DataContentViewer;
import org.sleuthkit.autopsy.centralrepository.datamodel.CorrelationAttribute;
import org.sleuthkit.autopsy.centralrepository.datamodel.CorrelationAttributeInstance;
import org.sleuthkit.autopsy.centralrepository.datamodel.EamArtifactUtil;
import org.sleuthkit.autopsy.centralrepository.datamodel.CorrelationCase;
import org.sleuthkit.autopsy.centralrepository.datamodel.CorrelationDataSource;
import org.sleuthkit.autopsy.centralrepository.datamodel.EamDbException;
import org.sleuthkit.datamodel.AbstractFile;
import org.sleuthkit.datamodel.BlackboardArtifact;
import org.sleuthkit.datamodel.BlackboardArtifactTag;
import org.sleuthkit.datamodel.Content;
import org.sleuthkit.datamodel.ContentTag;
import org.sleuthkit.datamodel.TskCoreException;
import org.sleuthkit.datamodel.TskException;
import org.sleuthkit.autopsy.centralrepository.datamodel.EamDb;
import org.sleuthkit.autopsy.centralrepository.datamodel.EamDbUtil;
import org.sleuthkit.datamodel.SleuthkitCase;
import org.sleuthkit.datamodel.TskData;
import org.sleuthkit.datamodel.TskDataException;

/**
 * View correlation results from other cases
 */
@SuppressWarnings("PMD.SingularField") // UI widgets cause lots of false positives
@ServiceProvider(service = DataContentViewer.class, position = 8)
@Messages({"DataContentViewerOtherCases.title=Other Occurrences",
    "DataContentViewerOtherCases.toolTip=Displays instances of the selected file/artifact from other occurrences.",})
public class DataContentViewerOtherCases extends JPanel implements DataContentViewer {

    private final static Logger logger = Logger.getLogger(DataContentViewerOtherCases.class.getName());

    private final DataContentViewerOtherCasesTableModel tableModel;
    private final Collection<CorrelationAttribute> correlationAttributes;
    /**
     * Could be null.
     */
    private AbstractFile file;

    /**
     * Creates new form DataContentViewerOtherCases
     */
    public DataContentViewerOtherCases() {
        this.tableModel = new DataContentViewerOtherCasesTableModel();
        this.correlationAttributes = new ArrayList<>();

        initComponents();
        customizeComponents();
        reset();
    }

    private void customizeComponents() {
        ActionListener actList = new ActionListener() {
            @Override
            public void actionPerformed(ActionEvent e) {
                JMenuItem jmi = (JMenuItem) e.getSource();
                if (jmi.equals(selectAllMenuItem)) {
                    otherCasesTable.selectAll();
                } else if (jmi.equals(showCaseDetailsMenuItem)) {
                    showCaseDetails(otherCasesTable.getSelectedRow());
                } else if (jmi.equals(exportToCSVMenuItem)) {
                    try {
                        saveToCSV();
                    } catch (NoCurrentCaseException ex) {
                        logger.log(Level.SEVERE, "Exception while getting open case.", ex); // NON-NLS
                    }
                } else if (jmi.equals(showCommonalityMenuItem)) {
                    showCommonalityDetails();
                } else if (jmi.equals(addCommentMenuItem)) {
                    CorrelationAttribute selectedAttribute = (CorrelationAttribute) tableModel.getRow(otherCasesTable.getSelectedRow());
                    AddEditCentralRepoCommentAction action = AddEditCentralRepoCommentAction.createAddEditCommentAction(selectedAttribute);
                    action.addEditCentralRepoComment();
                    otherCasesTable.repaint();
                }
            }
        };

        exportToCSVMenuItem.addActionListener(actList);
        selectAllMenuItem.addActionListener(actList);
        showCaseDetailsMenuItem.addActionListener(actList);
        showCommonalityMenuItem.addActionListener(actList);
        addCommentMenuItem.addActionListener(actList);

        // Set background of every nth row as light grey.
        TableCellRenderer renderer = new DataContentViewerOtherCasesTableCellRenderer();
        otherCasesTable.setDefaultRenderer(Object.class, renderer);
        tableStatusPanelLabel.setVisible(false);
    }

    @Messages({"DataContentViewerOtherCases.correlatedArtifacts.isEmpty=There are no files or artifacts to correlate.",
        "# {0} - commonality percentage",
        "# {1} - correlation type",
        "# {2} - correlation value",
        "DataContentViewerOtherCases.correlatedArtifacts.byType={0}% of data sources have {2} (type: {1})\n",
        "DataContentViewerOtherCases.correlatedArtifacts.title=Attribute Frequency",
        "DataContentViewerOtherCases.correlatedArtifacts.failed=Failed to get frequency details."})
    /**
     * Show how common the selected correlationAttributes are with details
     * dialog.
     */
    private void showCommonalityDetails() {
        if (correlationAttributes.isEmpty()) {
            JOptionPane.showConfirmDialog(showCommonalityMenuItem,
                    Bundle.DataContentViewerOtherCases_correlatedArtifacts_isEmpty(),
                    Bundle.DataContentViewerOtherCases_correlatedArtifacts_title(),
                    DEFAULT_OPTION, PLAIN_MESSAGE);
        } else {
            StringBuilder msg = new StringBuilder();
            int percentage;
            try {
                EamDb dbManager = EamDb.getInstance();
                for (CorrelationAttribute eamArtifact : correlationAttributes) {
                    percentage = dbManager.getFrequencyPercentage(eamArtifact);
                    msg.append(Bundle.DataContentViewerOtherCases_correlatedArtifacts_byType(percentage,
                            eamArtifact.getCorrelationType().getDisplayName(),
                            eamArtifact.getCorrelationValue()));
                }
                JOptionPane.showConfirmDialog(showCommonalityMenuItem,
                        msg.toString(),
                        Bundle.DataContentViewerOtherCases_correlatedArtifacts_title(),
                        DEFAULT_OPTION, PLAIN_MESSAGE);
            } catch (EamDbException ex) {
                logger.log(Level.SEVERE, "Error getting commonality details.", ex);
                JOptionPane.showConfirmDialog(showCommonalityMenuItem,
                        Bundle.DataContentViewerOtherCases_correlatedArtifacts_failed(),
                        Bundle.DataContentViewerOtherCases_correlatedArtifacts_title(),
                        DEFAULT_OPTION, ERROR_MESSAGE);
            }
        }
    }

    @Messages({"DataContentViewerOtherCases.caseDetailsDialog.notSelected=No Row Selected",
        "DataContentViewerOtherCases.caseDetailsDialog.noDetails=No details for this case.",
        "DataContentViewerOtherCases.caseDetailsDialog.noDetailsReference=No case details for Global reference properties.",
        "DataContentViewerOtherCases.caseDetailsDialog.noCaseNameError=Error",
        "DataContentViewerOtherCases.noOpenCase.errMsg=No open case available."})
    private void showCaseDetails(int selectedRowViewIdx) {
        Case openCase;
        try {
            openCase = Case.getCurrentCaseThrows();
        } catch (NoCurrentCaseException ex) {
            JOptionPane.showConfirmDialog(showCaseDetailsMenuItem,
                    Bundle.DataContentViewerOtherCases_noOpenCase_errMsg(),
                    Bundle.DataContentViewerOtherCases_noOpenCase_errMsg(),
                    DEFAULT_OPTION, PLAIN_MESSAGE);
            return;
        }
        String caseDisplayName = Bundle.DataContentViewerOtherCases_caseDetailsDialog_noCaseNameError();
        try {
            if (-1 != selectedRowViewIdx) {
                EamDb dbManager = EamDb.getInstance();
                int selectedRowModelIdx = otherCasesTable.convertRowIndexToModel(selectedRowViewIdx);
                CorrelationAttribute eamArtifact = (CorrelationAttribute) tableModel.getRow(selectedRowModelIdx);
                CorrelationCase eamCasePartial = eamArtifact.getInstances().get(0).getCorrelationCase();
                if (eamCasePartial == null) {
                    JOptionPane.showConfirmDialog(showCaseDetailsMenuItem,
                            Bundle.DataContentViewerOtherCases_caseDetailsDialog_noDetailsReference(),
                            caseDisplayName,
                            DEFAULT_OPTION, PLAIN_MESSAGE);
                    return;
                }
                caseDisplayName = eamCasePartial.getDisplayName();
                // query case details
                CorrelationCase eamCase = dbManager.getCase(openCase);
                if (eamCase == null) {
                    JOptionPane.showConfirmDialog(showCaseDetailsMenuItem,
                            Bundle.DataContentViewerOtherCases_caseDetailsDialog_noDetails(),
                            caseDisplayName,
                            DEFAULT_OPTION, PLAIN_MESSAGE);
                    return;
                }

                // display case details
                JOptionPane.showConfirmDialog(showCaseDetailsMenuItem,
                        eamCase.getCaseDetailsOptionsPaneDialog(),
                        caseDisplayName,
                        DEFAULT_OPTION, PLAIN_MESSAGE);
            } else {
                JOptionPane.showConfirmDialog(showCaseDetailsMenuItem,
                        Bundle.DataContentViewerOtherCases_caseDetailsDialog_notSelected(),
                        caseDisplayName,
                        DEFAULT_OPTION, PLAIN_MESSAGE);
            }
        } catch (EamDbException ex) {
            JOptionPane.showConfirmDialog(showCaseDetailsMenuItem,
                    Bundle.DataContentViewerOtherCases_caseDetailsDialog_noDetails(),
                    caseDisplayName,
                    DEFAULT_OPTION, PLAIN_MESSAGE);
        }
    }

    private void saveToCSV() throws NoCurrentCaseException {
        if (0 != otherCasesTable.getSelectedRowCount()) {
            Calendar now = Calendar.getInstance();
            String fileName = String.format("%1$tY%1$tm%1$te%1$tI%1$tM%1$tS_other_data_sources.csv", now);
            CSVFileChooser.setCurrentDirectory(new File(Case.getCurrentCaseThrows().getExportDirectory()));
            CSVFileChooser.setSelectedFile(new File(fileName));
            CSVFileChooser.setFileFilter(new FileNameExtensionFilter("csv file", "csv"));

            int returnVal = CSVFileChooser.showSaveDialog(otherCasesTable);
            if (returnVal == JFileChooser.APPROVE_OPTION) {

                File selectedFile = CSVFileChooser.getSelectedFile();
                if (!selectedFile.getName().endsWith(".csv")) { // NON-NLS
                    selectedFile = new File(selectedFile.toString() + ".csv"); // NON-NLS
                }

                writeSelectedRowsToFileAsCSV(selectedFile);
            }
        }
    }

    private void writeSelectedRowsToFileAsCSV(File destFile) {
        StringBuilder content;
        int[] selectedRowViewIndices = otherCasesTable.getSelectedRows();
        int colCount = tableModel.getColumnCount();

        try (BufferedWriter writer = Files.newBufferedWriter(destFile.toPath())) {

            // write column names
            content = new StringBuilder("");
            for (int colIdx = 0; colIdx < colCount; colIdx++) {
                content.append('"').append(tableModel.getColumnName(colIdx)).append('"');
                if (colIdx < (colCount - 1)) {
                    content.append(",");
                }
            }

            content.append(System.getProperty("line.separator"));
            writer.write(content.toString());

            // write rows
            for (int rowViewIdx : selectedRowViewIndices) {
                content = new StringBuilder("");
                for (int colIdx = 0; colIdx < colCount; colIdx++) {
                    int rowModelIdx = otherCasesTable.convertRowIndexToModel(rowViewIdx);
                    content.append('"').append(tableModel.getValueAt(rowModelIdx, colIdx)).append('"');
                    if (colIdx < (colCount - 1)) {
                        content.append(",");
                    }
                }
                content.append(System.getProperty("line.separator"));
                writer.write(content.toString());
            }

        } catch (IOException ex) {
            logger.log(Level.SEVERE, "Error writing selected rows to CSV.", ex);
        }
    }

    /**
     * Reset the UI and clear cached data.
     */
    private void reset() {
        // start with empty table
        tableModel.clearTable();
        correlationAttributes.clear();
    }

    @Override
    public String getTitle() {
        return Bundle.DataContentViewerOtherCases_title();
    }

    @Override
    public String getToolTip() {
        return Bundle.DataContentViewerOtherCases_toolTip();
    }

    @Override
    public DataContentViewer createInstance() {
        return new DataContentViewerOtherCases();
    }

    @Override
    public Component getComponent() {
        return this;
    }

    @Override
    public void resetComponent() {
        reset();
    }

    @Override
    public int isPreferred(Node node) {
        return 1;
    }

    /**
     * Get the associated BlackboardArtifact from a node, if it exists.
     *
     * @param node The node
     *
     * @return The associated BlackboardArtifact, or null
     */
    private BlackboardArtifact getBlackboardArtifactFromNode(Node node) {
        BlackboardArtifactTag nodeBbArtifactTag = node.getLookup().lookup(BlackboardArtifactTag.class);
        BlackboardArtifact nodeBbArtifact = node.getLookup().lookup(BlackboardArtifact.class);

        if (nodeBbArtifactTag != null) {
            return nodeBbArtifactTag.getArtifact();
        } else if (nodeBbArtifact != null) {
            return nodeBbArtifact;
        }

        return null;
    }

    /**
     * Get the associated AbstractFile from a node, if it exists.
     *
     * @param node The node
     *
     * @return The associated AbstractFile, or null
     */
    private AbstractFile getAbstractFileFromNode(Node node) {
        BlackboardArtifactTag nodeBbArtifactTag = node.getLookup().lookup(BlackboardArtifactTag.class);
        ContentTag nodeContentTag = node.getLookup().lookup(ContentTag.class);
        BlackboardArtifact nodeBbArtifact = node.getLookup().lookup(BlackboardArtifact.class);
        AbstractFile nodeAbstractFile = node.getLookup().lookup(AbstractFile.class);

        if (nodeBbArtifactTag != null) {
            Content content = nodeBbArtifactTag.getContent();
            if (content instanceof AbstractFile) {
                return (AbstractFile) content;
            }
        } else if (nodeContentTag != null) {
            Content content = nodeContentTag.getContent();
            if (content instanceof AbstractFile) {
                return (AbstractFile) content;
            }
        } else if (nodeBbArtifact != null) {
            Content content;
            try {
                content = nodeBbArtifact.getSleuthkitCase().getContentById(nodeBbArtifact.getObjectID());
            } catch (TskCoreException ex) {
                logger.log(Level.SEVERE, "Error retrieving blackboard artifact", ex); // NON-NLS
                return null;
            }

            if (content instanceof AbstractFile) {
                return (AbstractFile) content;
            }
        } else if (nodeAbstractFile != null) {
            return nodeAbstractFile;
        }

        return null;
    }

    /**
     * Determine what attributes can be used for correlation based on the node.
     * If EamDB is not enabled, get the default Files correlation.
     *
     * @param node The node to correlate
     *
     * @return A list of attributes that can be used for correlation
     */
    private Collection<CorrelationAttribute> getCorrelationAttributesFromNode(Node node) {
        Collection<CorrelationAttribute> ret = new ArrayList<>();

        // correlate on blackboard artifact attributes if they exist and supported
        BlackboardArtifact bbArtifact = getBlackboardArtifactFromNode(node);
        if (bbArtifact != null && EamDb.isEnabled()) {
            ret.addAll(EamArtifactUtil.getCorrelationAttributeFromBlackboardArtifact(bbArtifact, false, false));
        }

        // we can correlate based on the MD5 if it is enabled      
        if (this.file != null && EamDb.isEnabled()) {
            try {

                List<CorrelationAttribute.Type> artifactTypes = EamDb.getInstance().getDefinedCorrelationTypes();
                String md5 = this.file.getMd5Hash();
                if (md5 != null && !md5.isEmpty() && null != artifactTypes && !artifactTypes.isEmpty()) {
                    for (CorrelationAttribute.Type aType : artifactTypes) {
                        if (aType.getId() == CorrelationAttribute.FILES_TYPE_ID) {
                            ret.add(new CorrelationAttribute(aType, md5));
                            break;
                        }
                    }
                }
            } catch (EamDbException ex) {
                logger.log(Level.SEVERE, "Error connecting to DB", ex); // NON-NLS
            }

        } else {
            try {
                // If EamDb not enabled, get the Files default correlation type to allow Other Occurances to be enabled.   
                if (this.file != null) {
                    String md5 = this.file.getMd5Hash();
                    if (md5 != null && !md5.isEmpty()) {
                        ret.add(new CorrelationAttribute(CorrelationAttribute.getDefaultCorrelationTypes().get(0), md5));
                    }
                }
            } catch (EamDbException ex) {
                logger.log(Level.SEVERE, "Error connecting to DB", ex); // NON-NLS
            }
        }

        return ret;
    }

    /**
     * Query the database for artifact instances from other cases correlated to
     * the given central repository artifact. Instances from the same datasource
     * / device will also be included.
     *
     * @param corAttr        CorrelationAttribute to query for
     * @param dataSourceName Data source to filter results
     * @param deviceId       Device Id to filter results
     *
     * @return A collection of correlated artifact instances
     */
<<<<<<< HEAD
    private Map<UniquePathKey,OtherOccurrenceNodeData> getCorrelatedInstances(CorrelationAttribute corAttr, String dataSourceName, String deviceId) {
=======
    private Map<UniquePathKey, CorrelationAttributeInstance> getCorrelatedInstances(CorrelationAttribute corAttr, String dataSourceName, String deviceId) {
>>>>>>> 6dd79da0
        // @@@ Check exception
        try {
            final Case openCase = Case.getCurrentCase();
            String caseUUID = openCase.getName();
<<<<<<< HEAD
            HashMap<UniquePathKey,OtherOccurrenceNodeData> nodeDataMap = new HashMap<>();

            if (EamDb.isEnabled()) {
                List<CorrelationAttributeInstance> instances = EamDb.getInstance().getArtifactInstancesByTypeValue(corAttr.getCorrelationType(), corAttr.getCorrelationValue());

                for (CorrelationAttributeInstance artifactInstance:instances) {
                    
                    // Only add the attribute if it isn't the object the user selected.
                    // We consider it to be a different object if at least one of the following is true:
                    // - the case UUID is different
                    // - the data source name is different
                    // - the data source device ID is different
                    // - (TODO) file path is different
                    if (!artifactInstance.getCorrelationCase().getCaseUUID().equals(caseUUID)
                            || !artifactInstance.getCorrelationDataSource().getName().equals(dataSourceName)
                            || !artifactInstance.getCorrelationDataSource().getDeviceID().equals(deviceId)) {

                        OtherOccurrenceNodeData newNode = new OtherOccurrenceNodeData(artifactInstance, corAttr.getCorrelationType().getDisplayName(), corAttr.getCorrelationValue());
                        UniquePathKey uniquePathKey = new UniquePathKey(newNode);
                        nodeDataMap.put(uniquePathKey, newNode);
                    }
                }
            }

            if (corAttr.getCorrelationType().getDisplayName().equals("Files")) { 
                List<AbstractFile> caseDbFiles = getCaseDbMatches(corAttr, openCase);
=======
            String filePath = (file.getParentPath() + file.getName()).toLowerCase();
            HashMap<UniquePathKey, CorrelationAttributeInstance> artifactInstances = new HashMap<>();

            if (EamDb.isEnabled()) {
                EamDb dbManager = EamDb.getInstance();
                artifactInstances.putAll(dbManager.getArtifactInstancesByTypeValue(corAttr.getCorrelationType(), corAttr.getCorrelationValue()).stream()
                        .filter(artifactInstance -> !artifactInstance.getFilePath().equals(filePath)
                        || !artifactInstance.getCorrelationCase().getCaseUUID().equals(caseUUID)
                        || !artifactInstance.getCorrelationDataSource().getName().equals(dataSourceName)
                        || !artifactInstance.getCorrelationDataSource().getDeviceID().equals(deviceId))
                        .collect(Collectors.toMap(correlationAttr -> new UniquePathKey(correlationAttr.getCorrelationDataSource().getDeviceID(), correlationAttr.getFilePath()),
                                correlationAttr -> correlationAttr)));
            }

            if (corAttr.getCorrelationType().getDisplayName().equals("Files")) {
                List<AbstractFile> caseDbFiles = addCaseDbMatches(corAttr, openCase);
>>>>>>> 6dd79da0
                for (AbstractFile caseDbFile : caseDbFiles) {
                    addOrUpdateNodeData(openCase, nodeDataMap, caseDbFile);
                }
            }

            return nodeDataMap;
        } catch (EamDbException ex) {
            logger.log(Level.SEVERE, "Error getting artifact instances from database.", ex); // NON-NLS
        } catch (NoCurrentCaseException ex) {
            logger.log(Level.SEVERE, "Exception while getting open case.", ex); // NON-NLS
        } catch (TskCoreException ex) {
            // do nothing. 
            // @@@ Review this behavior
            logger.log(Level.SEVERE, "Exception while querying open case.", ex); // NON-NLS
        }

        return new HashMap<>(0);
    }

    private List<AbstractFile> getCaseDbMatches(CorrelationAttribute corAttr, Case openCase) throws NoCurrentCaseException, TskCoreException, EamDbException {
        String md5 = corAttr.getCorrelationValue();

        SleuthkitCase tsk = openCase.getSleuthkitCase();
        List<AbstractFile> matches = tsk.findAllFilesWhere(String.format("md5 = '%s'", new Object[]{md5}));

        List<AbstractFile> caseDbArtifactInstances = new ArrayList<>();
        for (AbstractFile fileMatch : matches) {
            if (this.file.equals(fileMatch)) {
                continue; // If this is the file the user clicked on
            }
            caseDbArtifactInstances.add(fileMatch);
        }
        return caseDbArtifactInstances;

    }

    /**
<<<<<<< HEAD
     * Adds the file to the nodeDataMap map if it does not already exist
     * 
     * @param autopsyCase 
     * @param nodeDataMap
=======
     * Adds the file to the artifactInstances map if it does not already exist
     *
     * @param autopsyCase
     * @param artifactInstances
>>>>>>> 6dd79da0
     * @param newFile
     *
     * @throws TskCoreException
     * @throws EamDbException
     */
<<<<<<< HEAD
    private void addOrUpdateNodeData(final Case autopsyCase, Map<UniquePathKey,OtherOccurrenceNodeData> nodeDataMap, AbstractFile newFile) throws TskCoreException, EamDbException {
        
        OtherOccurrenceNodeData newNode = new OtherOccurrenceNodeData(newFile, autopsyCase);
        
        // If the caseDB object has a notable tag associated with it, update
        // the known status to BAD
        if (newNode.getKnown() != TskData.FileKnown.BAD) {
=======
    private void addOrUpdateAttributeInstance(final Case autopsyCase, Map<UniquePathKey, CorrelationAttributeInstance> artifactInstances, AbstractFile newFile) throws TskCoreException, EamDbException {

        // figure out if the casedb file is known via either hash or tags
        TskData.FileKnown localKnown = newFile.getKnown();

        if (localKnown != TskData.FileKnown.BAD) {
>>>>>>> 6dd79da0
            List<ContentTag> fileMatchTags = autopsyCase.getServices().getTagsManager().getContentTagsByContent(newFile);
            for (ContentTag tag : fileMatchTags) {
                TskData.FileKnown tagKnownStatus = tag.getName().getKnownStatus();
                if (tagKnownStatus.equals(TskData.FileKnown.BAD)) {
                    newNode.updateKnown(TskData.FileKnown.BAD);
                    break;
                }
            }
        }

<<<<<<< HEAD
        // Make a key to see if the file is already in the map
        UniquePathKey uniquePathKey = new UniquePathKey(newNode);
        
        // If this node is already in the list, the only thing we need to do is
        // update the known status to BAD if the caseDB version had known status BAD.
        // Otherwise, add the new node to the map.
        if (nodeDataMap.containsKey(uniquePathKey)) {
            if (newNode.getKnown() == TskData.FileKnown.BAD) {
                OtherOccurrenceNodeData prevInstance = nodeDataMap.get(uniquePathKey);
                prevInstance.updateKnown(newNode.getKnown());
            }
        } else {
            nodeDataMap.put(uniquePathKey, newNode);
=======
        // make a key to see if the file is already in the map
        String filePath = newFile.getParentPath() + newFile.getName();
        String deviceId;
        try {
            deviceId = autopsyCase.getSleuthkitCase().getDataSource(newFile.getDataSource().getId()).getDeviceId();
        } catch (TskDataException | TskCoreException ex) {
            logger.log(Level.WARNING, "Error getting data source info: {0}", ex);
            return;
        }
        UniquePathKey uniquePathKey = new UniquePathKey(deviceId, filePath);

        // double check that the CR version is BAD if the caseDB version is BAD.
        if (artifactInstances.containsKey(uniquePathKey)) {
            if (localKnown == TskData.FileKnown.BAD) {
                CorrelationAttributeInstance prevInstance = artifactInstances.get(uniquePathKey);
                prevInstance.setKnownStatus(localKnown);
            }
        } // add the data from the case DB by pushing data into CorrelationAttributeInstance class
        else {
            // NOTE: If we are in here, it is likely because CR is not enabled.  So, we cannot rely
            // on any of the methods that query the DB.
            CorrelationCase correlationCase = new CorrelationCase(autopsyCase.getName(), autopsyCase.getDisplayName());

            CorrelationDataSource correlationDataSource = CorrelationDataSource.fromTSKDataSource(correlationCase, newFile.getDataSource());

            CorrelationAttributeInstance caseDbInstance = new CorrelationAttributeInstance(correlationCase, correlationDataSource, filePath, "", localKnown);
            artifactInstances.put(uniquePathKey, caseDbInstance);
>>>>>>> 6dd79da0
        }
    }

    @Override
    public boolean isSupported(Node node) {
        this.file = this.getAbstractFileFromNode(node);
        //  Is supported if this node
        //      has correlatable content (File, BlackboardArtifact) OR
        //      other common files across datasources.

        if (EamDb.isEnabled()) {
            return this.file != null
                    && this.file.getSize() > 0
                    && !getCorrelationAttributesFromNode(node).isEmpty();
        } else {
            return this.file != null
                    && this.file.getSize() > 0;
        }
    }

    @Override
    @Messages({"DataContentViewerOtherCases.table.nodbconnection=Cannot connect to central repository database."})
    public void setNode(Node node) {

        reset(); // reset the table to empty.
        if (node == null) {
            return;
        }
        //could be null
        this.file = this.getAbstractFileFromNode(node);
        populateTable(node);
    }

    /**
     * Load the correlatable data into the table model. If there is no data
     * available display the message on the status panel.
     *
     * @param node The node being viewed.
     */
    @Messages({"DataContentViewerOtherCases.table.isempty=There are no associated artifacts or files from other occurrences to display.",
        "DataContentViewerOtherCases.table.noArtifacts=Correlation cannot be performed on the selected file."})
    private void populateTable(Node node) {
        String dataSourceName = "";
        String deviceId = "";
        try {
            if (this.file != null) {
                Content dataSource = this.file.getDataSource();
                dataSourceName = dataSource.getName();
                deviceId = Case.getCurrentCaseThrows().getSleuthkitCase().getDataSource(dataSource.getId()).getDeviceId();
            }
        } catch (TskException | NoCurrentCaseException ex) {
            // do nothing. 
            // @@@ Review this behavior
        }

        // get the attributes we can correlate on
        correlationAttributes.addAll(getCorrelationAttributesFromNode(node));
        for (CorrelationAttribute corAttr : correlationAttributes) {
            Map<UniquePathKey,OtherOccurrenceNodeData> correlatedNodeDataMap = new HashMap<>(0);

            // get correlation and reference set instances from DB
<<<<<<< HEAD
            correlatedNodeDataMap.putAll(getCorrelatedInstances(corAttr, dataSourceName, deviceId));

            correlatedNodeDataMap.values().forEach((nodeData) -> {
                tableModel.addNodeData(nodeData);
=======
            corAttrInstances.putAll(getCorrelatedInstances(corAttr, dataSourceName, deviceId));

            corAttrInstances.values().forEach((corAttrInstance) -> {
                try {
                    CorrelationAttribute newCeArtifact = new CorrelationAttribute(
                            corAttr.getCorrelationType(),
                            corAttr.getCorrelationValue()
                    );
                    newCeArtifact.addInstance(corAttrInstance);
                    tableModel.addEamArtifact(newCeArtifact);
                } catch (EamDbException ex) {
                    logger.log(Level.SEVERE, "Error creating correlation attribute", ex);
                }
>>>>>>> 6dd79da0
            });
        }

        if (correlationAttributes.isEmpty()) {
            // @@@ BC: We should have a more descriptive message than this.  Mention that the file didn't have a MD5, etc.
            displayMessageOnTableStatusPanel(Bundle.DataContentViewerOtherCases_table_noArtifacts());
        } else if (0 == tableModel.getRowCount()) {
            displayMessageOnTableStatusPanel(Bundle.DataContentViewerOtherCases_table_isempty());
        } else {
            clearMessageOnTableStatusPanel();
            setColumnWidths();
        }
    }

    private void setColumnWidths() {
        for (int idx = 0; idx < tableModel.getColumnCount(); idx++) {
            TableColumn column = otherCasesTable.getColumnModel().getColumn(idx);
            int colWidth = tableModel.getColumnPreferredWidth(idx);
            if (0 < colWidth) {
                column.setPreferredWidth(colWidth);
            }
        }
    }

    private void displayMessageOnTableStatusPanel(String message) {
        tableStatusPanelLabel.setText(message);
        tableStatusPanelLabel.setVisible(true);
    }

    private void clearMessageOnTableStatusPanel() {
        tableStatusPanelLabel.setVisible(false);
    }

    /**
     * This method is called from within the constructor to initialize the form.
     * WARNING: Do NOT modify this code. The content of this method is always
     * regenerated by the Form Editor.
     */
    @SuppressWarnings("unchecked")
    // <editor-fold defaultstate="collapsed" desc="Generated Code">//GEN-BEGIN:initComponents
    private void initComponents() {

        rightClickPopupMenu = new javax.swing.JPopupMenu();
        selectAllMenuItem = new javax.swing.JMenuItem();
        exportToCSVMenuItem = new javax.swing.JMenuItem();
        showCaseDetailsMenuItem = new javax.swing.JMenuItem();
        showCommonalityMenuItem = new javax.swing.JMenuItem();
        addCommentMenuItem = new javax.swing.JMenuItem();
        CSVFileChooser = new javax.swing.JFileChooser();
        otherCasesPanel = new javax.swing.JPanel();
        tableContainerPanel = new javax.swing.JPanel();
        tableScrollPane = new javax.swing.JScrollPane();
        otherCasesTable = new javax.swing.JTable();
        tableStatusPanel = new javax.swing.JPanel();
        tableStatusPanelLabel = new javax.swing.JLabel();

        rightClickPopupMenu.addPopupMenuListener(new javax.swing.event.PopupMenuListener() {
            public void popupMenuCanceled(javax.swing.event.PopupMenuEvent evt) {
            }
            public void popupMenuWillBecomeInvisible(javax.swing.event.PopupMenuEvent evt) {
            }
            public void popupMenuWillBecomeVisible(javax.swing.event.PopupMenuEvent evt) {
                rightClickPopupMenuPopupMenuWillBecomeVisible(evt);
            }
        });

        org.openide.awt.Mnemonics.setLocalizedText(selectAllMenuItem, org.openide.util.NbBundle.getMessage(DataContentViewerOtherCases.class, "DataContentViewerOtherCases.selectAllMenuItem.text")); // NOI18N
        rightClickPopupMenu.add(selectAllMenuItem);

        org.openide.awt.Mnemonics.setLocalizedText(exportToCSVMenuItem, org.openide.util.NbBundle.getMessage(DataContentViewerOtherCases.class, "DataContentViewerOtherCases.exportToCSVMenuItem.text")); // NOI18N
        rightClickPopupMenu.add(exportToCSVMenuItem);

        org.openide.awt.Mnemonics.setLocalizedText(showCaseDetailsMenuItem, org.openide.util.NbBundle.getMessage(DataContentViewerOtherCases.class, "DataContentViewerOtherCases.showCaseDetailsMenuItem.text")); // NOI18N
        rightClickPopupMenu.add(showCaseDetailsMenuItem);

        org.openide.awt.Mnemonics.setLocalizedText(showCommonalityMenuItem, org.openide.util.NbBundle.getMessage(DataContentViewerOtherCases.class, "DataContentViewerOtherCases.showCommonalityMenuItem.text")); // NOI18N
        rightClickPopupMenu.add(showCommonalityMenuItem);

        org.openide.awt.Mnemonics.setLocalizedText(addCommentMenuItem, org.openide.util.NbBundle.getMessage(DataContentViewerOtherCases.class, "DataContentViewerOtherCases.addCommentMenuItem.text")); // NOI18N
        rightClickPopupMenu.add(addCommentMenuItem);

        setMinimumSize(new java.awt.Dimension(1500, 10));
        setOpaque(false);
        setPreferredSize(new java.awt.Dimension(1500, 44));

        otherCasesPanel.setPreferredSize(new java.awt.Dimension(1500, 144));

        tableContainerPanel.setPreferredSize(new java.awt.Dimension(1500, 63));

        tableScrollPane.setPreferredSize(new java.awt.Dimension(1500, 30));

        otherCasesTable.setAutoCreateRowSorter(true);
        otherCasesTable.setModel(tableModel);
        otherCasesTable.setToolTipText(org.openide.util.NbBundle.getMessage(DataContentViewerOtherCases.class, "DataContentViewerOtherCases.table.toolTip.text")); // NOI18N
        otherCasesTable.setComponentPopupMenu(rightClickPopupMenu);
        otherCasesTable.setSelectionMode(javax.swing.ListSelectionModel.SINGLE_INTERVAL_SELECTION);
        tableScrollPane.setViewportView(otherCasesTable);

        tableStatusPanel.setPreferredSize(new java.awt.Dimension(1500, 16));

        tableStatusPanelLabel.setForeground(new java.awt.Color(255, 0, 51));

        javax.swing.GroupLayout tableStatusPanelLayout = new javax.swing.GroupLayout(tableStatusPanel);
        tableStatusPanel.setLayout(tableStatusPanelLayout);
        tableStatusPanelLayout.setHorizontalGroup(
            tableStatusPanelLayout.createParallelGroup(javax.swing.GroupLayout.Alignment.LEADING)
            .addGap(0, 0, Short.MAX_VALUE)
            .addGroup(tableStatusPanelLayout.createParallelGroup(javax.swing.GroupLayout.Alignment.LEADING)
                .addGroup(tableStatusPanelLayout.createSequentialGroup()
                    .addContainerGap()
                    .addComponent(tableStatusPanelLabel, javax.swing.GroupLayout.DEFAULT_SIZE, 780, Short.MAX_VALUE)
                    .addContainerGap()))
        );
        tableStatusPanelLayout.setVerticalGroup(
            tableStatusPanelLayout.createParallelGroup(javax.swing.GroupLayout.Alignment.LEADING)
            .addGap(0, 16, Short.MAX_VALUE)
            .addGroup(tableStatusPanelLayout.createParallelGroup(javax.swing.GroupLayout.Alignment.LEADING)
                .addGroup(tableStatusPanelLayout.createSequentialGroup()
                    .addComponent(tableStatusPanelLabel, javax.swing.GroupLayout.PREFERRED_SIZE, 16, javax.swing.GroupLayout.PREFERRED_SIZE)
                    .addGap(0, 0, Short.MAX_VALUE)))
        );

        javax.swing.GroupLayout tableContainerPanelLayout = new javax.swing.GroupLayout(tableContainerPanel);
        tableContainerPanel.setLayout(tableContainerPanelLayout);
        tableContainerPanelLayout.setHorizontalGroup(
            tableContainerPanelLayout.createParallelGroup(javax.swing.GroupLayout.Alignment.LEADING)
            .addComponent(tableScrollPane, javax.swing.GroupLayout.Alignment.TRAILING, javax.swing.GroupLayout.DEFAULT_SIZE, javax.swing.GroupLayout.DEFAULT_SIZE, Short.MAX_VALUE)
            .addComponent(tableStatusPanel, javax.swing.GroupLayout.Alignment.TRAILING, javax.swing.GroupLayout.DEFAULT_SIZE, javax.swing.GroupLayout.DEFAULT_SIZE, Short.MAX_VALUE)
        );
        tableContainerPanelLayout.setVerticalGroup(
            tableContainerPanelLayout.createParallelGroup(javax.swing.GroupLayout.Alignment.LEADING)
            .addGroup(tableContainerPanelLayout.createSequentialGroup()
                .addComponent(tableScrollPane, javax.swing.GroupLayout.DEFAULT_SIZE, javax.swing.GroupLayout.DEFAULT_SIZE, Short.MAX_VALUE)
                .addPreferredGap(javax.swing.LayoutStyle.ComponentPlacement.RELATED)
                .addComponent(tableStatusPanel, javax.swing.GroupLayout.PREFERRED_SIZE, javax.swing.GroupLayout.DEFAULT_SIZE, javax.swing.GroupLayout.PREFERRED_SIZE)
                .addContainerGap())
        );

        javax.swing.GroupLayout otherCasesPanelLayout = new javax.swing.GroupLayout(otherCasesPanel);
        otherCasesPanel.setLayout(otherCasesPanelLayout);
        otherCasesPanelLayout.setHorizontalGroup(
            otherCasesPanelLayout.createParallelGroup(javax.swing.GroupLayout.Alignment.LEADING)
            .addGap(0, 1500, Short.MAX_VALUE)
            .addGroup(otherCasesPanelLayout.createParallelGroup(javax.swing.GroupLayout.Alignment.LEADING)
                .addComponent(tableContainerPanel, javax.swing.GroupLayout.Alignment.TRAILING, javax.swing.GroupLayout.DEFAULT_SIZE, javax.swing.GroupLayout.DEFAULT_SIZE, Short.MAX_VALUE))
        );
        otherCasesPanelLayout.setVerticalGroup(
            otherCasesPanelLayout.createParallelGroup(javax.swing.GroupLayout.Alignment.LEADING)
            .addGap(0, 60, Short.MAX_VALUE)
            .addGroup(otherCasesPanelLayout.createParallelGroup(javax.swing.GroupLayout.Alignment.LEADING)
                .addGroup(otherCasesPanelLayout.createSequentialGroup()
                    .addComponent(tableContainerPanel, javax.swing.GroupLayout.PREFERRED_SIZE, 52, Short.MAX_VALUE)
                    .addGap(0, 0, 0)))
        );

        javax.swing.GroupLayout layout = new javax.swing.GroupLayout(this);
        this.setLayout(layout);
        layout.setHorizontalGroup(
            layout.createParallelGroup(javax.swing.GroupLayout.Alignment.LEADING)
            .addComponent(otherCasesPanel, javax.swing.GroupLayout.DEFAULT_SIZE, javax.swing.GroupLayout.DEFAULT_SIZE, Short.MAX_VALUE)
        );
        layout.setVerticalGroup(
            layout.createParallelGroup(javax.swing.GroupLayout.Alignment.LEADING)
            .addComponent(otherCasesPanel, javax.swing.GroupLayout.DEFAULT_SIZE, 52, Short.MAX_VALUE)
        );
    }// </editor-fold>//GEN-END:initComponents

    private void rightClickPopupMenuPopupMenuWillBecomeVisible(javax.swing.event.PopupMenuEvent evt) {//GEN-FIRST:event_rightClickPopupMenuPopupMenuWillBecomeVisible
        boolean addCommentMenuItemVisible = false;

        if (EamDbUtil.useCentralRepo() && otherCasesTable.getSelectedRowCount() == 1) {
            int rowIndex = otherCasesTable.getSelectedRow();
            CorrelationAttribute selectedAttribute = (CorrelationAttribute) tableModel.getRow(rowIndex);
            if (selectedAttribute.getInstances().get(0).isDatabaseInstance()
                    && selectedAttribute.getCorrelationType().getId() == CorrelationAttribute.FILES_TYPE_ID) {
                addCommentMenuItemVisible = true;
            }
        }

        addCommentMenuItem.setVisible(addCommentMenuItemVisible);
    }//GEN-LAST:event_rightClickPopupMenuPopupMenuWillBecomeVisible

    // Variables declaration - do not modify//GEN-BEGIN:variables
    private javax.swing.JFileChooser CSVFileChooser;
    private javax.swing.JMenuItem addCommentMenuItem;
    private javax.swing.JMenuItem exportToCSVMenuItem;
    private javax.swing.JPanel otherCasesPanel;
    private javax.swing.JTable otherCasesTable;
    private javax.swing.JPopupMenu rightClickPopupMenu;
    private javax.swing.JMenuItem selectAllMenuItem;
    private javax.swing.JMenuItem showCaseDetailsMenuItem;
    private javax.swing.JMenuItem showCommonalityMenuItem;
    private javax.swing.JPanel tableContainerPanel;
    private javax.swing.JScrollPane tableScrollPane;
    private javax.swing.JPanel tableStatusPanel;
    private javax.swing.JLabel tableStatusPanelLabel;
    // End of variables declaration//GEN-END:variables

    /**
     * Used as a key to ensure we eliminate duplicates from the result set by
     * not overwriting CR correlation instances.
     */
    static final class UniquePathKey {

        private final String dataSourceID;
        private final String filePath;
        private final String type;

        UniquePathKey(OtherOccurrenceNodeData nodeData) {
            super();
            dataSourceID = nodeData.getDeviceID();
            if (nodeData.getFilePath() != null) {
                filePath = nodeData.getFilePath().toLowerCase();
            } else {
                filePath = null;
            }
            type = nodeData.getType();
        }

        @Override
        public boolean equals(Object other) {
            if (other instanceof UniquePathKey) {
                UniquePathKey otherKey = (UniquePathKey)(other);
                return ( Objects.equals(otherKey.dataSourceID, this.dataSourceID) 
                        && Objects.equals(otherKey.filePath, this.filePath) 
                        && Objects.equals(otherKey.type, this.type));
            }
            return false;
        }

        @Override
        public int hashCode() {
            //int hash = 7;
            //hash = 67 * hash + this.dataSourceID.hashCode();
            //hash = 67 * hash + this.filePath.hashCode();
            return Objects.hash(dataSourceID, filePath, type);
        }
    }

}<|MERGE_RESOLUTION|>--- conflicted
+++ resolved
@@ -119,10 +119,14 @@
                 } else if (jmi.equals(showCommonalityMenuItem)) {
                     showCommonalityDetails();
                 } else if (jmi.equals(addCommentMenuItem)) {
-                    CorrelationAttribute selectedAttribute = (CorrelationAttribute) tableModel.getRow(otherCasesTable.getSelectedRow());
-                    AddEditCentralRepoCommentAction action = AddEditCentralRepoCommentAction.createAddEditCommentAction(selectedAttribute);
-                    action.addEditCentralRepoComment();
-                    otherCasesTable.repaint();
+                    try {
+                        OtherOccurrenceNodeData selectedNode = (OtherOccurrenceNodeData) tableModel.getRow(otherCasesTable.getSelectedRow());
+                        AddEditCentralRepoCommentAction action = AddEditCentralRepoCommentAction.createAddEditCommentAction(selectedNode.createCorrelationAttribute());
+                        action.addEditCentralRepoComment();
+                        otherCasesTable.repaint();
+                    } catch (EamDbException ex) {
+                        logger.log(Level.SEVERE, "Error performing Add/Edit Comment action", ex);
+                    }
                 }
             }
         };
@@ -202,8 +206,8 @@
             if (-1 != selectedRowViewIdx) {
                 EamDb dbManager = EamDb.getInstance();
                 int selectedRowModelIdx = otherCasesTable.convertRowIndexToModel(selectedRowViewIdx);
-                CorrelationAttribute eamArtifact = (CorrelationAttribute) tableModel.getRow(selectedRowModelIdx);
-                CorrelationCase eamCasePartial = eamArtifact.getInstances().get(0).getCorrelationCase();
+                OtherOccurrenceNodeData nodeData = (OtherOccurrenceNodeData) tableModel.getRow(selectedRowModelIdx);
+                CorrelationCase eamCasePartial = nodeData.getCorrelationAttributeInstance().getCorrelationCase();
                 if (eamCasePartial == null) {
                     JOptionPane.showConfirmDialog(showCaseDetailsMenuItem,
                             Bundle.DataContentViewerOtherCases_caseDetailsDialog_noDetailsReference(),
@@ -464,16 +468,12 @@
      *
      * @return A collection of correlated artifact instances
      */
-<<<<<<< HEAD
     private Map<UniquePathKey,OtherOccurrenceNodeData> getCorrelatedInstances(CorrelationAttribute corAttr, String dataSourceName, String deviceId) {
-=======
-    private Map<UniquePathKey, CorrelationAttributeInstance> getCorrelatedInstances(CorrelationAttribute corAttr, String dataSourceName, String deviceId) {
->>>>>>> 6dd79da0
         // @@@ Check exception
         try {
             final Case openCase = Case.getCurrentCase();
             String caseUUID = openCase.getName();
-<<<<<<< HEAD
+
             HashMap<UniquePathKey,OtherOccurrenceNodeData> nodeDataMap = new HashMap<>();
 
             if (EamDb.isEnabled()) {
@@ -486,12 +486,13 @@
                     // - the case UUID is different
                     // - the data source name is different
                     // - the data source device ID is different
-                    // - (TODO) file path is different
+                    // - the file path is different
                     if (!artifactInstance.getCorrelationCase().getCaseUUID().equals(caseUUID)
                             || !artifactInstance.getCorrelationDataSource().getName().equals(dataSourceName)
-                            || !artifactInstance.getCorrelationDataSource().getDeviceID().equals(deviceId)) {
-
-                        OtherOccurrenceNodeData newNode = new OtherOccurrenceNodeData(artifactInstance, corAttr.getCorrelationType().getDisplayName(), corAttr.getCorrelationValue());
+                            || !artifactInstance.getCorrelationDataSource().getDeviceID().equals(deviceId)
+                            || !artifactInstance.getFilePath().equalsIgnoreCase(file.getParentPath() + file.getName())) {
+
+                        OtherOccurrenceNodeData newNode = new OtherOccurrenceNodeData(artifactInstance, corAttr.getCorrelationType(), corAttr.getCorrelationValue());
                         UniquePathKey uniquePathKey = new UniquePathKey(newNode);
                         nodeDataMap.put(uniquePathKey, newNode);
                     }
@@ -500,24 +501,7 @@
 
             if (corAttr.getCorrelationType().getDisplayName().equals("Files")) { 
                 List<AbstractFile> caseDbFiles = getCaseDbMatches(corAttr, openCase);
-=======
-            String filePath = (file.getParentPath() + file.getName()).toLowerCase();
-            HashMap<UniquePathKey, CorrelationAttributeInstance> artifactInstances = new HashMap<>();
-
-            if (EamDb.isEnabled()) {
-                EamDb dbManager = EamDb.getInstance();
-                artifactInstances.putAll(dbManager.getArtifactInstancesByTypeValue(corAttr.getCorrelationType(), corAttr.getCorrelationValue()).stream()
-                        .filter(artifactInstance -> !artifactInstance.getFilePath().equals(filePath)
-                        || !artifactInstance.getCorrelationCase().getCaseUUID().equals(caseUUID)
-                        || !artifactInstance.getCorrelationDataSource().getName().equals(dataSourceName)
-                        || !artifactInstance.getCorrelationDataSource().getDeviceID().equals(deviceId))
-                        .collect(Collectors.toMap(correlationAttr -> new UniquePathKey(correlationAttr.getCorrelationDataSource().getDeviceID(), correlationAttr.getFilePath()),
-                                correlationAttr -> correlationAttr)));
-            }
-
-            if (corAttr.getCorrelationType().getDisplayName().equals("Files")) {
-                List<AbstractFile> caseDbFiles = addCaseDbMatches(corAttr, openCase);
->>>>>>> 6dd79da0
+
                 for (AbstractFile caseDbFile : caseDbFiles) {
                     addOrUpdateNodeData(openCase, nodeDataMap, caseDbFile);
                 }
@@ -555,23 +539,15 @@
     }
 
     /**
-<<<<<<< HEAD
      * Adds the file to the nodeDataMap map if it does not already exist
      * 
      * @param autopsyCase 
      * @param nodeDataMap
-=======
-     * Adds the file to the artifactInstances map if it does not already exist
-     *
-     * @param autopsyCase
-     * @param artifactInstances
->>>>>>> 6dd79da0
      * @param newFile
      *
      * @throws TskCoreException
      * @throws EamDbException
      */
-<<<<<<< HEAD
     private void addOrUpdateNodeData(final Case autopsyCase, Map<UniquePathKey,OtherOccurrenceNodeData> nodeDataMap, AbstractFile newFile) throws TskCoreException, EamDbException {
         
         OtherOccurrenceNodeData newNode = new OtherOccurrenceNodeData(newFile, autopsyCase);
@@ -579,14 +555,6 @@
         // If the caseDB object has a notable tag associated with it, update
         // the known status to BAD
         if (newNode.getKnown() != TskData.FileKnown.BAD) {
-=======
-    private void addOrUpdateAttributeInstance(final Case autopsyCase, Map<UniquePathKey, CorrelationAttributeInstance> artifactInstances, AbstractFile newFile) throws TskCoreException, EamDbException {
-
-        // figure out if the casedb file is known via either hash or tags
-        TskData.FileKnown localKnown = newFile.getKnown();
-
-        if (localKnown != TskData.FileKnown.BAD) {
->>>>>>> 6dd79da0
             List<ContentTag> fileMatchTags = autopsyCase.getServices().getTagsManager().getContentTagsByContent(newFile);
             for (ContentTag tag : fileMatchTags) {
                 TskData.FileKnown tagKnownStatus = tag.getName().getKnownStatus();
@@ -597,7 +565,6 @@
             }
         }
 
-<<<<<<< HEAD
         // Make a key to see if the file is already in the map
         UniquePathKey uniquePathKey = new UniquePathKey(newNode);
         
@@ -611,35 +578,6 @@
             }
         } else {
             nodeDataMap.put(uniquePathKey, newNode);
-=======
-        // make a key to see if the file is already in the map
-        String filePath = newFile.getParentPath() + newFile.getName();
-        String deviceId;
-        try {
-            deviceId = autopsyCase.getSleuthkitCase().getDataSource(newFile.getDataSource().getId()).getDeviceId();
-        } catch (TskDataException | TskCoreException ex) {
-            logger.log(Level.WARNING, "Error getting data source info: {0}", ex);
-            return;
-        }
-        UniquePathKey uniquePathKey = new UniquePathKey(deviceId, filePath);
-
-        // double check that the CR version is BAD if the caseDB version is BAD.
-        if (artifactInstances.containsKey(uniquePathKey)) {
-            if (localKnown == TskData.FileKnown.BAD) {
-                CorrelationAttributeInstance prevInstance = artifactInstances.get(uniquePathKey);
-                prevInstance.setKnownStatus(localKnown);
-            }
-        } // add the data from the case DB by pushing data into CorrelationAttributeInstance class
-        else {
-            // NOTE: If we are in here, it is likely because CR is not enabled.  So, we cannot rely
-            // on any of the methods that query the DB.
-            CorrelationCase correlationCase = new CorrelationCase(autopsyCase.getName(), autopsyCase.getDisplayName());
-
-            CorrelationDataSource correlationDataSource = CorrelationDataSource.fromTSKDataSource(correlationCase, newFile.getDataSource());
-
-            CorrelationAttributeInstance caseDbInstance = new CorrelationAttributeInstance(correlationCase, correlationDataSource, filePath, "", localKnown);
-            artifactInstances.put(uniquePathKey, caseDbInstance);
->>>>>>> 6dd79da0
         }
     }
 
@@ -701,26 +639,11 @@
             Map<UniquePathKey,OtherOccurrenceNodeData> correlatedNodeDataMap = new HashMap<>(0);
 
             // get correlation and reference set instances from DB
-<<<<<<< HEAD
             correlatedNodeDataMap.putAll(getCorrelatedInstances(corAttr, dataSourceName, deviceId));
 
             correlatedNodeDataMap.values().forEach((nodeData) -> {
                 tableModel.addNodeData(nodeData);
-=======
-            corAttrInstances.putAll(getCorrelatedInstances(corAttr, dataSourceName, deviceId));
-
-            corAttrInstances.values().forEach((corAttrInstance) -> {
-                try {
-                    CorrelationAttribute newCeArtifact = new CorrelationAttribute(
-                            corAttr.getCorrelationType(),
-                            corAttr.getCorrelationValue()
-                    );
-                    newCeArtifact.addInstance(corAttrInstance);
-                    tableModel.addEamArtifact(newCeArtifact);
-                } catch (EamDbException ex) {
-                    logger.log(Level.SEVERE, "Error creating correlation attribute", ex);
-                }
->>>>>>> 6dd79da0
+
             });
         }
 
@@ -889,18 +812,23 @@
     }// </editor-fold>//GEN-END:initComponents
 
     private void rightClickPopupMenuPopupMenuWillBecomeVisible(javax.swing.event.PopupMenuEvent evt) {//GEN-FIRST:event_rightClickPopupMenuPopupMenuWillBecomeVisible
-        boolean addCommentMenuItemVisible = false;
+        boolean enableCentralRepoActions = false;
+        boolean enableComment = false;
 
         if (EamDbUtil.useCentralRepo() && otherCasesTable.getSelectedRowCount() == 1) {
             int rowIndex = otherCasesTable.getSelectedRow();
-            CorrelationAttribute selectedAttribute = (CorrelationAttribute) tableModel.getRow(rowIndex);
-            if (selectedAttribute.getInstances().get(0).isDatabaseInstance()
-                    && selectedAttribute.getCorrelationType().getId() == CorrelationAttribute.FILES_TYPE_ID) {
-                addCommentMenuItemVisible = true;
-            }
-        }
-
-        addCommentMenuItem.setVisible(addCommentMenuItemVisible);
+            OtherOccurrenceNodeData selectedNode = (OtherOccurrenceNodeData) tableModel.getRow(rowIndex);
+            if (selectedNode.isCentralRepoNode()) {
+                enableCentralRepoActions = true;
+                if (selectedNode.isFileType()) {
+                    enableComment = true;
+                }
+            }
+        }
+
+        addCommentMenuItem.setVisible(enableCentralRepoActions);
+        showCaseDetailsMenuItem.setVisible(enableCentralRepoActions);
+        showCommonalityMenuItem.setVisible(enableCentralRepoActions);
     }//GEN-LAST:event_rightClickPopupMenuPopupMenuWillBecomeVisible
 
     // Variables declaration - do not modify//GEN-BEGIN:variables
