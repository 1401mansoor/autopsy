/*
 * Central Repository
 *
 * Copyright 2015-2017 Basis Technology Corp.
 * Contact: carrier <at> sleuthkit <dot> org
 *
 * Licensed under the Apache License, Version 2.0 (the "License");
 * you may not use this file except in compliance with the License.
 * You may obtain a copy of the License at
 *
 *     http://www.apache.org/licenses/LICENSE-2.0
 *
 * Unless required by applicable law or agreed to in writing, software
 * distributed under the License is distributed on an "AS IS" BASIS,
 * WITHOUT WARRANTIES OR CONDITIONS OF ANY KIND, either express or implied.
 * See the License for the specific language governing permissions and
 * limitations under the License.
 */
package org.sleuthkit.autopsy.centralrepository.datamodel;

import java.util.List;
import java.util.Set;
<<<<<<< HEAD
import org.sleuthkit.datamodel.TskData;
=======
import org.sleuthkit.autopsy.casemodule.Case;
>>>>>>> 826b1fb4

/**
 * Main interface for interacting with the database
 */
public interface EamDb {

    public static final int SCHEMA_VERSION = 1;

    /**
     * Get the instance
     *
     * @return The EamDb instance or null if one is not configured.
     *
     * @throws EamDbException
     */
    static EamDb getInstance() throws EamDbException {

        EamDbPlatformEnum selectedPlatform = EamDbPlatformEnum.DISABLED;
        if (EamDbUtil.useCentralRepo()) {
            selectedPlatform = EamDbPlatformEnum.getSelectedPlatform();
        }
        switch (selectedPlatform) {
            case POSTGRESQL:
                return PostgresEamDb.getInstance();

            case SQLITE:
                return SqliteEamDb.getInstance();
            default:
                return null;
        }
    }

    /**
     * Shutdown the connection pool.
     *
     * This closes the connection pool including all idle database connections.
     * It will not close active/in-use connections. Thus, it is vital that there
     * are no in-use connections when you call this method.
     *
     * @throws EamDbException if there is a problem closing the connection pool.
     */
    void shutdownConnections() throws EamDbException;

    /**
     * Update settings
     *
     * When using updateSettings, if any database settings have changed, you
     * should call shutdownConnections() before using any API methods. That will
     * ensure that any old connections are closed and all new connections will
     * be made using the new settings.
     */
    void updateSettings();

    /**
     * Save settings
     */
    void saveSettings();

    /**
     * Reset the database (testing method)
     */
    void reset() throws EamDbException;

    /**
     * Is the database enabled?
     *
     * @return Is the database enabled
     */
    static boolean isEnabled() {
        return EamDbUtil.useCentralRepo()
                && EamDbPlatformEnum.getSelectedPlatform() != EamDbPlatformEnum.DISABLED;
    }

    /**
     * Get the list of tags recognized as "Bad"
     *
     * @return The list of bad tags
     */
    List<String> getBadTags();

    /**
     * Set the tags recognized as "Bad"
     *
     * @param tags The tags to consider bad
     */
    void setBadTags(List<String> tags);

    /**
     * Add a new name/value pair in the db_info table.
     *
     * @param name  Key to set
     * @param value Value to set
     *
     * @throws EamDbException
     */
    public void newDbInfo(String name, String value) throws EamDbException;

    /**
     * Get the value for the given name from the name/value db_info table.
     *
     * @param name Name to search for
     *
     * @return value associated with name.
     *
     * @throws EamDbException
     */
    public String getDbInfo(String name) throws EamDbException;

    /**
     * Update the value for a name in the name/value db_info table.
     *
     * @param name  Name to find
     * @param value Value to assign to name.
     *
     * @throws EamDbException
     */
    public void updateDbInfo(String name, String value) throws EamDbException;

    /**
     * Creates new Case in the database
     *
     * Expects the Organization for this case to already exist in the database.
     *
     * @param eamCase The case to add
     */
    void newCase(EamCase eamCase) throws EamDbException;
    
     /**
     * Creates new Case in the database from the given case
     * 
     * @param case The case to add
     */
    EamCase newCase(Case autopsyCase) throws EamDbException;   

    /**
     * Updates an existing Case in the database
     *
     * @param eamCase The case to update
     */
    void updateCase(EamCase eamCase) throws EamDbException;

    /**
     * Retrieves Case details based on Case UUID
     *
     * @param caseUUID unique identifier for a case
     *
     * @return The retrieved case
     */
    EamCase getCaseDetails(String caseUUID) throws EamDbException;

    /**
     * Retrieves cases that are in DB.
     *
     * @return List of cases
     */
    List<EamCase> getCases() throws EamDbException;

    /**
     * Creates new Data Source in the database
     *
     * @param eamDataSource the data source to add
     */
    void newDataSource(EamDataSource eamDataSource) throws EamDbException;

    /**
     * Updates a Data Source in the database
     *
     * @param eamDataSource the data source to update
     */
    void updateDataSource(EamDataSource eamDataSource) throws EamDbException;

    /**
     * Retrieves Data Source details based on data source device ID
     *
     * @param dataSourceDeviceId the data source device ID number
     *
     * @return The data source
     */
    EamDataSource getDataSourceDetails(String dataSourceDeviceId) throws EamDbException;

    /**
     * Retrieves data sources that are in DB
     *
     * @return List of data sources
     */
    List<EamDataSource> getDataSources() throws EamDbException;

    /**
     * Inserts new Artifact(s) into the database. Should add associated Case and
     * Data Source first.
     *
     * @param eamArtifact The artifact to add
     */
    void addArtifact(EamArtifact eamArtifact) throws EamDbException;

    /**
     * Retrieves eamArtifact instances from the database that are associated
     * with the eamArtifactType and eamArtifactValue of the given eamArtifact.
     *
     * @param aType EamArtifact.Type to search for
     * @param value Value to search for
     *
     * @return List of artifact instances for a given type/value
     */
    List<EamArtifactInstance> getArtifactInstancesByTypeValue(EamArtifact.Type aType, String value) throws EamDbException;

    /**
     * Retrieves eamArtifact instances from the database that are associated
     * with the aType and filePath
     *
     * @param aType    EamArtifact.Type to search for
     * @param filePath File path to search for
     *
     * @return List of 0 or more EamArtifactInstances
     *
     * @throws EamDbException
     */
    List<EamArtifactInstance> getArtifactInstancesByPath(EamArtifact.Type aType, String filePath) throws EamDbException;

    /**
     * Retrieves number of artifact instances in the database that are
     * associated with the ArtifactType and artifactValue of the given artifact.
     *
     * @param aType EamArtifact.Type to search for
     * @param value Value to search for
     *
     * @return Number of artifact instances having ArtifactType and
     *         ArtifactValue.
     */
    Long getCountArtifactInstancesByTypeValue(EamArtifact.Type aType, String value) throws EamDbException;

    /**
     * Using the ArtifactType and ArtifactValue from the given eamArtfact,
     * compute the ratio of: (The number of unique case_id/datasource_id tuples
     * where Type/Value is found) divided by (The total number of unique
     * case_id/datasource_id tuples in the database) expressed as a percentage.
     *
     * @param aType EamArtifact.Type to search for
     * @param value Value to search for
     *
     * @return Int between 0 and 100
     */
    int getCommonalityPercentageForTypeValue(EamArtifact.Type aType, String value) throws EamDbException;

    /**
     * Retrieves number of unique caseDisplayName / dataSource tuples in the
     * database that are associated with the artifactType and artifactValue of
     * the given artifact.
     *
     * @param aType EamArtifact.Type to search for
     * @param value Value to search for
     *
     * @return Number of unique tuples
     */
    Long getCountUniqueCaseDataSourceTuplesHavingTypeValue(EamArtifact.Type aType, String value) throws EamDbException;

    /**
     * Retrieves number of unique caseDisplayName/dataSource tuples in the
     * database.
     *
     * @return Number of unique tuples
     */
    Long getCountUniqueCaseDataSourceTuples() throws EamDbException;

    /**
     * Retrieves number of eamArtifact instances in the database that are
     * associated with the caseDisplayName and dataSource of the given
     * eamArtifact instance.
     *
     * @param caseUUID     Case ID to search for
     * @param dataSourceID Data source ID to search for
     *
     * @return Number of artifact instances having caseDisplayName and
     *         dataSource
     */
    Long getCountArtifactInstancesByCaseDataSource(String caseUUID, String dataSourceID) throws EamDbException;

    /**
     * Adds an eamArtifact to an internal list to be later added to DB. Artifact
     * can have 1 or more Artifact Instances. Insert will be triggered by a
     * threshold or a call to bulkInsertArtifacts().
     *
     * @param eamArtifact The artifact to add
     */
    void prepareBulkArtifact(EamArtifact eamArtifact) throws EamDbException;

    /**
     * Executes a bulk insert of the eamArtifacts added from the
     * prepareBulkArtifact() method
     */
    void bulkInsertArtifacts() throws EamDbException;

    /**
     * Executes a bulk insert of the cases
     */
    void bulkInsertCases(List<EamCase> cases) throws EamDbException;

    /**
     * Sets an eamArtifact instance to the given known status. If eamArtifact
     * exists, it is updated. If eamArtifact does not exist nothing happens
     *
     * @param eamArtifact Artifact containing exactly one (1) ArtifactInstance.
     * @param FileKnown The status to change the artifact to
     */
    void setArtifactInstanceKnownStatus(EamArtifact eamArtifact, TskData.FileKnown knownStatus) throws EamDbException;

    /**
     * Gets list of matching eamArtifact instances that have knownStatus =
     * "Bad".
     *
     * @param aType EamArtifact.Type to search for
     * @param value Value to search for
     *
     * @return List with 0 or more matching eamArtifact instances.
     */
    List<EamArtifactInstance> getArtifactInstancesKnownBad(EamArtifact.Type aType, String value) throws EamDbException;

    /**
     * Count matching eamArtifacts instances that have knownStatus = "Bad".
     *
     * @param aType EamArtifact.Type to search for
     * @param value Value to search for
     *
     * @return Number of matching eamArtifacts
     */
    Long getCountArtifactInstancesKnownBad(EamArtifact.Type aType, String value) throws EamDbException;

    /**
     * Gets list of distinct case display names, where each case has 1+ Artifact
     * Instance matching eamArtifact with knownStatus = "Bad".
     *
     * @param aType EamArtifact.Type to search for
     * @param value Value to search for
     *
     * @return List of cases containing this artifact with instances marked as
     *         bad
     *
     * @throws EamDbException
     */
    List<String> getListCasesHavingArtifactInstancesKnownBad(EamArtifact.Type aType, String value) throws EamDbException;

    /**
     * Is the artifact known as bad according to the reference entries?
     *
     * @param aType EamArtifact.Type to search for
     * @param value Value to search for
     *
     * @return Global known status of the artifact
     */
    boolean isArtifactlKnownBadByReference(EamArtifact.Type aType, String value) throws EamDbException;

    /**
     * Add a new organization
     *
     * @param eamOrg The organization to add
     *
     * @throws EamDbException
     */
    void newOrganization(EamOrganization eamOrg) throws EamDbException;

    /**
     * Get all organizations
     *
     * @return A list of all organizations
     *
     * @throws EamDbException
     */
    List<EamOrganization> getOrganizations() throws EamDbException;

    /**
     * Get an organization having the given ID
     *
     * @param orgID The id to look up
     *
     * @return The organization with the given ID
     *
     * @throws EamDbException
     */
    EamOrganization getOrganizationByID(int orgID) throws EamDbException;

    /**
     * Add a new Global Set
     *
     * @param eamGlobalSet The global set to add
     *
     * @return The ID of the new global set
     *
     * @throws EamDbException
     */
    int newReferencelSet(EamGlobalSet eamGlobalSet) throws EamDbException;

    /**
     * Get a global set by ID
     *
     * @param globalSetID The ID to look up
     *
     * @return The global set associated with the ID
     *
     * @throws EamDbException
     */
    EamGlobalSet getReferenceSetByID(int globalSetID) throws EamDbException;

    /**
     * Add a new reference instance
     *
     * @param eamGlobalFileInstance The reference instance to add
     * @param correlationType       Correlation Type that this Reference
     *                              Instance is
     *
     * @throws EamDbException
     */
    void addReferenceInstance(EamGlobalFileInstance eamGlobalFileInstance, EamArtifact.Type correlationType) throws EamDbException;

    /**
     * Add a new global file instance to the bulk collection
     *
     * @param eamGlobalFileInstance The global file instance to add
     *
     * @throws EamDbException
     */
//    void prepareGlobalFileInstance(EamGlobalFileInstance eamGlobalFileInstance) throws EamDbException;
    /**
     * Insert the bulk collection of Global File Instances
     *
     * @param globalInstances a Set of EamGlobalFileInstances to insert into the
     *                        db.
     * @param contentType     the Type of the global instances
     *
     * @throws EamDbException
     */
    void bulkInsertReferenceTypeEntries(Set<EamGlobalFileInstance> globalInstances, EamArtifact.Type contentType) throws EamDbException;

    /**
     * Get all reference entries having a given correlation type and value
     *
     * @param aType  Type to use for matching
     * @param aValue Value to use for matching
     *
     * @return List of all global file instances with a type and value
     *
     * @throws EamDbException
     */
    List<EamGlobalFileInstance> getReferenceInstancesByTypeValue(EamArtifact.Type aType, String aValue) throws EamDbException;

    /**
     * Add a new EamArtifact.Type to the db.
     *
     * @param newType New type to add.
     *
     * @return Type.ID for newType
     *
     * @throws EamDbException
     */
    public int newCorrelationType(EamArtifact.Type newType) throws EamDbException;

    /**
     * Get the list of EamArtifact.Type's that will be used to correlate
     * artifacts.
     *
     * @return List of EamArtifact.Type's. If none are defined in the database,
     *         the default list will be returned.
     *
     * @throws EamDbException
     */
    public List<EamArtifact.Type> getCorrelationTypes() throws EamDbException;

    /**
     * Get the list of enabled EamArtifact.Type's that will be used to correlate
     * artifacts.
     *
     * @return List of enabled EamArtifact.Type's. If none are defined in the
     *         database, the default list will be returned.
     *
     * @throws EamDbException
     */
    public List<EamArtifact.Type> getEnabledCorrelationTypes() throws EamDbException;

    /**
     * Get the list of supported EamArtifact.Type's that can be used to
     * correlate artifacts.
     *
     * @return List of supported EamArtifact.Type's. If none are defined in the
     *         database, the default list will be returned.
     *
     * @throws EamDbException
     */
    public List<EamArtifact.Type> getSupportedCorrelationTypes() throws EamDbException;

    /**
     * Update a EamArtifact.Type.
     *
     * @param aType EamArtifact.Type to update.
     *
     * @throws EamDbException
     */
    public void updateCorrelationType(EamArtifact.Type aType) throws EamDbException;

    /**
     * Get the EamArtifact.Type that has the given Type.Id.
     *
     * @param typeId Type.Id of Correlation Type to get
     *
     * @return EamArtifact.Type or null if it doesn't exist.
     *
     * @throws EamDbException
     */
    public EamArtifact.Type getCorrelationTypeById(int typeId) throws EamDbException;
}<|MERGE_RESOLUTION|>--- conflicted
+++ resolved
@@ -20,11 +20,8 @@
 
 import java.util.List;
 import java.util.Set;
-<<<<<<< HEAD
 import org.sleuthkit.datamodel.TskData;
-=======
 import org.sleuthkit.autopsy.casemodule.Case;
->>>>>>> 826b1fb4
 
 /**
  * Main interface for interacting with the database
