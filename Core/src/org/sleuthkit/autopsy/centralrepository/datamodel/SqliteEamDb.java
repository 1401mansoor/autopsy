/*
 * Central Repository
 *
 * Copyright 2015-2017 Basis Technology Corp.
 * Contact: carrier <at> sleuthkit <dot> org
 *
 * Licensed under the Apache License, Version 2.0 (the "License");
 * you may not use this file except in compliance with the License.
 * You may obtain a copy of the License at
 *
 *     http://www.apache.org/licenses/LICENSE-2.0
 *
 * Unless required by applicable law or agreed to in writing, software
 * distributed under the License is distributed on an "AS IS" BASIS,
 * WITHOUT WARRANTIES OR CONDITIONS OF ANY KIND, either express or implied.
 * See the License for the specific language governing permissions and
 * limitations under the License.
 */
package org.sleuthkit.autopsy.centralrepository.datamodel;

import java.sql.Connection;
import java.sql.SQLException;
import java.sql.Statement;
import java.util.Arrays;
import java.util.Collection;
import java.util.List;
import java.util.Set;
import java.util.concurrent.locks.ReentrantReadWriteLock;
import java.util.logging.Level;
import org.apache.commons.dbcp2.BasicDataSource;
import org.sleuthkit.autopsy.coreutils.Logger;
import org.sleuthkit.datamodel.TskData;
import org.sleuthkit.autopsy.casemodule.Case;
import org.sleuthkit.autopsy.coordinationservice.CoordinationService;

/**
 * Sqlite implementation of the Central Repository database. All methods in
 * AbstractSqlEamDb that read or write to the database should be overriden here
 * and use appropriate locking.
 */
final class SqliteEamDb extends AbstractSqlEamDb {

    private final static Logger LOGGER = Logger.getLogger(SqliteEamDb.class.getName());

    private static SqliteEamDb instance;

    private BasicDataSource connectionPool = null;

    private final SqliteEamDbSettings dbSettings;

    // While the Sqlite database should only be used for single users, it is still
    // possible for multiple threads to attempt to write to the database simultaneously. 
    private final ReentrantReadWriteLock rwLock = new ReentrantReadWriteLock(true);

    /**
     * Get the singleton instance of SqliteEamDb
     *
     * @return the singleton instance of SqliteEamDb
     *
     * @throws EamDbException if one or more default correlation type(s) have an
     * invalid db table name.
     */
    public synchronized static SqliteEamDb getInstance() throws EamDbException {
        if (instance == null) {
            instance = new SqliteEamDb();
        }

        return instance;
    }

    /**
     *
     * @throws EamDbException if the AbstractSqlEamDb class has one or more
     * default correlation type(s) having an invalid db table name.
     */
    private SqliteEamDb() throws EamDbException {
        dbSettings = new SqliteEamDbSettings();
        bulkArtifactsThreshold = dbSettings.getBulkThreshold();
    }

    @Override
    public void shutdownConnections() throws EamDbException {
        try {
            synchronized (this) {
                if (null != connectionPool) {
                    connectionPool.close();
                    connectionPool = null; // force it to be re-created on next connect()
                }
            }
        } catch (SQLException ex) {
            throw new EamDbException("Failed to close existing database connections.", ex); // NON-NLS
        }
    }

    @Override
    public void updateSettings() {
        synchronized (this) {
            dbSettings.loadSettings();
            bulkArtifactsThreshold = dbSettings.getBulkThreshold();
        }
    }

    @Override
    public void saveSettings() {
        synchronized (this) {
            dbSettings.saveSettings();
        }
    }

    @Override
    public void reset() throws EamDbException {
        try {
            acquireExclusiveLock();

            Connection conn = connect();

            try {

                Statement dropContent = conn.createStatement();
                dropContent.executeUpdate("DELETE FROM organizations");
                dropContent.executeUpdate("DELETE FROM cases");
                dropContent.executeUpdate("DELETE FROM data_sources");
                dropContent.executeUpdate("DELETE FROM reference_sets");
                dropContent.executeUpdate("DELETE FROM artifact_types");
                dropContent.executeUpdate("DELETE FROM db_info");

                String instancesTemplate = "DELETE FROM %s_instances";
                String referencesTemplate = "DELETE FROM global_files";
                for (CorrelationAttribute.Type type : defaultCorrelationTypes) {
                    dropContent.executeUpdate(String.format(instancesTemplate, type.getDbTableName()));
                    // FUTURE: support other reference types
                    if (type.getId() == CorrelationAttribute.FILES_TYPE_ID) {
                        dropContent.executeUpdate(String.format(referencesTemplate, type.getDbTableName()));
                    }
                }

                dropContent.executeUpdate("VACUUM");
            } catch (SQLException ex) {
                LOGGER.log(Level.WARNING, "Failed to reset database.", ex);
            } finally {
                EamDbUtil.closeConnection(conn);
            }

            dbSettings.insertDefaultDatabaseContent();
        } finally {
            releaseExclusiveLock();
        }
    }

    /**
     * Setup a connection pool for db connections.
     *
     */
    private void setupConnectionPool() throws EamDbException {

        if (dbSettings.dbFileExists() == false) {
            throw new EamDbException("Central repository database missing");
        }

        connectionPool = new BasicDataSource();
        connectionPool.setDriverClassName(dbSettings.getDriver());
        connectionPool.setUrl(dbSettings.getConnectionURL());

        // tweak pool configuration
        connectionPool.setInitialSize(50);
        connectionPool.setMaxTotal(-1);
        connectionPool.setMaxIdle(-1);
        connectionPool.setMaxWaitMillis(1000);
        connectionPool.setValidationQuery(dbSettings.getValidationQuery());
        connectionPool.setConnectionInitSqls(Arrays.asList("PRAGMA foreign_keys = ON"));
    }

    /**
     * Lazily setup Singleton connection on first request.
     *
     * @return A connection from the connection pool.
     *
     * @throws EamDbException
     */
    @Override
    protected Connection connect() throws EamDbException {
        synchronized (this) {
            if (!EamDb.isEnabled()) {
                throw new EamDbException("Central Repository module is not enabled"); // NON-NLS
            }

            if (connectionPool == null) {
                setupConnectionPool();
            }

            try {
                return connectionPool.getConnection();
            } catch (SQLException ex) {
                throw new EamDbException("Error getting connection from connection pool.", ex); // NON-NLS
            }
        }
    }

    @Override
    protected String getConflictClause() {
        // For sqlite, our conflict clause is part of the table schema
        return "";
    }

    /**
     * Add a new name/value pair in the db_info table.
     *
     * @param name Key to set
     * @param value Value to set
     *
     * @throws EamDbException
     */
    @Override
    public void newDbInfo(String name, String value) throws EamDbException {
        try {
            acquireExclusiveLock();
            super.newDbInfo(name, value);
        } finally {
            releaseExclusiveLock();
        }
    }

    /**
     * Get the value for the given name from the name/value db_info table.
     *
     * @param name Name to search for
     *
     * @return value associated with name.
     *
     * @throws EamDbException
     */
    @Override
    public String getDbInfo(String name) throws EamDbException {
        try {
            acquireSharedLock();
            return super.getDbInfo(name);
        } finally {
            releaseSharedLock();
        }
    }

    /**
     * Update the value for a name in the name/value db_info table.
     *
     * @param name Name to find
     * @param value Value to assign to name.
     *
     * @throws EamDbException
     */
    @Override
    public void updateDbInfo(String name, String value) throws EamDbException {
        try {
            acquireExclusiveLock();
            super.updateDbInfo(name, value);
        } finally {
            releaseExclusiveLock();
        }
    }

    /**
     * Creates new Case in the database from the given case
     *
     * @param autopsyCase The case to add
     */
    @Override
    public CorrelationCase newCase(Case autopsyCase) throws EamDbException {
        try {
            acquireExclusiveLock();
            return super.newCase(autopsyCase);
        } finally {
            releaseExclusiveLock();
        }
    }

    /**
     * Creates new Case in the database
     *
     * Expects the Organization for this case to already exist in the database.
     *
     * @param eamCase The case to add
     */
    @Override
    public CorrelationCase newCase(CorrelationCase eamCase) throws EamDbException {
        try {
            acquireExclusiveLock();
            return super.newCase(eamCase);
        } finally {
            releaseExclusiveLock();
        }
    }

    /**
     * Updates an existing Case in the database
     *
     * @param eamCase The case to update
     */
    @Override
    public void updateCase(CorrelationCase eamCase) throws EamDbException {
        try {
            acquireExclusiveLock();
            super.updateCase(eamCase);
        } finally {
            releaseExclusiveLock();
        }
    }

    /**
     * Retrieves Case details based on Case UUID
     *
     * @param caseUUID unique identifier for a case
     *
     * @return The retrieved case
     */
    @Override
    public CorrelationCase getCaseByUUID(String caseUUID) throws EamDbException {
        try {
            acquireSharedLock();
            return super.getCaseByUUID(caseUUID);
        } finally {
            releaseSharedLock();
        }
    }

    /**
     * Retrieves cases that are in DB.
     *
     * @return List of cases
     */
    @Override
    public List<CorrelationCase> getCases() throws EamDbException {
        try {
            acquireSharedLock();
            return super.getCases();
        } finally {
            releaseSharedLock();
        }
    }

    /**
     * Creates new Data Source in the database
     *
     * @param eamDataSource the data source to add
     */
    @Override
    public void newDataSource(CorrelationDataSource eamDataSource) throws EamDbException {
        try {
            acquireExclusiveLock();
            super.newDataSource(eamDataSource);
        } finally {
            releaseExclusiveLock();
        }
    }

    /**
     * Retrieves Data Source details based on data source device ID
     *
     * @param correlationCase the current CorrelationCase used for ensuring
     * uniqueness of DataSource
     * @param dataSourceDeviceId the data source device ID number
     *
     * @return The data source
     */
    @Override
    public CorrelationDataSource getDataSource(CorrelationCase correlationCase, String dataSourceDeviceId) throws EamDbException {
        try {
            acquireSharedLock();
            return super.getDataSource(correlationCase, dataSourceDeviceId);
        } finally {
            releaseSharedLock();
        }
    }

    /**
     * Return a list of data sources in the DB
     *
     * @return list of data sources in the DB
     */
    @Override
    public List<CorrelationDataSource> getDataSources() throws EamDbException {
        try {
            acquireSharedLock();
            return super.getDataSources();
        } finally {
            releaseSharedLock();
        }
    }

    /**
     * Inserts new Artifact(s) into the database. Should add associated Case and
     * Data Source first.
     *
     * @param eamArtifact The artifact to add
     */
    @Override
    public void addArtifact(CorrelationAttribute eamArtifact) throws EamDbException {
        try {
            acquireExclusiveLock();
            super.addArtifact(eamArtifact);
        } finally {
            releaseExclusiveLock();
        }
    }

    /**
     * Retrieves eamArtifact instances from the database that are associated
     * with the eamArtifactType and eamArtifactValue of the given eamArtifact.
     *
     * @param aType The type of the artifact
     * @param value The correlation value
     *
     * @return List of artifact instances for a given type/value
     */
    @Override
    public List<CorrelationAttributeInstance> getArtifactInstancesByTypeValue(CorrelationAttribute.Type aType, String value) throws EamDbException {
        try {
            acquireSharedLock();
            return super.getArtifactInstancesByTypeValue(aType, value);
        } finally {
            releaseSharedLock();
<<<<<<< HEAD
        }
    }
    
=======
        }            
    }

>>>>>>> 59387f26
    /**
     * Retrieves eamArtiifact instances from the database that match the given
     * list of MD5 values;
     *
     * @param correlationCase Case id to search on
     * @param values List of ArtifactInstance MD5 values to find matches of.
     *
     * @return List of artifact instances for a given list of MD5 values
     */
    @Override
    public List<CentralRepositoryFile> getArtifactInstancesByCaseValues(Collection<String> values) throws EamDbException {
        try {
            acquireSharedLock();
            return super.getArtifactInstancesByCaseValues(null, values, -1);
        } finally {
            releaseSharedLock();
        }
    }

    /**
     * Retrieves eamArtiifact instances from the database that match the given
     * list of MD5 values;
     *
     * @param correlationCase Case id to search on
     * @param values List of ArtifactInstance MD5 values to find matches of.
     *
     * @return List of artifact instances for a given list of MD5 values
     */
    @Override
    public List<CentralRepositoryFile> getArtifactInstancesByCaseValues(CorrelationCase correlationCase, Collection<String> values, int currentCaseId) throws EamDbException {
        try {
            acquireSharedLock();
            return super.getArtifactInstancesByCaseValues(correlationCase, values, currentCaseId);
        } finally {
            releaseSharedLock();
        }
    }

    /**
     * Retrieves eamArtifact instances from the database that are associated
     * with the aType and filePath
     *
     * @param aType EamArtifact.Type to search for
     * @param filePath File path to search for
     *
     * @return List of 0 or more EamArtifactInstances
     *
     * @throws EamDbException
     */
    @Override
    public List<CorrelationAttributeInstance> getArtifactInstancesByPath(CorrelationAttribute.Type aType, String filePath) throws EamDbException {
        try {
            acquireSharedLock();
            return super.getArtifactInstancesByPath(aType, filePath);
        } finally {
            releaseSharedLock();
        }
    }

    /**
     * Retrieves number of artifact instances in the database that are
     * associated with the ArtifactType and artifactValue of the given artifact.
     *
     * @param aType The correlation type
     * @param value The value to search for
     *
     * @return Number of artifact instances having ArtifactType and
     * ArtifactValue.
     * @throws EamDbException
     */
    @Override
    public Long getCountArtifactInstancesByTypeValue(CorrelationAttribute.Type aType, String value) throws EamDbException {
        try {
            acquireSharedLock();
            return super.getCountArtifactInstancesByTypeValue(aType, value);
        } finally {
            releaseSharedLock();
        }
    }

    @Override
    public int getFrequencyPercentage(CorrelationAttribute corAttr) throws EamDbException {
        try {
            acquireSharedLock();
            return super.getFrequencyPercentage(corAttr);
        } finally {
            releaseSharedLock();
        }
    }

    /**
     * Retrieves number of unique caseDisplayName / dataSource tuples in the
     * database that are associated with the artifactType and artifactValue of
     * the given artifact.
     *
     * @param aType The correlation type
     * @param value The value to search for
     *
     * @return Number of unique tuples
     * @throws EamDbException
     */
    @Override
    public Long getCountUniqueCaseDataSourceTuplesHavingTypeValue(CorrelationAttribute.Type aType, String value) throws EamDbException {
        try {
            acquireSharedLock();
            return super.getCountUniqueCaseDataSourceTuplesHavingTypeValue(aType, value);
        } finally {
            releaseSharedLock();
        }
    }

    @Override
    public Long getCountUniqueDataSources() throws EamDbException {
        try {
            acquireSharedLock();
            return super.getCountUniqueDataSources();
        } finally {
            releaseSharedLock();
        }
    }

    /**
     * Retrieves number of eamArtifact instances in the database that are
     * associated with the caseDisplayName and dataSource of the given
     * eamArtifact instance.
     *
     * @param caseUUID Case ID to search for
     * @param dataSourceID Data source ID to search for
     *
     * @return Number of artifact instances having caseDisplayName and
     * dataSource
     */
    @Override
    public Long getCountArtifactInstancesByCaseDataSource(String caseUUID, String dataSourceID) throws EamDbException {
        try {
            acquireSharedLock();
            return super.getCountArtifactInstancesByCaseDataSource(caseUUID, dataSourceID);
        } finally {
            releaseSharedLock();
        }
    }

    /**
     * Executes a bulk insert of the eamArtifacts added from the
     * prepareBulkArtifact() method
     */
    @Override
    public void bulkInsertArtifacts() throws EamDbException {
        try {
            acquireExclusiveLock();
            super.bulkInsertArtifacts();
        } finally {
            releaseExclusiveLock();
        }
    }

    /**
     * Executes a bulk insert of the cases
     */
    @Override
    public void bulkInsertCases(List<CorrelationCase> cases) throws EamDbException {
        try {
            acquireExclusiveLock();
            super.bulkInsertCases(cases);
        } finally {
            releaseExclusiveLock();
        }
    }

    /**
     * Sets an eamArtifact instance to the given knownStatus. knownStatus should
     * be BAD if the file has been tagged with a notable tag and UNKNOWN
     * otherwise. If eamArtifact exists, it is updated. If eamArtifact does not
     * exist it is added with the given status.
     *
     * @param eamArtifact Artifact containing exactly one (1) ArtifactInstance.
     * @param knownStatus The status to change the artifact to. Should never be
     * KNOWN
     */
    @Override
    public void setArtifactInstanceKnownStatus(CorrelationAttribute eamArtifact, TskData.FileKnown knownStatus) throws EamDbException {
        try {
            acquireExclusiveLock();
            super.setArtifactInstanceKnownStatus(eamArtifact, knownStatus);
        } finally {
            releaseExclusiveLock();
        }
    }

    /**
     * Gets list of matching eamArtifact instances that have knownStatus =
     * "Bad".
     *
     * @param aType EamArtifact.Type to search for
     * @param value Value to search for
     *
     * @return List with 0 or more matching eamArtifact instances.
     */
    @Override
    public List<CorrelationAttributeInstance> getArtifactInstancesKnownBad(CorrelationAttribute.Type aType, String value) throws EamDbException {
        try {
            acquireSharedLock();
            return super.getArtifactInstancesKnownBad(aType, value);
        } finally {
            releaseSharedLock();
        }
    }

    /**
     *
     * Gets list of matching eamArtifact instances that have knownStatus =
     * "Bad".
     * @param aType EamArtifact.Type to search for
     * @return List with 0 or more matching eamArtifact instances.
     * @throws EamDbException
     */
    @Override
    public List<CorrelationAttributeInstance> getArtifactInstancesKnownBad(CorrelationAttribute.Type aType) throws EamDbException {
        try{
            acquireSharedLock();
            return super.getArtifactInstancesKnownBad(aType);
        } finally {
            releaseSharedLock();
        }       
    }
    
    /**
     * Count matching eamArtifacts instances that have knownStatus = "Bad".
     *
     * @param aType EamArtifact.Type to search for
     * @param value Value to search for
     *
     * @return Number of matching eamArtifacts
     */
    @Override
    public Long getCountArtifactInstancesKnownBad(CorrelationAttribute.Type aType, String value) throws EamDbException {
        try {
            acquireSharedLock();
            return super.getCountArtifactInstancesKnownBad(aType, value);
        } finally {
            releaseSharedLock();
        }
    }

    /**
     * Gets list of distinct case display names, where each case has 1+ Artifact
     * Instance matching eamArtifact with knownStatus = "Bad".
     *
     * @param aType EamArtifact.Type to search for
     * @param value Value to search for
     *
     * @return List of cases containing this artifact with instances marked as
     * bad
     *
     * @throws EamDbException
     */
    @Override
    public List<String> getListCasesHavingArtifactInstancesKnownBad(CorrelationAttribute.Type aType, String value) throws EamDbException {
        try {
            acquireSharedLock();
            return super.getListCasesHavingArtifactInstancesKnownBad(aType, value);
        } finally {
            releaseSharedLock();
        }
    }

    /**
     * Remove a reference set and all values contained in it.
     *
     * @param referenceSetID
     * @throws EamDbException
     */
    @Override
    public void deleteReferenceSet(int referenceSetID) throws EamDbException {
        try {
            acquireExclusiveLock();
            super.deleteReferenceSet(referenceSetID);
        } finally {
            releaseExclusiveLock();
        }
    }

    /**
     * Check if the given hash is in a specific reference set
     *
     * @param value
     * @param referenceSetID
     * @param correlationTypeID
     * @return true if the hash is found in the reference set
     */
    @Override
    public boolean isValueInReferenceSet(String value, int referenceSetID, int correlationTypeID) throws EamDbException {
        try {
            acquireSharedLock();
            return super.isValueInReferenceSet(value, referenceSetID, correlationTypeID);
        } finally {
            releaseSharedLock();
        }
    }

    /**
<<<<<<< HEAD
     * Check whether a reference set with the given name/version is in the
     * central repo. Used to check for name collisions when creating reference
     * sets.
     *
=======
     * Process the Artifact instance in the EamDb
     *
     * @param type EamArtifact.Type to search for
     * @param instanceTableCallback callback to process the instance
     * @throws EamDbException
     */
    @Override
    public void processInstanceTable(CorrelationAttribute.Type type, InstanceTableCallback instanceTableCallback) throws EamDbException {
        try {
            acquireSharedLock();
            super.processInstanceTable(type, instanceTableCallback);
        } finally {
            releaseSharedLock();
        }
    }
    /**
     * Check whether a reference set with the given name/version is in the central repo.
     * Used to check for name collisions when creating reference sets.
>>>>>>> 59387f26
     * @param referenceSetName
     * @param version
     * @return true if a matching set is found
     * @throws EamDbException
     */
    @Override
    public boolean referenceSetExists(String referenceSetName, String version) throws EamDbException {
        try {
            acquireSharedLock();
            return super.referenceSetExists(referenceSetName, version);
        } finally {
            releaseSharedLock();
        }
    }

    /**
     * Is the artifact known as bad according to the reference entries?
     *
     * @param aType EamArtifact.Type to search for
     * @param value Value to search for
     *
     * @return Global known status of the artifact
     */
    @Override
    public boolean isArtifactKnownBadByReference(CorrelationAttribute.Type aType, String value) throws EamDbException {
        try {
            acquireSharedLock();
            return super.isArtifactKnownBadByReference(aType, value);
        } finally {
            releaseSharedLock();
        }
    }

    /**
     * Add a new organization
     *
     * @return the Organization ID of the newly created organization.
     *
     * @param eamOrg The organization to add
     *
     * @throws EamDbException
     */
    @Override
<<<<<<< HEAD
    public long newOrganization(EamOrganization eamOrg) throws EamDbException {
        try {
=======
    public EamOrganization newOrganization(EamOrganization eamOrg) throws EamDbException {
        try{
>>>>>>> 59387f26
            acquireExclusiveLock();
            return super.newOrganization(eamOrg);
        } finally {
            releaseExclusiveLock();
        }
    }

    /**
     * Get all organizations
     *
     * @return A list of all organizations
     *
     * @throws EamDbException
     */
    @Override
    public List<EamOrganization> getOrganizations() throws EamDbException {
        try {
            acquireSharedLock();
            return super.getOrganizations();
        } finally {
            releaseSharedLock();
        }
    }

    /**
     * Get an organization having the given ID
     *
     * @param orgID The id to look up
     *
     * @return The organization with the given ID
     *
     * @throws EamDbException
     */
    @Override
    public EamOrganization getOrganizationByID(int orgID) throws EamDbException {
        try {
            acquireSharedLock();
            return super.getOrganizationByID(orgID);
        } finally {
            releaseSharedLock();
        }
    }

    @Override
    public void updateOrganization(EamOrganization updatedOrganization) throws EamDbException {
        try {
            acquireExclusiveLock();
            super.updateOrganization(updatedOrganization);
        } finally {
            releaseExclusiveLock();
        }
    }

    @Override
    public void deleteOrganization(EamOrganization organizationToDelete) throws EamDbException {
        try {
            acquireExclusiveLock();
            super.deleteOrganization(organizationToDelete);
        } finally {
            releaseExclusiveLock();
        }
    }

    /**
     * Add a new Global Set
     *
     * @param eamGlobalSet The global set to add
     *
     * @return The ID of the new global set
     *
     * @throws EamDbException
     */
    @Override
    public int newReferenceSet(EamGlobalSet eamGlobalSet) throws EamDbException {
        try {
            acquireExclusiveLock();
            return super.newReferenceSet(eamGlobalSet);
        } finally {
            releaseExclusiveLock();
        }
    }

    /**
     * Get a reference set by ID
     *
     * @param referenceSetID The ID to look up
     *
     * @return The global set associated with the ID
     *
     * @throws EamDbException
     */
    @Override
    public EamGlobalSet getReferenceSetByID(int referenceSetID) throws EamDbException {
        try {
            acquireSharedLock();
            return super.getReferenceSetByID(referenceSetID);
        } finally {
            releaseSharedLock();
        }
    }

    /**
     * Get all reference sets
     *
     * @param correlationType Type of sets to return
     *
     * @return List of all reference sets in the central repository
     *
     * @throws EamDbException
     */
    @Override
    public List<EamGlobalSet> getAllReferenceSets(CorrelationAttribute.Type correlationType) throws EamDbException {
        try {
            acquireSharedLock();
            return super.getAllReferenceSets(correlationType);
        } finally {
            releaseSharedLock();
        }
    }

    /**
     * Add a new reference instance
     *
     * @param eamGlobalFileInstance The reference instance to add
     * @param correlationType Correlation Type that this Reference Instance is
     *
     * @throws EamDbException
     */
    @Override
    public void addReferenceInstance(EamGlobalFileInstance eamGlobalFileInstance, CorrelationAttribute.Type correlationType) throws EamDbException {
        try {
            acquireExclusiveLock();
            super.addReferenceInstance(eamGlobalFileInstance, correlationType);
        } finally {
            releaseExclusiveLock();
        }
    }

    /**
     * Insert the bulk collection of Reference Type Instances
     *
     * @throws EamDbException
     */
    @Override
    public void bulkInsertReferenceTypeEntries(Set<EamGlobalFileInstance> globalInstances, CorrelationAttribute.Type contentType) throws EamDbException {
        try {
            acquireExclusiveLock();
            super.bulkInsertReferenceTypeEntries(globalInstances, contentType);
        } finally {
            releaseExclusiveLock();
        }
    }

    /**
     * Get all reference entries having a given correlation type and value
     *
     * @param aType Type to use for matching
     * @param aValue Value to use for matching
     *
     * @return List of all global file instances with a type and value
     *
     * @throws EamDbException
     */
    @Override
    public List<EamGlobalFileInstance> getReferenceInstancesByTypeValue(CorrelationAttribute.Type aType, String aValue) throws EamDbException {
        try {
            acquireSharedLock();
            return super.getReferenceInstancesByTypeValue(aType, aValue);
        } finally {
            releaseSharedLock();
        }
    }

    /**
     * Add a new EamArtifact.Type to the db.
     *
     * @param newType New type to add.
     *
     * @return ID of this new Correlation Type
     *
     * @throws EamDbException
     */
    @Override
    public int newCorrelationType(CorrelationAttribute.Type newType) throws EamDbException {
        try {
            acquireExclusiveLock();
            return super.newCorrelationType(newType);
        } finally {
            releaseExclusiveLock();
        }
    }

    /**
     * Get the list of EamArtifact.Type's that will be used to correlate
     * artifacts.
     *
     * @return List of EamArtifact.Type's. If none are defined in the database,
     * the default list will be returned.
     *
     * @throws EamDbException
     */
    @Override
    public List<CorrelationAttribute.Type> getDefinedCorrelationTypes() throws EamDbException {
        try {
            acquireSharedLock();
            return super.getDefinedCorrelationTypes();
        } finally {
            releaseSharedLock();
        }
    }

    /**
     * Get the list of enabled EamArtifact.Type's that will be used to correlate
     * artifacts.
     *
     * @return List of enabled EamArtifact.Type's. If none are defined in the
     * database, the default list will be returned.
     *
     * @throws EamDbException
     */
    @Override
    public List<CorrelationAttribute.Type> getEnabledCorrelationTypes() throws EamDbException {
        try {
            acquireSharedLock();
            return super.getEnabledCorrelationTypes();
        } finally {
            releaseSharedLock();
        }
    }

    /**
     * Get the list of supported EamArtifact.Type's that can be used to
     * correlate artifacts.
     *
     * @return List of supported EamArtifact.Type's. If none are defined in the
     * database, the default list will be returned.
     *
     * @throws EamDbException
     */
    @Override
    public List<CorrelationAttribute.Type> getSupportedCorrelationTypes() throws EamDbException {
        try {
            acquireSharedLock();
            return super.getSupportedCorrelationTypes();
        } finally {
            releaseSharedLock();
        }
    }

    /**
     * Update a EamArtifact.Type.
     *
     * @param aType EamArtifact.Type to update.
     *
     * @throws EamDbException
     */
    @Override
    public void updateCorrelationType(CorrelationAttribute.Type aType) throws EamDbException {
        try {
            acquireExclusiveLock();
            super.updateCorrelationType(aType);
        } finally {
            releaseExclusiveLock();
        }
    }

    /**
     * Get the EamArtifact.Type that has the given Type.Id.
     *
     * @param typeId Type.Id of Correlation Type to get
     *
     * @return EamArtifact.Type or null if it doesn't exist.
     *
     * @throws EamDbException
     */
    @Override
    public CorrelationAttribute.Type getCorrelationTypeById(int typeId) throws EamDbException {
        try {
            acquireSharedLock();
            return super.getCorrelationTypeById(typeId);
        } finally {
            releaseSharedLock();
        }
    }

    /**
     * Upgrade the schema of the database (if needed)
     *
     * @throws EamDbException
     */
    @Override
    public void upgradeSchema() throws EamDbException, SQLException {
        try {
            acquireExclusiveLock();
            super.upgradeSchema();
        } finally {
            releaseExclusiveLock();
        }
    }

    /**
     * Gets an exclusive lock (if applicable). Will return the lock if
     * successful, null if unsuccessful because locking isn't supported, and
     * throw an exception if we should have been able to get the lock but failed
     * (meaning the database is in use).
     *
     * @return the lock, or null if locking is not supported
     * @throws EamDbException if the coordination service is running but we fail
     * to get the lock
     */
    @Override
    public CoordinationService.Lock getExclusiveMultiUserDbLock() throws EamDbException {
        // Multiple users are not supported for SQLite
        return null;
    }

    /**
     * Acquire the lock that provides exclusive access to the case database.
     * Call this method in a try block with a call to the lock release method in
     * an associated finally block.
     */
    private void acquireExclusiveLock() {
        rwLock.writeLock().lock();
    }

    /**
     * Release the lock that provides exclusive access to the database. This
     * method should always be called in the finally block of a try block in
     * which the lock was acquired.
     */
    private void releaseExclusiveLock() {
        rwLock.writeLock().unlock();
    }

    /**
     * Acquire the lock that provides shared access to the case database. Call
     * this method in a try block with a call to the lock release method in an
     * associated finally block.
     */
    private void acquireSharedLock() {
        rwLock.readLock().lock();
    }

    /**
     * Release the lock that provides shared access to the database. This method
     * should always be called in the finally block of a try block in which the
     * lock was acquired.
     */
    private void releaseSharedLock() {
        rwLock.readLock().unlock();
    }

}<|MERGE_RESOLUTION|>--- conflicted
+++ resolved
@@ -417,15 +417,9 @@
             return super.getArtifactInstancesByTypeValue(aType, value);
         } finally {
             releaseSharedLock();
-<<<<<<< HEAD
         }
     }
     
-=======
-        }            
-    }
-
->>>>>>> 59387f26
     /**
      * Retrieves eamArtiifact instances from the database that match the given
      * list of MD5 values;
@@ -727,12 +721,6 @@
     }
 
     /**
-<<<<<<< HEAD
-     * Check whether a reference set with the given name/version is in the
-     * central repo. Used to check for name collisions when creating reference
-     * sets.
-     *
-=======
      * Process the Artifact instance in the EamDb
      *
      * @param type EamArtifact.Type to search for
@@ -751,7 +739,6 @@
     /**
      * Check whether a reference set with the given name/version is in the central repo.
      * Used to check for name collisions when creating reference sets.
->>>>>>> 59387f26
      * @param referenceSetName
      * @param version
      * @return true if a matching set is found
@@ -795,13 +782,8 @@
      * @throws EamDbException
      */
     @Override
-<<<<<<< HEAD
-    public long newOrganization(EamOrganization eamOrg) throws EamDbException {
-        try {
-=======
     public EamOrganization newOrganization(EamOrganization eamOrg) throws EamDbException {
-        try{
->>>>>>> 59387f26
+        try {
             acquireExclusiveLock();
             return super.newOrganization(eamOrg);
         } finally {
