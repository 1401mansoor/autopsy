/*
 * Autopsy Forensic Browser
 *
 * Copyright 2020 Basis Technology Corp.
 * Contact: carrier <at> sleuthkit <dot> org
 *
 * Licensed under the Apache License, Version 2.0 (the "License");
 * you may not use this file except in compliance with the License.
 * You may obtain a copy of the License at
 *
 *     http://www.apache.org/licenses/LICENSE-2.0
 *
 * Unless required by applicable law or agreed to in writing, software
 * distributed under the License is distributed on an "AS IS" BASIS,
 * WITHOUT WARRANTIES OR CONDITIONS OF ANY KIND, either express or implied.
 * See the License for the specific language governing permissions and
 * limitations under the License.
 */
package org.sleuthkit.autopsy.centralrepository.persona;

import java.awt.Component;
import java.awt.event.ActionEvent;
import java.text.SimpleDateFormat;
import java.util.ArrayList;
import java.util.Collection;
import java.util.Date;
import java.util.List;
import java.util.logging.Level;
import javax.swing.JButton;
import javax.swing.JOptionPane;
import javax.swing.JTable;
import javax.swing.ListSelectionModel;
import javax.swing.event.ListSelectionEvent;
import javax.swing.table.DefaultTableModel;
import org.openide.windows.TopComponent;
import org.openide.util.NbBundle.Messages;
import org.openide.windows.RetainLocation;
import org.sleuthkit.autopsy.centralrepository.datamodel.CentralRepoAccount;
import org.sleuthkit.autopsy.centralrepository.datamodel.CentralRepoExaminer;
import org.sleuthkit.autopsy.centralrepository.datamodel.CentralRepoException;
import org.sleuthkit.autopsy.centralrepository.datamodel.CentralRepository;
import org.sleuthkit.autopsy.centralrepository.datamodel.CorrelationCase;
import org.sleuthkit.autopsy.centralrepository.datamodel.Persona;
import org.sleuthkit.autopsy.centralrepository.datamodel.PersonaAccount;
import org.sleuthkit.autopsy.centralrepository.datamodel.PersonaAlias;
import org.sleuthkit.autopsy.centralrepository.datamodel.PersonaMetadata;
import org.sleuthkit.autopsy.coreutils.Logger;

/**
 * JPanel for persona details
 */
@TopComponent.Description(preferredID = "PersonaDetailsTopComponent", persistenceType = TopComponent.PERSISTENCE_NEVER)
@TopComponent.Registration(mode = "personadetails", openAtStartup = false)
@RetainLocation("personadetails")
@SuppressWarnings("PMD.SingularField")
public final class PersonaDetailsPanel extends javax.swing.JPanel {

    private static final long serialVersionUID = 1L;

    private static final Logger logger = Logger.getLogger(PersonaDetailsPanel.class.getName());

    private PersonaDetailsMode mode;

    private final List<PAccount> accountsToAdd = new ArrayList<>();
    private final List<PMetadata> metadataToAdd = new ArrayList<>();
    private final List<PAlias> aliasesToAdd = new ArrayList<>();

    private final List<PersonaAccount> accountsToRemove = new ArrayList<>();
    private final List<PersonaMetadata> metadataToRemove = new ArrayList<>();
    private final List<PersonaAlias> aliasesToRemove = new ArrayList<>();

    private Persona currentPersona;
    private List<PersonaAccount> currentAccounts = new ArrayList<>();
    private List<PersonaMetadata> currentMetadata = new ArrayList<>();
    private List<PersonaAlias> currentAliases = new ArrayList<>();
    private List<CorrelationCase> currentCases = new ArrayList<>();

    private PersonaDetailsTableModel accountsModel;
    private PersonaDetailsTableModel metadataModel;
    private PersonaDetailsTableModel aliasesModel;
    private PersonaDetailsTableModel casesModel;

    public PersonaDetailsPanel() {
        initComponents();
        clear();

        // Accounts
        addAccountBtn.addActionListener((ActionEvent e) -> {
            new AddAccountDialog(this);
        });
        deleteAccountBtn.addActionListener((ActionEvent e) -> {
            int selectedRow = accountsTable.getSelectedRow();
            if (selectedRow != -1) {
                // We're keeping accounts in two separate data structures
                if (selectedRow >= currentAccounts.size()) {
                    accountsToAdd.remove(selectedRow - currentAccounts.size());
                } else {
                    accountsToRemove.add(currentAccounts.get(selectedRow));
                    currentAccounts.remove(selectedRow);
                }
                updateAccountsTable();
            }
        });
        accountsTable.setSelectionMode(ListSelectionModel.SINGLE_SELECTION);
        accountsTable.getSelectionModel().addListSelectionListener((ListSelectionEvent e) -> {
            handleSelectionChange(e, deleteAccountBtn, accountsTable);
        });

        // Metadata
        addMetadataBtn.addActionListener((ActionEvent e) -> {
            new AddMetadataDialog(this);
        });
        deleteMetadataBtn.addActionListener((ActionEvent e) -> {
            int selectedRow = metadataTable.getSelectedRow();
            if (selectedRow != -1) {
                // We're keeping metadata in two separate data structures
                if (selectedRow >= currentMetadata.size()) {
                    metadataToAdd.remove(selectedRow - currentMetadata.size());
                } else {
                    metadataToRemove.add(currentMetadata.get(selectedRow));
                    currentMetadata.remove(selectedRow);
                }
                updateMetadataTable();
            }
        });
        metadataTable.setSelectionMode(ListSelectionModel.SINGLE_SELECTION);
        metadataTable.getSelectionModel().addListSelectionListener((ListSelectionEvent e) -> {
            handleSelectionChange(e, deleteMetadataBtn, metadataTable);
        });

        // Aliases
        addAliasBtn.addActionListener((ActionEvent e) -> {
            new AddAliasDialog(this);
        });
        deleteAliasBtn.addActionListener((ActionEvent e) -> {
            int selectedRow = aliasesTable.getSelectedRow();
            if (selectedRow != -1) {
                // We're keeping aliases in two separate data structures
                if (selectedRow >= currentAliases.size()) {
                    aliasesToAdd.remove(selectedRow - currentAliases.size());
                } else {
                    aliasesToRemove.add(currentAliases.get(selectedRow));
                    currentAliases.remove(selectedRow);
                }
                updateAliasesTable();
            }
        });
        aliasesTable.setSelectionMode(ListSelectionModel.SINGLE_SELECTION);
        aliasesTable.getSelectionModel().addListSelectionListener((ListSelectionEvent e) -> {
            handleSelectionChange(e, deleteAliasBtn, aliasesTable);
        });
    }

    private void handleSelectionChange(ListSelectionEvent e, JButton btn, JTable table) {
        if (e.getValueIsAdjusting()) {
            return;
        }
        btn.setEnabled(mode != PersonaDetailsMode.VIEW && table.getSelectedRow() != -1);
    }

    /**
     * A data bucket class for yet-to-be-created PersonaAccount
     */
    private class PAccount {

        private final CentralRepoAccount account;
        private final String justification;
        private final Persona.Confidence confidence;

        PAccount(CentralRepoAccount account, String justification, Persona.Confidence confidence) {
            this.account = account;
            this.justification = justification;
            this.confidence = confidence;
        }
    }

    boolean accountExists(CentralRepoAccount account) {
        for (PersonaAccount acc : currentAccounts) {
            if (acc.getAccount().getId() == account.getId()) {
                return true;
            }
        }
        for (PAccount acc : accountsToAdd) {
            if (acc.account.getId() == account.getId()) {
                return true;
            }
        }
        return false;
    } 

    boolean addAccount(CentralRepoAccount account, String justification, Persona.Confidence confidence) {
        if (!accountExists(account)) {
            accountsToAdd.add(new PAccount(account, justification, confidence));
            updateAccountsTable();
            return true;
        }
        return false;
    }

    /**
     * A data bucket class for yet-to-be-created PersonaMetadata
     */
    private class PMetadata {

        private final String name;
        private final String value;
        private final String justification;
        private final Persona.Confidence confidence;

        PMetadata(String name, String value, String justification, Persona.Confidence confidence) {
            this.name = name;
            this.value = value;
            this.justification = justification;
            this.confidence = confidence;
        }
    }

    boolean metadataExists(String name) {
        for (PersonaMetadata pm : currentMetadata) {
            if (pm.getName().equals(name)) {
                return true;
            }
        }
        for (PMetadata pm : metadataToAdd) {
            if (pm.name.equals(name)) {
                return true;
            }
        }
        return false;
    }

    boolean addMetadata(String name, String value, String justification, Persona.Confidence confidence) {
        if (!metadataExists(name)) {
            metadataToAdd.add(new PMetadata(name, value, justification, confidence));
            updateMetadataTable();
            return true;
        }
        return false;
    }

    /**
     * A data bucket class for yet-to-be-created PersonaAlias
     */
    private class PAlias {

        private final String alias;
        private final String justification;
        private final Persona.Confidence confidence;

        PAlias(String alias, String justification, Persona.Confidence confidence) {
            this.alias = alias;
            this.justification = justification;
            this.confidence = confidence;
        }
    }

    boolean aliasExists(String alias) {
        for (PersonaAlias pa : currentAliases) {
            if (pa.getAlias().equals(alias)) {
                return true;
            }
        }
        for (PAlias pa : aliasesToAdd) {
            if (pa.alias.equals(alias)) {
                return true;
            }
        }
        return false;
    }

    boolean addAlias(String alias, String justification, Persona.Confidence confidence) {
        if (!aliasExists(alias)) {
            aliasesToAdd.add(new PAlias(alias, justification, confidence));
            updateAliasesTable();
            return true;
        }
        return false;
    }

    /**
     * This method is called from within the constructor to initialize the form.
     * WARNING: Do NOT modify this code. The content of this method is always
     * regenerated by the Form Editor.
     */
    // <editor-fold defaultstate="collapsed" desc="Generated Code">//GEN-BEGIN:initComponents
    private void initComponents() {

        detailsPanel = new javax.swing.JPanel();
        examinerLbl = new javax.swing.JLabel();
        examinerField = new javax.swing.JTextField();
        creationDateLbl = new javax.swing.JLabel();
        creationDateField = new javax.swing.JTextField();
        commentLbl = new javax.swing.JLabel();
        commentField = new javax.swing.JTextField();
        nameLbl = new javax.swing.JLabel();
        nameField = new javax.swing.JTextField();
        accountsLbl = new javax.swing.JLabel();
        accountsTablePane = new javax.swing.JScrollPane();
        accountsTable = new javax.swing.JTable();
        addAccountBtn = new javax.swing.JButton();
        deleteAccountBtn = new javax.swing.JButton();
        metadataLabel = new javax.swing.JLabel();
        metadataTablePane = new javax.swing.JScrollPane();
        metadataTable = new javax.swing.JTable();
        addMetadataBtn = new javax.swing.JButton();
        deleteMetadataBtn = new javax.swing.JButton();
        aliasesLabel = new javax.swing.JLabel();
        aliasesTablePane = new javax.swing.JScrollPane();
        aliasesTable = new javax.swing.JTable();
        addAliasBtn = new javax.swing.JButton();
        deleteAliasBtn = new javax.swing.JButton();
        casesLbl = new javax.swing.JLabel();
        casesTablePane = new javax.swing.JScrollPane();
        casesTable = new javax.swing.JTable();
<<<<<<< HEAD

        org.openide.awt.Mnemonics.setLocalizedText(examinerLbl, org.openide.util.NbBundle.getMessage(PersonaDetailsPanel.class, "PersonaDetailsPanel.examinerLbl.text")); // NOI18N

        examinerField.setEditable(false);
        examinerField.setText(org.openide.util.NbBundle.getMessage(PersonaDetailsPanel.class, "PersonaDetailsPanel.examinerField.text")); // NOI18N

        org.openide.awt.Mnemonics.setLocalizedText(creationDateLbl, org.openide.util.NbBundle.getMessage(PersonaDetailsPanel.class, "PersonaDetailsPanel.creationDateLbl.text")); // NOI18N

        creationDateField.setEditable(false);
        creationDateField.setText(org.openide.util.NbBundle.getMessage(PersonaDetailsPanel.class, "PersonaDetailsPanel.creationDateField.text")); // NOI18N

        org.openide.awt.Mnemonics.setLocalizedText(commentLbl, org.openide.util.NbBundle.getMessage(PersonaDetailsPanel.class, "PersonaDetailsPanel.commentLbl.text")); // NOI18N

        commentField.setEditable(false);
        commentField.setText(org.openide.util.NbBundle.getMessage(PersonaDetailsPanel.class, "PersonaDetailsPanel.commentField.text")); // NOI18N
=======
>>>>>>> 014f971f

        org.openide.awt.Mnemonics.setLocalizedText(nameLbl, org.openide.util.NbBundle.getMessage(PersonaDetailsPanel.class, "PersonaDetailsPanel.nameLbl.text")); // NOI18N

        nameField.setEditable(false);
        nameField.setText(org.openide.util.NbBundle.getMessage(PersonaDetailsPanel.class, "PersonaDetailsPanel.nameField.text")); // NOI18N

        org.openide.awt.Mnemonics.setLocalizedText(accountsLbl, org.openide.util.NbBundle.getMessage(PersonaDetailsPanel.class, "PersonaDetailsPanel.accountsLbl.text")); // NOI18N

        accountsTable.setModel(new javax.swing.table.DefaultTableModel(
            new Object [][] {
                {},
                {},
                {},
                {}
            },
            new String [] {

            }
        ));
        accountsTablePane.setViewportView(accountsTable);

        org.openide.awt.Mnemonics.setLocalizedText(addAccountBtn, org.openide.util.NbBundle.getMessage(PersonaDetailsPanel.class, "PersonaDetailsPanel.addAccountBtn.text")); // NOI18N
        addAccountBtn.setEnabled(false);

        org.openide.awt.Mnemonics.setLocalizedText(deleteAccountBtn, org.openide.util.NbBundle.getMessage(PersonaDetailsPanel.class, "PersonaDetailsPanel.deleteAccountBtn.text")); // NOI18N
        deleteAccountBtn.setEnabled(false);

        org.openide.awt.Mnemonics.setLocalizedText(metadataLabel, org.openide.util.NbBundle.getMessage(PersonaDetailsPanel.class, "PersonaDetailsPanel.metadataLabel.text")); // NOI18N

        metadataTable.setModel(new javax.swing.table.DefaultTableModel(
            new Object [][] {
                {},
                {},
                {},
                {}
            },
            new String [] {

            }
        ));
        metadataTablePane.setViewportView(metadataTable);

        org.openide.awt.Mnemonics.setLocalizedText(addMetadataBtn, org.openide.util.NbBundle.getMessage(PersonaDetailsPanel.class, "PersonaDetailsPanel.addMetadataBtn.text")); // NOI18N
        addMetadataBtn.setEnabled(false);

        org.openide.awt.Mnemonics.setLocalizedText(deleteMetadataBtn, org.openide.util.NbBundle.getMessage(PersonaDetailsPanel.class, "PersonaDetailsPanel.deleteMetadataBtn.text")); // NOI18N
        deleteMetadataBtn.setEnabled(false);

        org.openide.awt.Mnemonics.setLocalizedText(aliasesLabel, org.openide.util.NbBundle.getMessage(PersonaDetailsPanel.class, "PersonaDetailsPanel.aliasesLabel.text")); // NOI18N

        aliasesTable.setModel(new javax.swing.table.DefaultTableModel(
            new Object [][] {
                {},
                {},
                {},
                {}
            },
            new String [] {

            }
        ));
        aliasesTablePane.setViewportView(aliasesTable);

        org.openide.awt.Mnemonics.setLocalizedText(addAliasBtn, org.openide.util.NbBundle.getMessage(PersonaDetailsPanel.class, "PersonaDetailsPanel.addAliasBtn.text")); // NOI18N
        addAliasBtn.setEnabled(false);

        org.openide.awt.Mnemonics.setLocalizedText(deleteAliasBtn, org.openide.util.NbBundle.getMessage(PersonaDetailsPanel.class, "PersonaDetailsPanel.deleteAliasBtn.text")); // NOI18N
        deleteAliasBtn.setEnabled(false);

        org.openide.awt.Mnemonics.setLocalizedText(casesLbl, org.openide.util.NbBundle.getMessage(PersonaDetailsPanel.class, "PersonaDetailsPanel.casesLbl.text")); // NOI18N

        casesTable.setModel(new javax.swing.table.DefaultTableModel(
            new Object [][] {
                {},
                {},
                {},
                {}
            },
            new String [] {

            }
        ));
        casesTablePane.setViewportView(casesTable);

        javax.swing.GroupLayout detailsPanelLayout = new javax.swing.GroupLayout(detailsPanel);
        detailsPanel.setLayout(detailsPanelLayout);
        detailsPanelLayout.setHorizontalGroup(
            detailsPanelLayout.createParallelGroup(javax.swing.GroupLayout.Alignment.LEADING)
            .addGroup(detailsPanelLayout.createSequentialGroup()
                .addContainerGap()
                .addGroup(detailsPanelLayout.createParallelGroup(javax.swing.GroupLayout.Alignment.LEADING)
                    .addComponent(accountsTablePane, javax.swing.GroupLayout.Alignment.TRAILING)
                    .addComponent(accountsLbl, javax.swing.GroupLayout.DEFAULT_SIZE, javax.swing.GroupLayout.DEFAULT_SIZE, Short.MAX_VALUE)
                    .addComponent(metadataLabel, javax.swing.GroupLayout.DEFAULT_SIZE, javax.swing.GroupLayout.DEFAULT_SIZE, Short.MAX_VALUE)
                    .addComponent(metadataTablePane, javax.swing.GroupLayout.Alignment.TRAILING)
                    .addComponent(aliasesLabel, javax.swing.GroupLayout.DEFAULT_SIZE, javax.swing.GroupLayout.DEFAULT_SIZE, Short.MAX_VALUE)
                    .addComponent(aliasesTablePane)
                    .addComponent(casesLbl, javax.swing.GroupLayout.DEFAULT_SIZE, javax.swing.GroupLayout.DEFAULT_SIZE, Short.MAX_VALUE)
                    .addComponent(casesTablePane)
                    .addGroup(detailsPanelLayout.createSequentialGroup()
                        .addComponent(commentLbl)
                        .addPreferredGap(javax.swing.LayoutStyle.ComponentPlacement.RELATED)
                        .addComponent(commentField))
                    .addGroup(detailsPanelLayout.createSequentialGroup()
                        .addComponent(examinerLbl)
                        .addPreferredGap(javax.swing.LayoutStyle.ComponentPlacement.RELATED)
                        .addComponent(examinerField, javax.swing.GroupLayout.PREFERRED_SIZE, 222, javax.swing.GroupLayout.PREFERRED_SIZE)
                        .addPreferredGap(javax.swing.LayoutStyle.ComponentPlacement.RELATED)
                        .addComponent(creationDateLbl)
                        .addPreferredGap(javax.swing.LayoutStyle.ComponentPlacement.RELATED, javax.swing.GroupLayout.DEFAULT_SIZE, Short.MAX_VALUE)
                        .addComponent(creationDateField, javax.swing.GroupLayout.PREFERRED_SIZE, 222, javax.swing.GroupLayout.PREFERRED_SIZE))
                    .addGroup(detailsPanelLayout.createSequentialGroup()
                        .addGroup(detailsPanelLayout.createParallelGroup(javax.swing.GroupLayout.Alignment.LEADING)
                            .addGroup(detailsPanelLayout.createSequentialGroup()
                                .addComponent(addAccountBtn)
                                .addGap(18, 18, 18)
                                .addComponent(deleteAccountBtn))
                            .addGroup(detailsPanelLayout.createSequentialGroup()
                                .addComponent(addMetadataBtn)
                                .addGap(18, 18, 18)
                                .addComponent(deleteMetadataBtn))
                            .addGroup(detailsPanelLayout.createSequentialGroup()
                                .addComponent(addAliasBtn)
                                .addGap(18, 18, 18)
                                .addComponent(deleteAliasBtn)))
                        .addGap(0, 0, Short.MAX_VALUE))
                    .addGroup(detailsPanelLayout.createSequentialGroup()
                        .addComponent(nameLbl)
                        .addPreferredGap(javax.swing.LayoutStyle.ComponentPlacement.RELATED)
                        .addComponent(nameField)))
                .addContainerGap())
        );
        detailsPanelLayout.setVerticalGroup(
            detailsPanelLayout.createParallelGroup(javax.swing.GroupLayout.Alignment.LEADING)
            .addGroup(detailsPanelLayout.createSequentialGroup()
                .addContainerGap(javax.swing.GroupLayout.DEFAULT_SIZE, Short.MAX_VALUE)
                .addGroup(detailsPanelLayout.createParallelGroup(javax.swing.GroupLayout.Alignment.BASELINE)
                    .addComponent(examinerLbl)
                    .addComponent(examinerField, javax.swing.GroupLayout.PREFERRED_SIZE, javax.swing.GroupLayout.DEFAULT_SIZE, javax.swing.GroupLayout.PREFERRED_SIZE)
                    .addComponent(creationDateLbl)
                    .addComponent(creationDateField, javax.swing.GroupLayout.PREFERRED_SIZE, javax.swing.GroupLayout.DEFAULT_SIZE, javax.swing.GroupLayout.PREFERRED_SIZE))
                .addPreferredGap(javax.swing.LayoutStyle.ComponentPlacement.RELATED)
                .addGroup(detailsPanelLayout.createParallelGroup(javax.swing.GroupLayout.Alignment.BASELINE)
                    .addComponent(commentField, javax.swing.GroupLayout.PREFERRED_SIZE, javax.swing.GroupLayout.DEFAULT_SIZE, javax.swing.GroupLayout.PREFERRED_SIZE)
                    .addComponent(commentLbl))
                .addGap(20, 20, 20)
                .addGroup(detailsPanelLayout.createParallelGroup(javax.swing.GroupLayout.Alignment.BASELINE)
                    .addComponent(nameLbl)
                    .addComponent(nameField, javax.swing.GroupLayout.PREFERRED_SIZE, javax.swing.GroupLayout.DEFAULT_SIZE, javax.swing.GroupLayout.PREFERRED_SIZE))
                .addPreferredGap(javax.swing.LayoutStyle.ComponentPlacement.RELATED)
                .addComponent(accountsLbl)
                .addPreferredGap(javax.swing.LayoutStyle.ComponentPlacement.RELATED)
                .addComponent(accountsTablePane, javax.swing.GroupLayout.PREFERRED_SIZE, 56, javax.swing.GroupLayout.PREFERRED_SIZE)
                .addPreferredGap(javax.swing.LayoutStyle.ComponentPlacement.RELATED)
                .addGroup(detailsPanelLayout.createParallelGroup(javax.swing.GroupLayout.Alignment.BASELINE)
                    .addComponent(addAccountBtn)
                    .addComponent(deleteAccountBtn))
                .addPreferredGap(javax.swing.LayoutStyle.ComponentPlacement.RELATED)
                .addComponent(metadataLabel)
                .addPreferredGap(javax.swing.LayoutStyle.ComponentPlacement.RELATED)
                .addComponent(metadataTablePane, javax.swing.GroupLayout.PREFERRED_SIZE, 66, javax.swing.GroupLayout.PREFERRED_SIZE)
                .addPreferredGap(javax.swing.LayoutStyle.ComponentPlacement.RELATED)
                .addGroup(detailsPanelLayout.createParallelGroup(javax.swing.GroupLayout.Alignment.LEADING)
                    .addComponent(deleteMetadataBtn)
                    .addComponent(addMetadataBtn))
                .addPreferredGap(javax.swing.LayoutStyle.ComponentPlacement.RELATED)
                .addComponent(aliasesLabel)
                .addPreferredGap(javax.swing.LayoutStyle.ComponentPlacement.RELATED)
                .addComponent(aliasesTablePane, javax.swing.GroupLayout.PREFERRED_SIZE, 74, javax.swing.GroupLayout.PREFERRED_SIZE)
                .addPreferredGap(javax.swing.LayoutStyle.ComponentPlacement.RELATED)
                .addGroup(detailsPanelLayout.createParallelGroup(javax.swing.GroupLayout.Alignment.LEADING)
                    .addComponent(deleteAliasBtn)
                    .addComponent(addAliasBtn))
                .addPreferredGap(javax.swing.LayoutStyle.ComponentPlacement.RELATED)
                .addComponent(casesLbl)
                .addPreferredGap(javax.swing.LayoutStyle.ComponentPlacement.RELATED)
                .addComponent(casesTablePane, javax.swing.GroupLayout.PREFERRED_SIZE, 63, javax.swing.GroupLayout.PREFERRED_SIZE)
<<<<<<< HEAD
                .addContainerGap())
=======
                .addContainerGap(javax.swing.GroupLayout.DEFAULT_SIZE, Short.MAX_VALUE))
>>>>>>> 014f971f
        );

        javax.swing.GroupLayout layout = new javax.swing.GroupLayout(this);
        this.setLayout(layout);
        layout.setHorizontalGroup(
            layout.createParallelGroup(javax.swing.GroupLayout.Alignment.LEADING)
            .addComponent(detailsPanel, javax.swing.GroupLayout.Alignment.TRAILING, javax.swing.GroupLayout.DEFAULT_SIZE, javax.swing.GroupLayout.DEFAULT_SIZE, Short.MAX_VALUE)
        );
        layout.setVerticalGroup(
            layout.createParallelGroup(javax.swing.GroupLayout.Alignment.LEADING)
<<<<<<< HEAD
            .addComponent(detailsPanel, javax.swing.GroupLayout.PREFERRED_SIZE, javax.swing.GroupLayout.DEFAULT_SIZE, javax.swing.GroupLayout.PREFERRED_SIZE)
=======
            .addGap(0, 521, Short.MAX_VALUE)
            .addGroup(layout.createParallelGroup(javax.swing.GroupLayout.Alignment.LEADING)
                .addGroup(layout.createSequentialGroup()
                    .addComponent(detailsPanel, javax.swing.GroupLayout.PREFERRED_SIZE, javax.swing.GroupLayout.DEFAULT_SIZE, javax.swing.GroupLayout.PREFERRED_SIZE)
                    .addGap(0, 0, Short.MAX_VALUE)))
>>>>>>> 014f971f
        );
    }// </editor-fold>//GEN-END:initComponents

    // Variables declaration - do not modify//GEN-BEGIN:variables
    private javax.swing.JLabel accountsLbl;
    private javax.swing.JTable accountsTable;
    private javax.swing.JScrollPane accountsTablePane;
    private javax.swing.JButton addAccountBtn;
    private javax.swing.JButton addAliasBtn;
    private javax.swing.JButton addMetadataBtn;
    private javax.swing.JLabel aliasesLabel;
    private javax.swing.JTable aliasesTable;
    private javax.swing.JScrollPane aliasesTablePane;
    private javax.swing.JLabel casesLbl;
    private javax.swing.JTable casesTable;
    private javax.swing.JScrollPane casesTablePane;
    private javax.swing.JTextField commentField;
    private javax.swing.JLabel commentLbl;
    private javax.swing.JTextField creationDateField;
    private javax.swing.JLabel creationDateLbl;
    private javax.swing.JButton deleteAccountBtn;
    private javax.swing.JButton deleteAliasBtn;
    private javax.swing.JButton deleteMetadataBtn;
    private javax.swing.JPanel detailsPanel;
    private javax.swing.JTextField examinerField;
    private javax.swing.JLabel examinerLbl;
    private javax.swing.JLabel metadataLabel;
    private javax.swing.JTable metadataTable;
    private javax.swing.JScrollPane metadataTablePane;
    private javax.swing.JTextField nameField;
    private javax.swing.JLabel nameLbl;
    // End of variables declaration//GEN-END:variables

    @Messages({
        "PersonaDetailsPanel_load_exception_Title=Initialization failure",
        "PersonaDetailsPanel_load_exception_msg=Failed to load persona",})
    private void loadPersona(Component parent, Persona persona) {
        String examiner;
        String creationDate;
        String comment;
        String name;
        Collection<PersonaAccount> accounts;
        Collection<PersonaMetadata> metadata;
        Collection<PersonaAlias> aliases;
        Collection<CorrelationCase> cases;
        try {
            examiner = persona.getExaminer().getLoginName();
            
            SimpleDateFormat dateFormat = new SimpleDateFormat("yyyy/MM/dd HH:mm:ss");
            Date cDate = new Date(persona.getCreatedDate());
            creationDate = dateFormat.format(cDate);
            
            comment = persona.getComment();
            name = persona.getName();
            accounts = persona.getPersonaAccounts();
            metadata = persona.getMetadata();
            aliases = persona.getAliases();
            cases = persona.getCases();
        } catch (CentralRepoException ex) {
            logger.log(Level.SEVERE, "Failed to load persona", ex);
            JOptionPane.showMessageDialog(parent,
                    Bundle.PersonaDetailsPanel_load_exception_Title(),
                    Bundle.PersonaDetailsPanel_load_exception_msg(),
                    JOptionPane.ERROR_MESSAGE);
            return;
        }
        this.currentPersona = persona;
        this.examinerField.setText(examiner);
        this.creationDateField.setText(creationDate);
        this.commentField.setText(comment);
        this.nameField.setText(name);
        this.currentAccounts.addAll(accounts);
        this.currentMetadata.addAll(metadata);
        this.currentAliases.addAll(aliases);
        this.currentCases.addAll(cases);
    }

    void clear() {
        currentPersona = null;
<<<<<<< HEAD
        examinerField.setText("");
        creationDateField.setText("");
        commentField.setText("");
=======
>>>>>>> 014f971f
        nameField.setText(mode == PersonaDetailsMode.CREATE ? Persona.getDefaultName() : "");
        currentAccounts = new ArrayList<>();
        currentMetadata = new ArrayList<>();
        currentAliases = new ArrayList<>();
        currentCases = new ArrayList<>();
        accountsToAdd.clear();
        metadataToAdd.clear();
        aliasesToAdd.clear();
        nameField.setEditable(false);
        commentField.setEditable(false);

        initializeFields();

        addAccountBtn.setEnabled(false);
        addMetadataBtn.setEnabled(false);
        addAliasBtn.setEnabled(false);
        deleteAccountBtn.setEnabled(false);
        deleteMetadataBtn.setEnabled(false);
        deleteAliasBtn.setEnabled(false);
    }

    /**
     * Table model for persona details
     */
    final class PersonaDetailsTableModel extends DefaultTableModel {

        private static final long serialVersionUID = 1L;

        PersonaDetailsTableModel(Object[][] rows, String[] colNames) {
            super(rows, colNames);
        }

        @Override
        public boolean isCellEditable(int row, int column) {
            return false;
        }
    }

    private void updateAccountsTable() {
        Object[][] rows = new Object[currentAccounts.size() + accountsToAdd.size()][2];
        int i = 0;
        for (PersonaAccount acc : currentAccounts) {
            rows[i] = new Object[]{
                acc.getAccount().getAccountType().getAcctType().getDisplayName(),
                acc.getAccount().getIdentifier()
            };
            i++;
        }
        for (PAccount acc : accountsToAdd) {
            rows[i] = new Object[]{
                acc.account.getAccountType().getAcctType().getDisplayName(),
                acc.account.getIdentifier()
            };
            i++;
        }
        accountsModel = new PersonaDetailsTableModel(
                rows,
                new String[]{"Type", "Identifier"}
        );
        accountsTable.setModel(accountsModel);

        // Formatting
        accountsTable.getColumnModel().getColumn(0).setMaxWidth(100);
        accountsTable.setAutoResizeMode(JTable.AUTO_RESIZE_ALL_COLUMNS);
    }

    private void updateMetadataTable() {
        Object[][] rows = new Object[currentMetadata.size() + metadataToAdd.size()][2];
        int i = 0;
        for (PersonaMetadata md : currentMetadata) {
            rows[i] = new Object[]{md.getName(), md.getValue()};
            i++;
        }
        for (PMetadata md : metadataToAdd) {
            rows[i] = new Object[]{md.name, md.value};
            i++;
        }
        metadataModel = new PersonaDetailsTableModel(
                rows,
                new String[]{"Name", "Value"}
        );
        metadataTable.setModel(metadataModel);
    }

    private void updateAliasesTable() {
        Object[][] rows = new Object[currentAliases.size() + aliasesToAdd.size()][1];
        int i = 0;
        for (PersonaAlias alias : currentAliases) {
            rows[i] = new Object[]{alias.getAlias()};
            i++;
        }
        for (PAlias alias : aliasesToAdd) {
            rows[i] = new Object[]{alias.alias};
            i++;
        }
        aliasesModel = new PersonaDetailsTableModel(
                rows,
                new String[]{"Alias"}
        );
        aliasesTable.setModel(aliasesModel);
    }

    private void updateCasesTable() {
        Object[][] rows = new Object[currentCases.size()][1];
        int i = 0;
        for (CorrelationCase c : currentCases) {
            rows[i] = new Object[]{c.getDisplayName()};
            i++;
        }
        casesModel = new PersonaDetailsTableModel(
                rows,
                new String[]{"Case"}
        );
        casesTable.setModel(casesModel);
    }

<<<<<<< HEAD
    void enableEditUIComponents() {
        commentField.setEditable(true);
        nameField.setEditable(true);
        addAccountBtn.setEnabled(true);
        addMetadataBtn.setEnabled(true);
        addAliasBtn.setEnabled(true);
=======
    void configureEditComponents(boolean enabled) {
        nameField.setEditable(enabled);
        addAccountBtn.setEnabled(enabled);
        addMetadataBtn.setEnabled(enabled);
        addAliasBtn.setEnabled(enabled);
        
        addAccountBtn.setVisible(enabled);
        deleteAccountBtn.setVisible(enabled);
        addMetadataBtn.setVisible(enabled);
        deleteMetadataBtn.setVisible(enabled);
        addAliasBtn.setVisible(enabled);
        deleteAliasBtn.setVisible(enabled);
>>>>>>> 014f971f
    }

    void initializeFields() {
        if (mode == PersonaDetailsMode.CREATE) {
            try {
                CentralRepoExaminer examiner = CentralRepository.getInstance().getOrInsertExaminer(System.getProperty("user.name"));
                examinerField.setText(examiner.getLoginName());
            } catch (CentralRepoException e) {
                logger.log(Level.SEVERE, "Failed to access central repository", e);
                JOptionPane.showMessageDialog(this,
                        Bundle.PersonaDetailsPanel_CentralRepoErr_msg(),
                        Bundle.PersonaDetailsPanel_CentralRepoErr_Title(),
                        JOptionPane.ERROR_MESSAGE);
            }
        }
        updateAccountsTable();
        updateMetadataTable();
        updateAliasesTable();
        updateCasesTable();
    }

    void setMode(Component parent, PersonaDetailsMode mode, Persona persona) {
        clear();
        this.mode = mode;
        switch (mode) {
            case CREATE:
                configureEditComponents(true);
                break;
            case EDIT:
                loadPersona(parent, persona);
                configureEditComponents(true);
                break;
            case VIEW:
                loadPersona(parent, persona);
                configureEditComponents(false);
                break;
            default:
                logger.log(Level.WARNING, "Unsupported mode: {0}", mode);
                break;
        }
        initializeFields();
    }

    @Messages({
        "PersonaDetailsPanel_NotEnoughAccounts_msg=A persona needs at least one account",
        "PersonaDetailsPanel_NotEnoughAccounts_Title=Missing account",
        "PersonaDetailsPanel_CentralRepoErr_msg=Failure to write to Central Repository",
        "PersonaDetailsPanel_CentralRepoErr_Title=Central Repository failure",
        "PersonaDetailsPanel_EmptyName_msg=Persona name cannot be empty",
        "PersonaDetailsPanel_EmptyName_Title=Empty persona name",
        "PersonaDetailsPanel_EmptyComment_msg=Persona comment cannot be empty",
        "PersonaDetailsPanel_EmptyComment_Title=Empty persona comment",})
    Persona okHandler() {
        if (accountsToAdd.size() + currentAccounts.size() < 1) {
            JOptionPane.showMessageDialog(this,
                    Bundle.PersonaDetailsPanel_NotEnoughAccounts_msg(),
                    Bundle.PersonaDetailsPanel_NotEnoughAccounts_Title(),
                    JOptionPane.ERROR_MESSAGE);
            return null;

        }
        if (commentField.getText().isEmpty()) {
            JOptionPane.showMessageDialog(this,
                    Bundle.PersonaDetailsPanel_EmptyComment_msg(),
                    Bundle.PersonaDetailsPanel_EmptyComment_Title(),
                    JOptionPane.ERROR_MESSAGE);
            return null;
        }
        if (nameField.getText().isEmpty()) {
            JOptionPane.showMessageDialog(this,
                    Bundle.PersonaDetailsPanel_EmptyName_msg(),
                    Bundle.PersonaDetailsPanel_EmptyName_Title(),
                    JOptionPane.ERROR_MESSAGE);
            return null;
        }

        Persona ret = null;
        switch (mode) {
            case CREATE:
                try {
                    PAccount firstAccount = accountsToAdd.get(0);
                    ret = Persona.createPersonaForAccount(nameField.getText(),
                            commentField.getText(), Persona.PersonaStatus.ACTIVE, firstAccount.account,
                            firstAccount.justification, firstAccount.confidence);
                    for (int i = 1; i < accountsToAdd.size(); i++) {
                        ret.addAccount(accountsToAdd.get(i).account,
                                accountsToAdd.get(i).justification,
                                accountsToAdd.get(i).confidence);
                    }
                    for (PMetadata md : metadataToAdd) {
                        ret.addMetadata(md.name, md.value, md.justification, md.confidence);
                    }
                    for (PAlias pa : aliasesToAdd) {
                        ret.addAlias(pa.alias, pa.justification, pa.confidence);
                    }
                } catch (CentralRepoException e) {
                    logger.log(Level.SEVERE, "Failed to access central repository", e);
                    JOptionPane.showMessageDialog(this,
                            Bundle.PersonaDetailsPanel_CentralRepoErr_msg(),
                            Bundle.PersonaDetailsPanel_CentralRepoErr_Title(),
                            JOptionPane.ERROR_MESSAGE);
                    break;
                }
                break;
            case EDIT:
                try {
                    ret = currentPersona;
                    currentPersona.setComment(commentField.getText());
                    currentPersona.setName(nameField.getText());
                    for (PAccount acc : accountsToAdd) {
                        ret.addAccount(acc.account, acc.justification, acc.confidence);
                    }
                    for (PersonaAccount acc : accountsToRemove) {
                        ret.removeAccount(acc);
                    }
                    for (PMetadata md : metadataToAdd) {
                        ret.addMetadata(md.name, md.value, md.justification, md.confidence);
                    }
                    for (PersonaMetadata md : metadataToRemove) {
                        ret.removeMetadata(md);
                    }
                    for (PAlias pa : aliasesToAdd) {
                        ret.addAlias(pa.alias, pa.justification, pa.confidence);
                    }
                    for (PersonaAlias pa : aliasesToRemove) {
                        ret.removeAlias(pa);
                    }
                } catch (CentralRepoException e) {
                    logger.log(Level.SEVERE, "Failed to access central repository", e);
                    JOptionPane.showMessageDialog(this,
                            Bundle.PersonaDetailsPanel_CentralRepoErr_msg(),
                            Bundle.PersonaDetailsPanel_CentralRepoErr_Title(),
                            JOptionPane.ERROR_MESSAGE);
                    break;
                }
                break;
            case VIEW:
                break;
            default:
                logger.log(Level.SEVERE, "Unsupported mode: {0}", mode);
        }
        return ret;
    }
}<|MERGE_RESOLUTION|>--- conflicted
+++ resolved
@@ -312,7 +312,6 @@
         casesLbl = new javax.swing.JLabel();
         casesTablePane = new javax.swing.JScrollPane();
         casesTable = new javax.swing.JTable();
-<<<<<<< HEAD
 
         org.openide.awt.Mnemonics.setLocalizedText(examinerLbl, org.openide.util.NbBundle.getMessage(PersonaDetailsPanel.class, "PersonaDetailsPanel.examinerLbl.text")); // NOI18N
 
@@ -328,8 +327,6 @@
 
         commentField.setEditable(false);
         commentField.setText(org.openide.util.NbBundle.getMessage(PersonaDetailsPanel.class, "PersonaDetailsPanel.commentField.text")); // NOI18N
-=======
->>>>>>> 014f971f
 
         org.openide.awt.Mnemonics.setLocalizedText(nameLbl, org.openide.util.NbBundle.getMessage(PersonaDetailsPanel.class, "PersonaDetailsPanel.nameLbl.text")); // NOI18N
 
@@ -421,7 +418,7 @@
             .addGroup(detailsPanelLayout.createSequentialGroup()
                 .addContainerGap()
                 .addGroup(detailsPanelLayout.createParallelGroup(javax.swing.GroupLayout.Alignment.LEADING)
-                    .addComponent(accountsTablePane, javax.swing.GroupLayout.Alignment.TRAILING)
+                    .addComponent(accountsTablePane, javax.swing.GroupLayout.Alignment.TRAILING, javax.swing.GroupLayout.DEFAULT_SIZE, 605, Short.MAX_VALUE)
                     .addComponent(accountsLbl, javax.swing.GroupLayout.DEFAULT_SIZE, javax.swing.GroupLayout.DEFAULT_SIZE, Short.MAX_VALUE)
                     .addComponent(metadataLabel, javax.swing.GroupLayout.DEFAULT_SIZE, javax.swing.GroupLayout.DEFAULT_SIZE, Short.MAX_VALUE)
                     .addComponent(metadataTablePane, javax.swing.GroupLayout.Alignment.TRAILING)
@@ -434,13 +431,9 @@
                         .addPreferredGap(javax.swing.LayoutStyle.ComponentPlacement.RELATED)
                         .addComponent(commentField))
                     .addGroup(detailsPanelLayout.createSequentialGroup()
-                        .addComponent(examinerLbl)
+                        .addComponent(nameLbl)
                         .addPreferredGap(javax.swing.LayoutStyle.ComponentPlacement.RELATED)
-                        .addComponent(examinerField, javax.swing.GroupLayout.PREFERRED_SIZE, 222, javax.swing.GroupLayout.PREFERRED_SIZE)
-                        .addPreferredGap(javax.swing.LayoutStyle.ComponentPlacement.RELATED)
-                        .addComponent(creationDateLbl)
-                        .addPreferredGap(javax.swing.LayoutStyle.ComponentPlacement.RELATED, javax.swing.GroupLayout.DEFAULT_SIZE, Short.MAX_VALUE)
-                        .addComponent(creationDateField, javax.swing.GroupLayout.PREFERRED_SIZE, 222, javax.swing.GroupLayout.PREFERRED_SIZE))
+                        .addComponent(nameField))
                     .addGroup(detailsPanelLayout.createSequentialGroup()
                         .addGroup(detailsPanelLayout.createParallelGroup(javax.swing.GroupLayout.Alignment.LEADING)
                             .addGroup(detailsPanelLayout.createSequentialGroup()
@@ -457,9 +450,13 @@
                                 .addComponent(deleteAliasBtn)))
                         .addGap(0, 0, Short.MAX_VALUE))
                     .addGroup(detailsPanelLayout.createSequentialGroup()
-                        .addComponent(nameLbl)
+                        .addComponent(examinerLbl)
                         .addPreferredGap(javax.swing.LayoutStyle.ComponentPlacement.RELATED)
-                        .addComponent(nameField)))
+                        .addComponent(examinerField, javax.swing.GroupLayout.PREFERRED_SIZE, 161, javax.swing.GroupLayout.PREFERRED_SIZE)
+                        .addGap(18, 18, 18)
+                        .addComponent(creationDateLbl)
+                        .addPreferredGap(javax.swing.LayoutStyle.ComponentPlacement.RELATED)
+                        .addComponent(creationDateField)))
                 .addContainerGap())
         );
         detailsPanelLayout.setVerticalGroup(
@@ -507,11 +504,7 @@
                 .addComponent(casesLbl)
                 .addPreferredGap(javax.swing.LayoutStyle.ComponentPlacement.RELATED)
                 .addComponent(casesTablePane, javax.swing.GroupLayout.PREFERRED_SIZE, 63, javax.swing.GroupLayout.PREFERRED_SIZE)
-<<<<<<< HEAD
                 .addContainerGap())
-=======
-                .addContainerGap(javax.swing.GroupLayout.DEFAULT_SIZE, Short.MAX_VALUE))
->>>>>>> 014f971f
         );
 
         javax.swing.GroupLayout layout = new javax.swing.GroupLayout(this);
@@ -519,18 +512,16 @@
         layout.setHorizontalGroup(
             layout.createParallelGroup(javax.swing.GroupLayout.Alignment.LEADING)
             .addComponent(detailsPanel, javax.swing.GroupLayout.Alignment.TRAILING, javax.swing.GroupLayout.DEFAULT_SIZE, javax.swing.GroupLayout.DEFAULT_SIZE, Short.MAX_VALUE)
+            .addGroup(layout.createParallelGroup(javax.swing.GroupLayout.Alignment.LEADING)
+                .addGap(0, 617, Short.MAX_VALUE))
         );
         layout.setVerticalGroup(
             layout.createParallelGroup(javax.swing.GroupLayout.Alignment.LEADING)
-<<<<<<< HEAD
-            .addComponent(detailsPanel, javax.swing.GroupLayout.PREFERRED_SIZE, javax.swing.GroupLayout.DEFAULT_SIZE, javax.swing.GroupLayout.PREFERRED_SIZE)
-=======
             .addGap(0, 521, Short.MAX_VALUE)
             .addGroup(layout.createParallelGroup(javax.swing.GroupLayout.Alignment.LEADING)
                 .addGroup(layout.createSequentialGroup()
                     .addComponent(detailsPanel, javax.swing.GroupLayout.PREFERRED_SIZE, javax.swing.GroupLayout.DEFAULT_SIZE, javax.swing.GroupLayout.PREFERRED_SIZE)
                     .addGap(0, 0, Short.MAX_VALUE)))
->>>>>>> 014f971f
         );
     }// </editor-fold>//GEN-END:initComponents
 
@@ -610,12 +601,9 @@
 
     void clear() {
         currentPersona = null;
-<<<<<<< HEAD
         examinerField.setText("");
         creationDateField.setText("");
         commentField.setText("");
-=======
->>>>>>> 014f971f
         nameField.setText(mode == PersonaDetailsMode.CREATE ? Persona.getDefaultName() : "");
         currentAccounts = new ArrayList<>();
         currentMetadata = new ArrayList<>();
@@ -732,15 +720,8 @@
         casesTable.setModel(casesModel);
     }
 
-<<<<<<< HEAD
-    void enableEditUIComponents() {
-        commentField.setEditable(true);
-        nameField.setEditable(true);
-        addAccountBtn.setEnabled(true);
-        addMetadataBtn.setEnabled(true);
-        addAliasBtn.setEnabled(true);
-=======
     void configureEditComponents(boolean enabled) {
+        commentField.setEditable(enabled);
         nameField.setEditable(enabled);
         addAccountBtn.setEnabled(enabled);
         addMetadataBtn.setEnabled(enabled);
@@ -752,7 +733,6 @@
         deleteMetadataBtn.setVisible(enabled);
         addAliasBtn.setVisible(enabled);
         deleteAliasBtn.setVisible(enabled);
->>>>>>> 014f971f
     }
 
     void initializeFields() {
