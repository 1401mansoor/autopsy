/*
 * 
 * Autopsy Forensic Browser
 * 
 * Copyright 2018 Basis Technology Corp.
 * Contact: carrier <at> sleuthkit <dot> org
 * 
 * Licensed under the Apache License, Version 2.0 (the "License");
 * you may not use this file except in compliance with the License.
 * You may obtain a copy of the License at
 * 
 *     http://www.apache.org/licenses/LICENSE-2.0
 * 
 * Unless required by applicable law or agreed to in writing, software
 * distributed under the License is distributed on an "AS IS" BASIS,
 * WITHOUT WARRANTIES OR CONDITIONS OF ANY KIND, either express or implied.
 * See the License for the specific language governing permissions and
 * limitations under the License.
 */
package org.sleuthkit.autopsy.commonfilesearch;

import java.util.Collections;
import java.util.Enumeration;
import java.util.HashMap;
import java.util.Map;
import javax.swing.table.TableColumn;
import javax.swing.table.TableColumnModel;
import org.openide.util.NbBundle;
import org.sleuthkit.autopsy.corecomponents.DataResultViewerTable;

/**
 * <code>DataResultViewerTable</code> which overrides the default column
 * header width calculations.  The <code>CommonFilesSearchResultsViewerTable</code>
 * presents multiple tiers of data which are not always present and it may not 
 * make sense to try to calculate the column widths for such tables by sampling 
 * rows and looking for wide cells.  Rather, we just pick some reasonable values.
 */
public class CommonFilesSearchResultsViewerTable extends DataResultViewerTable {
    
    private static final Map<String, Integer> COLUMN_WIDTHS;
    private static final long serialVersionUID = 1L;
    
    static {
        Map<String, Integer> map = new HashMap<>();
        map.put(Bundle.CommonFilesSearchResultsViewerTable_filesColLbl(), 260);
        map.put(Bundle.CommonFilesSearchResultsViewerTable_instancesColLbl(), 65);
        map.put(Bundle.CommonFilesSearchResultsViewerTable_pathColLbl(), 300);
        map.put(Bundle.CommonFilesSearchResultsViewerTable_caseColLbl1(), 200);
        map.put(Bundle.CommonFilesSearchResultsViewerTable_dataSourceColLbl(), 200);
        map.put(Bundle.CommonFilesSearchResultsViewerTable_hashsetHitsColLbl(), 100);
        map.put(Bundle.CommonFilesSearchResultsViewerTable_mimeTypeColLbl(), 130);
        map.put(Bundle.CommonFilesSearchResultsViewerTable_tagsColLbl1(), 300);
        
        COLUMN_WIDTHS = Collections.unmodifiableMap(map);
    }
    
    @NbBundle.Messages({
        "CommonFilesSearchResultsViewerTable.filesColLbl=Files",
        "CommonFilesSearchResultsViewerTable.instancesColLbl=Instances",
        "CommonFilesSearchResultsViewerTable.pathColLbl=Parent Path",
        "CommonFilesSearchResultsViewerTable.hashsetHitsColLbl=Hash Set Hits",
<<<<<<< HEAD
        "CommonFilesSearchResultsViewerTable.caseColLbl1=Case",
        "CommonFilesSearchResultsViewerTable.dataSourceColLbl=Data Source",
=======
        "CommonFilesSearchResultsViewerTable.dataSourceColLbl=Data Source(s)",
>>>>>>> 856ffa31
        "CommonFilesSearchResultsViewerTable.mimeTypeColLbl=MIME Type",
        "CommonFilesSearchResultsViewerTable.tagsColLbl1=Tags"
    })
    @Override
    protected void setColumnWidths(){
        TableColumnModel model = this.getColumnModel();
        
        Enumeration<TableColumn> columnsEnumerator = model.getColumns();
        while(columnsEnumerator.hasMoreElements()){
            
            TableColumn column = columnsEnumerator.nextElement();
            
            final String headerValue = column.getHeaderValue().toString();
            final Integer get = COLUMN_WIDTHS.get((String)headerValue);
                        
            column.setPreferredWidth(get);
        }
    }
}<|MERGE_RESOLUTION|>--- conflicted
+++ resolved
@@ -59,12 +59,8 @@
         "CommonFilesSearchResultsViewerTable.instancesColLbl=Instances",
         "CommonFilesSearchResultsViewerTable.pathColLbl=Parent Path",
         "CommonFilesSearchResultsViewerTable.hashsetHitsColLbl=Hash Set Hits",
-<<<<<<< HEAD
         "CommonFilesSearchResultsViewerTable.caseColLbl1=Case",
         "CommonFilesSearchResultsViewerTable.dataSourceColLbl=Data Source",
-=======
-        "CommonFilesSearchResultsViewerTable.dataSourceColLbl=Data Source(s)",
->>>>>>> 856ffa31
         "CommonFilesSearchResultsViewerTable.mimeTypeColLbl=MIME Type",
         "CommonFilesSearchResultsViewerTable.tagsColLbl1=Tags"
     })
