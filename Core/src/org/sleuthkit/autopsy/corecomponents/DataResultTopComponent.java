/*
 * Autopsy Forensic Browser
 *
 * Copyright 2011-2018 Basis Technology Corp.
 * Contact: carrier <at> sleuthkit <dot> org
 *
 * Licensed under the Apache License, Version 2.0 (the "License");
 * you may not use this file except in compliance with the License.
 * You may obtain a copy of the License at
 *
 *     http://www.apache.org/licenses/LICENSE-2.0
 *
 * Unless required by applicable law or agreed to in writing, software
 * distributed under the License is distributed on an "AS IS" BASIS,
 * WITHOUT WARRANTIES OR CONDITIONS OF ANY KIND, either express or implied.
 * See the License for the specific language governing permissions and
 * limitations under the License.
 */
package org.sleuthkit.autopsy.corecomponents;

import java.util.ArrayList;
import java.util.Collection;
import java.util.Collections;
import java.util.List;
import java.util.logging.Level;
import javax.swing.JComponent;
import org.openide.explorer.ExplorerManager;
import org.openide.explorer.ExplorerUtils;
import org.openide.nodes.Node;
import org.openide.util.NbBundle;
import org.openide.windows.Mode;
import org.openide.windows.RetainLocation;
import org.openide.windows.TopComponent;
import org.openide.windows.WindowManager;
import org.sleuthkit.autopsy.actions.AddBookmarkTagAction;
import org.sleuthkit.autopsy.casemodule.Case;
import org.sleuthkit.autopsy.casemodule.NoCurrentCaseException;
import org.sleuthkit.autopsy.corecomponentinterfaces.DataResult;
import org.sleuthkit.autopsy.corecomponentinterfaces.DataResultViewer;
import org.sleuthkit.autopsy.coreutils.Logger;

/**
 * A DataResultTopComponent object is a NetBeans top component that provides
 * multiple views of the application data represented by a NetBeans Node. It is
 * a result view component (implements DataResult) that contains a result view
 * panel (DataResultPanel), which is also a result view component. The result
 * view panel is a JPanel with a JTabbedPane child component that contains a
 * collection of result viewers. Each result viewer (implements
 * DataResultViewer) presents a different view of the current node. Result
 * viewers are usually JPanels that display the child nodes of the current node
 * using a NetBeans explorer view child component. The result viewers are either
 * supplied during construction of the result view top component or provided by
 * the result viewer extension point (service providers that implement
 * DataResultViewer).
 *
 * Result view top components are typically docked into the upper right hand
 * side of the main application window (editor mode), and are linked to the
 * content view in the lower right hand side of the main application window
 * (output mode) by the result view panel. The panel passes single node
 * selections in the active result viewer to the content view.
 *
 * The "main" result view top component receives its current node as a selection
 * from the case tree view in the top component (DirectoryTreeYopComponent)
 * docked into the left hand side of the main application window.
 *
 * Result view top components are explorer manager providers to connect the
 * lookups of the nodes displayed in the NetBeans explorer views of the result
 * viewers to the actions global context.
 */
@RetainLocation("editor")
public final class DataResultTopComponent extends TopComponent implements DataResult, ExplorerManager.Provider {

    private static final Logger logger = Logger.getLogger(DataResultTopComponent.class.getName());
    private static final List<String> activeComponentIds = Collections.synchronizedList(new ArrayList<String>());
    private final boolean isMain;
    private final String customModeName;
    private final ExplorerManager explorerManager;
    private final DataResultPanel dataResultPanel;

    /**
     * Creates a result view top component that provides multiple views of the
     * application data represented by a NetBeans Node. The result view will be
     * docked into the upper right hand side of the main application window
     * (editor mode) and will be linked to the content view in the lower right
     * hand side of the main application window (output mode). Its result
     * viewers are provided by the result viewer extension point (service
     * providers that implement DataResultViewer).
     *
     * @param title          The title for the top component, appears on the top
     *                       component's tab.
     * @param description    Descriptive text about the node displayed, appears
     *                       on the top component's tab
     * @param node           The node to display.
     * @param childNodeCount The cardinality of the node's children.
     *
     * @return The result view top component.
     */
    public static DataResultTopComponent createInstance(String title, String description, Node node, int childNodeCount) {
        DataResultTopComponent resultViewTopComponent = new DataResultTopComponent(false, title, null, Collections.emptyList(), DataContentTopComponent.findInstance());
        initInstance(description, node, childNodeCount, resultViewTopComponent);
        return resultViewTopComponent;
    }    

    /**
     * Creates a result view top component that provides multiple views of the
     * application data represented by a NetBeans Node. The result view will be
     * docked into the upper right hand side of the main application window
     * (editor mode) and will be linked to the content view in the lower right
     * hand side of the main application window (output mode).
     *
     * @param title          The title for the top component, appears on the top
     *                       component's tab.
     * @param description    Descriptive text about the node displayed, appears
     *                       on the top component's tab
     * @param node           The node to display.
     * @param childNodeCount The cardinality of the node's children.
     * @param viewers        A collection of result viewers to use instead of
     *                       the result viewers provided by the results viewer
     *                       extension point.
     *
     * @return The result view top component.
     */
    public static DataResultTopComponent createInstance(String title, String description, Node node, int childNodeCount, Collection<DataResultViewer> viewers) {
        DataResultTopComponent resultViewTopComponent = new DataResultTopComponent(false, title, null, viewers, DataContentTopComponent.findInstance());
        initInstance(description, node, childNodeCount, resultViewTopComponent);
        return resultViewTopComponent;
    }

    /**
     * Creates a partially initialized result view top component that provides
     * multiple views of the application data represented by a NetBeans Node.
     * The result view will be docked into the upper right hand side of the main
     * application window (editor mode) and will be linked to the content view
     * in the lower right hand side of the main application window (output
     * mode). Its result viewers are provided by the result viewer extension
     * point (service providers that implement DataResultViewer).
     *
     * IMPORTANT: Initialization MUST be completed by calling initInstance.
     *
     * @param title The title for the result view top component, appears on the
     *              top component's tab.
     *
     * @return The partially initialized result view top component.
     */
    public static DataResultTopComponent createInstance(String title) {
        DataResultTopComponent resultViewTopComponent = new DataResultTopComponent(false, title, null, Collections.emptyList(), DataContentTopComponent.findInstance());
        return resultViewTopComponent;
    }
    
    /**
     * Initializes a partially initialized result view top component.
     *
     * @param description            Descriptive text about the node displayed,
     *                               appears on the top component's tab
     * @param node                   The node to display.
     * @param childNodeCount         The cardinality of the node's children.
     * @param resultViewTopComponent The partially initialized result view top
     *                               component.
     */
    public static void initInstance(String description, Node node, int childNodeCount, DataResultTopComponent resultViewTopComponent) {
        resultViewTopComponent.setNumberOfChildNodes(childNodeCount);
        resultViewTopComponent.open();
        resultViewTopComponent.setNode(node);
        resultViewTopComponent.setPath(description);
        resultViewTopComponent.requestActive();
    }

    /**
     * Creates a result view top component that provides multiple views of the
     * application data represented by a NetBeans Node. The result view will be
     * docked into a custom mode and linked to the supplied content view. Its
     * result viewers are provided by the result viewer extension point (service
     * providers that implement DataResultViewer).
     *
     * @param title                   The title for the top component, appears
     *                                on the top component's tab.
     * @param mode                    The NetBeans Window system mode into which
     *                                this top component should be docked.
     * @param description             Descriptive text about the node displayed,
     *                                appears on the top component's tab
     * @param node                    The node to display.
     * @param childNodeCount          The cardinality of the node's children.
     * @param contentViewTopComponent A content view to which this result view
     *                                will be linked.
     *
     * @return The result view top component.
     */
    public static DataResultTopComponent createInstance(String title, String mode, String description, Node node, int childNodeCount, DataContentTopComponent contentViewTopComponent) {
        DataResultTopComponent newDataResult = new DataResultTopComponent(false, title, mode, Collections.emptyList(), contentViewTopComponent);
        initInstance(description, node, childNodeCount, newDataResult);
        return newDataResult;
    }

    /**
     * Creates a result view top component that provides multiple views of the
     * application data represented by a NetBeans Node. The result view will be
     * the "main" result view and will docked into the upper right hand side of
     * the main application window (editor mode) and will be linked to the
     * content view in the lower right hand side of the main application window
     * (output mode). Its result viewers are provided by the result viewer
     * extension point (service providers that implement DataResultViewer).
     *
     * IMPORTANT: The "main" result view top component receives its current node
     * as a selection from the case tree view in the top component
     * (DirectoryTreeTopComponent) docked into the left hand side of the main
     * application window. This constructor is RESERVED for the use of the
     * DirectoryTreeTopComponent singleton only. DO NOT USE OTHERWISE.
     *
     * @param title The title for the top component, appears on the top
     *              component's tab.
     */
    public DataResultTopComponent(String title) {
        this(true, title, null, Collections.emptyList(), DataContentTopComponent.findInstance());
    }

    /**
     * Constructs a result view top component that provides multiple views of
     * the application data represented by a NetBeans Node.
     *
     * @param isMain                  Whether or not this is the "main" result
     *                                view top component.
     * @param title                   The title for the top component, appears
     *                                on the top component's tab.
     * @param mode                    The NetBeans Window system mode into which
     *                                this top component should be docked. If
     *                                null, the editor mode will be used by
     *                                default.
     * @param viewers                 A collection of result viewers. If empty,
     *                                the result viewers provided by the results
     *                                viewer extension point will be used.
     * @param contentViewTopComponent A content view to which this result view
     *                                will be linked, possibly null.
     */
    private DataResultTopComponent(boolean isMain, String title, String mode, Collection<DataResultViewer> viewers, DataContentTopComponent contentViewTopComponent) {
        this.isMain = isMain;
        this.explorerManager = new ExplorerManager();
        associateLookup(ExplorerUtils.createLookup(explorerManager, getActionMap()));
        this.customModeName = mode;
        this.dataResultPanel = new DataResultPanel(title, isMain, viewers, contentViewTopComponent);
        initComponents();
        customizeComponent(title);
    }

    private void customizeComponent(String title) {
        setToolTipText(NbBundle.getMessage(DataResultTopComponent.class, "HINT_NodeTableTopComponent"));  //NON-NLS
        setTitle(title);
        setName(title);
        getInputMap(JComponent.WHEN_ANCESTOR_OF_FOCUSED_COMPONENT).put(AddBookmarkTagAction.BOOKMARK_SHORTCUT, "addBookmarkTag"); //NON-NLS
        getActionMap().put("addBookmarkTag", new AddBookmarkTagAction()); //NON-NLS
        putClientProperty(TopComponent.PROP_CLOSING_DISABLED, isMain);
        putClientProperty(TopComponent.PROP_MAXIMIZATION_DISABLED, true);
        putClientProperty(TopComponent.PROP_DRAGGING_DISABLED, true);
        activeComponentIds.add(title);
    }

    @Override
    public ExplorerManager getExplorerManager() {
        return explorerManager;
    }

    /**
     * Get a listing of the preferred identifiers of all the result view top
     * components that have been created.
     *
     * @return The listing.
     */
    public static List<String> getActiveComponentIds() {
        return new ArrayList<>(activeComponentIds);
    }

    @Override
    public int getPersistenceType() {
        if (customModeName == null) {
            return TopComponent.PERSISTENCE_NEVER;
        } else {
            return TopComponent.PERSISTENCE_ALWAYS;
        }
    }

    @Override
    public void open() {
        if (customModeName != null) {
            Mode mode = WindowManager.getDefault().findMode(customModeName);
            if (mode != null) {
                logger.log(Level.INFO, "Found custom mode, setting: {0}", customModeName);//NON-NLS
                mode.dockInto(this);
            } else {
                logger.log(Level.WARNING, "Could not find mode: {0}, will dock into the default one", customModeName);//NON-NLS
            }
        }
        super.open();
    }

    @Override
    public List<DataResultViewer> getViewers() {
        return dataResultPanel.getViewers();
    }

    @Override
    public void componentOpened() {
        super.componentOpened();
        this.dataResultPanel.open();
    }

    @Override
    public void componentActivated() {
        super.componentActivated();

        /*
         * Determine which node the content viewer should be using. If multiple
         * results are selected, the node used by the content viewer should be
         * null so no content gets displayed.
         */
        final DataContentTopComponent dataContentTopComponent = DataContentTopComponent.findInstance();
        final Node[] nodeList = explorerManager.getSelectedNodes();

        Node selectedNode;
        if (nodeList.length == 1) {
            selectedNode = nodeList[0];
        } else {
            selectedNode = null;
        }

        /*
         * If the selected node of the content viewer is different than that of
         * the result viewer, the content viewer needs to be updated. Otherwise,
         * don't perform the update. This check will ensure that clicking the
         * column headers and scroll bars of the DataResultTopComponent will not
         * needlessly refresh the content view and cause the tab selection to
         * change to the default.
         */
        if (selectedNode != dataContentTopComponent.getNode()) {
            dataContentTopComponent.setNode(selectedNode);
        }
    }

    @Override
    public void componentClosed() {
        super.componentClosed();
        activeComponentIds.remove(this.getName());
        dataResultPanel.close();
    }

    @Override
    protected String preferredID() {
        return getName();
    }

    @Override
    public String getPreferredID() {
        return getName();
    }

    @Override
    public void setNode(Node selectedNode) {
        dataResultPanel.setNode(selectedNode);
    }

    @Override
    public void setTitle(String title) {
        setName(title);
    }

    @Override
    public void setPath(String pathText) {
        dataResultPanel.setPath(pathText);
    }

    @Override
    public boolean isMain() {
        return isMain;
    }

    @Override
    public boolean canClose() {
        Case openCase;
        try {
<<<<<<< HEAD
            openCase = Case.getOpenCase();
        } catch (NoCurrentCaseException unused) {
=======
            openCase = Case.getCurrentCaseThrows();
        } catch (NoCurrentCaseException ex) {
>>>>>>> 2c500be5
            return true;
        }
        return (!this.isMain) || openCase.hasData() == false;
    }

    public void setSelectedNodes(Node[] selected) {
        dataResultPanel.setSelectedNodes(selected);
    }

    public Node getRootNode() {
        return dataResultPanel.getRootNode();
    }

    /**
     * Sets the cardinality of the current node's children
     *
     * @param childNodeCount The cardinality of the node's children.
     */
    private void setNumberOfChildNodes(int childNodeCount) {
        this.dataResultPanel.setNumberOfChildNodes(childNodeCount);
    }

    /**
     * This method is called from within the constructor to initialize the form.
     * WARNING: Do NOT modify this code. The content of this method is always
     * regenerated by the Form Editor.
     */
    // <editor-fold defaultstate="collapsed" desc="Generated Code">//GEN-BEGIN:initComponents
    private void initComponents() {

        org.sleuthkit.autopsy.corecomponents.DataResultPanel dataResultPanelLocal = dataResultPanel;

        javax.swing.GroupLayout layout = new javax.swing.GroupLayout(this);
        this.setLayout(layout);
        layout.setHorizontalGroup(
            layout.createParallelGroup(javax.swing.GroupLayout.Alignment.LEADING)
            .addComponent(dataResultPanelLocal, javax.swing.GroupLayout.DEFAULT_SIZE, 967, Short.MAX_VALUE)
        );
        layout.setVerticalGroup(
            layout.createParallelGroup(javax.swing.GroupLayout.Alignment.LEADING)
            .addComponent(dataResultPanelLocal, javax.swing.GroupLayout.DEFAULT_SIZE, 579, Short.MAX_VALUE)
        );
    }// </editor-fold>//GEN-END:initComponents
    // Variables declaration - do not modify//GEN-BEGIN:variables
    // End of variables declaration//GEN-END:variables

    /**
     * Creates a partially initialized result view top component that provides
     * multiple views of the application data represented by a NetBeans Node.
     * The result view will be docked into the upper right hand side of the main
     * application window (editor mode) and will be linked to the content view
     * in the lower right hand side of the main application window (output
     * mode). Its result viewers are provided by the result viewer extension
     * point (service providers that implement DataResultViewer).
     *
     * IMPORTANT: Initialization MUST be completed by calling initInstance.
     *
     * @param isMain Ignored.
     * @param title  The title for the top component, appears on the top
     *               component's tab.
     *
     * @deprecated Use an appropriate overload of createIntance instead.
     */
    @Deprecated
    public DataResultTopComponent(boolean isMain, String title) {
        this(false, title, null, Collections.emptyList(), DataContentTopComponent.findInstance());
    }

    /**
     * Sets the node for which this result view component should provide
     * multiple views of the underlying application data.
     *
     * @param node The node, may be null. If null, the call to this method is
     *             equivalent to a call to resetComponent on this result view
     *             component's result viewers.
     *
     * @deprecated Use setNode instead.
     */
    @Deprecated
    public void resetTabs(Node node) {
        dataResultPanel.setNode(node);
    }

}<|MERGE_RESOLUTION|>--- conflicted
+++ resolved
@@ -375,13 +375,8 @@
     public boolean canClose() {
         Case openCase;
         try {
-<<<<<<< HEAD
-            openCase = Case.getOpenCase();
+            openCase = Case.getCurrentCaseThrows();
         } catch (NoCurrentCaseException unused) {
-=======
-            openCase = Case.getCurrentCaseThrows();
-        } catch (NoCurrentCaseException ex) {
->>>>>>> 2c500be5
             return true;
         }
         return (!this.isMain) || openCase.hasData() == false;
