/*
 * Autopsy Forensic Browser
 *
 * Copyright 2013-2016 Basis Technology Corp.
 * Contact: carrier <at> sleuthkit <dot> org
 *
 * Licensed under the Apache License, Version 2.0 (the "License");
 * you may not use this file except in compliance with the License.
 * You may obtain a copy of the License at
 *
 *     http://www.apache.org/licenses/LICENSE-2.0
 *
 * Unless required by applicable law or agreed to in writing, software
 * distributed under the License is distributed on an "AS IS" BASIS,
 * WITHOUT WARRANTIES OR CONDITIONS OF ANY KIND, either express or implied.
 * See the License for the specific language governing permissions and
 * limitations under the License.
 */
package org.sleuthkit.autopsy.corecomponents;

import java.awt.Color;
import java.awt.Component;
import java.awt.Cursor;
import java.awt.FontMetrics;
import java.awt.Graphics;
import java.awt.dnd.DnDConstants;
import java.awt.event.MouseAdapter;
import java.awt.event.MouseEvent;
<<<<<<< HEAD
import java.lang.reflect.InvocationTargetException;
import java.util.ArrayList;
import java.util.Arrays;
=======
import java.beans.FeatureDescriptor;
import java.beans.PropertyChangeEvent;
import java.lang.reflect.InvocationTargetException;
import java.util.ArrayList;
import java.util.Arrays;
import java.util.Comparator;
import java.util.LinkedHashSet;
>>>>>>> d158b4c0
import java.util.List;
import java.util.Map;
import java.util.TreeMap;
<<<<<<< HEAD
=======
import java.util.TreeSet;
>>>>>>> d158b4c0
import java.util.prefs.Preferences;
import javax.swing.JTable;
import javax.swing.ListSelectionModel;
import javax.swing.SwingUtilities;
import javax.swing.event.ChangeEvent;
import javax.swing.event.ListSelectionEvent;
import javax.swing.event.TableColumnModelEvent;
import javax.swing.event.TableColumnModelListener;
import javax.swing.table.TableCellRenderer;
<<<<<<< HEAD
=======
import javax.swing.table.TableColumnModel;
>>>>>>> d158b4c0
import org.netbeans.swing.etable.ETableColumn;
import org.netbeans.swing.outline.DefaultOutlineCellRenderer;
import org.netbeans.swing.outline.DefaultOutlineModel;
import org.netbeans.swing.outline.Outline;
import org.openide.explorer.ExplorerManager;
import org.openide.explorer.view.OutlineView;
import org.openide.nodes.AbstractNode;
import org.openide.nodes.Children;
import org.openide.nodes.Node;
import org.openide.nodes.Node.Property;
import org.openide.nodes.NodeAdapter;
import org.openide.nodes.NodeMemberEvent;
import org.openide.util.NbBundle;
import org.openide.util.NbPreferences;
import org.sleuthkit.autopsy.corecomponentinterfaces.DataResultViewer;

/**
 * DataResult sortable table viewer
 */
// @@@ Restore implementation of DataResultViewerTable as a DataResultViewer
// service provider when DataResultViewers can be made compatible with node
// multiple selection actions.
//@ServiceProvider(service = DataResultViewer.class)
public class DataResultViewerTable extends AbstractDataResultViewer {

    private static final long serialVersionUID = 1L;

    private final String firstColumnLabel = NbBundle.getMessage(DataResultViewerTable.class, "DataResultViewerTable.firstColLbl");
    /*
     * The properties map maps key: stored value of column index -> value:
     * property at that index We move around stored values instead of directly
     * using the column indices in order to not override settings for a column
     * that may not appear in the current table view due to its collection of
     * its children's properties.
     */
    private final Map<Integer, Property<?>> propertiesMap = new TreeMap<>();
    private final PleasewaitNodeListener pleasewaitNodeListener = new PleasewaitNodeListener();
    private static final String PLEASEWAIT_NODE_DISPLAY_NAME = NbBundle.getMessage(DataResultViewerTable.class, "DataResultViewerTable.pleasewaitNodeDisplayName");
    private static final Color TAGGED_COLOR = new Color(200, 210, 220);
    private Node currentRoot;
    // When a column in the table is moved, these two variables keep track of where
    // the column started and where it ended up.
    private int startColumnIndex = -1;
    private int endColumnIndex = -1;
<<<<<<< HEAD
    private OutlineView outlineView;
    /**
     * Convenience reference to internal Outline
     */
    private Outline outline;
=======
    private OutlineView ov;
>>>>>>> d158b4c0

    /**
     * Creates a DataResultViewerTable object that is compatible with node
     * multiple selection actions.
     *
     * @param explorerManager allow for explorer manager sharing
     */
    public DataResultViewerTable(ExplorerManager explorerManager) {
        super(explorerManager);
        initialize();
    }

    /**
     * Creates a DataResultViewerTable object that is NOT compatible with node
     * multiple selection actions.
     */
    public DataResultViewerTable() {
        initialize();
    }

    private void initialize() {
        initComponents();

<<<<<<< HEAD
        outlineView = ((OutlineView) this.tableScrollPanel);
        outlineView.setAllowedDragActions(DnDConstants.ACTION_NONE);
        outline = outlineView.getOutline();
=======
        ov = ((OutlineView) this.tableScrollPanel);
        ov.setAllowedDragActions(DnDConstants.ACTION_NONE);
>>>>>>> d158b4c0

        outline.setSelectionMode(ListSelectionModel.MULTIPLE_INTERVAL_SELECTION);

        // don't show the root node
        outline.setRootVisible(false);
        outline.setDragEnabled(false);

        // add a listener so that when columns are moved, the new order is stored
        outline.getColumnModel().addColumnModelListener(new TableColumnModelListener() {
            @Override
            public void columnAdded(TableColumnModelEvent e) {
            }

            @Override
            public void columnRemoved(TableColumnModelEvent e) {
            }

            @Override
            public void columnMarginChanged(ChangeEvent e) {
            }

            @Override
            public void columnSelectionChanged(ListSelectionEvent e) {
            }

            @Override
            public void columnMoved(TableColumnModelEvent e) {
                int fromIndex = e.getFromIndex();
                int toIndex = e.getToIndex();
                if (fromIndex == toIndex) {
                    return;
                }

                /*
                 * Because a column may be dragged to several different
                 * positions before the mouse is released (thus causing multiple
                 * TableColumnModelEvents to be fired), we want to keep track of
                 * the starting column index in this potential series of
                 * movements. Therefore we only keep track of the original
                 * fromIndex in startColumnIndex, but we always update
                 * endColumnIndex to know the final position of the moved
                 * column. See the MouseListener mouseReleased method.
                 */
                if (startColumnIndex == -1) {
                    startColumnIndex = fromIndex;
                }
                endColumnIndex = toIndex;

                // This array contains the keys of propertiesMap in order
                int[] indicesList = new int[propertiesMap.size()];
                int pos = 0;
                for (int key : propertiesMap.keySet()) {
                    indicesList[pos++] = key;
                }
                int leftIndex = Math.min(fromIndex, toIndex);
                int rightIndex = Math.max(fromIndex, toIndex);
                // Now we can copy the range of keys that have been affected by
                // the column movement
                int[] range = Arrays.copyOfRange(indicesList, leftIndex, rightIndex + 1);
                int rangeSize = range.length;

                // column moved right, shift all properties left, put in moved
                // property at the rightmost index
                if (fromIndex < toIndex) {
                    Property<?> movedProp = propertiesMap.get(range[0]);
                    for (int i = 0; i < rangeSize - 1; i++) {
                        propertiesMap.put(range[i], propertiesMap.get(range[i + 1]));
                    }
                    propertiesMap.put(range[rangeSize - 1], movedProp);
                } // column moved left, shift all properties right, put in moved
                // property at the leftmost index
                else {
                    Property<?> movedProp = propertiesMap.get(range[rangeSize - 1]);
                    for (int i = rangeSize - 1; i > 0; i--) {
                        propertiesMap.put(range[i], propertiesMap.get(range[i - 1]));
                    }
                    propertiesMap.put(range[0], movedProp);
                }

                storeState();
            }
        });

        // add a listener to move columns back if user tries to move the first column out of place
        outline.getTableHeader().addMouseListener(new MouseAdapter() {
            @Override
            public void mouseReleased(MouseEvent e) {
                /*
                 * If the startColumnIndex is not -1 (which is the reset value),
                 * that means columns have been moved around. We then check to
                 * see if either the starting or end position is 0 (the first
                 * column), and then swap them back if that is the case because
                 * we don't want to allow movement of the first column. We then
                 * reset startColumnIndex to -1, the reset value. We check if
                 * startColumnIndex is at reset or not because it is possible
                 * for the mouse to be released and a MouseEvent to be fired
                 * without having moved any columns.
                 */
                if (startColumnIndex != -1 && (startColumnIndex == 0 || endColumnIndex == 0)) {
                    outline.moveColumn(endColumnIndex, startColumnIndex);
                }
                startColumnIndex = -1;
            }

            @Override
            public void mouseClicked(MouseEvent e) {
                storeState();
            }
        });
    }

    /**
     * Expand node
     *
     * @param n Node to expand
     */
    @Override
    public void expandNode(Node n) {
        super.expandNode(n);

        if (this.tableScrollPanel != null) {
            OutlineView ov = ((OutlineView) this.tableScrollPanel);
            ov.expandNode(n);
        }
    }

    /**
     * This method is called from within the constructor to initialize the form.
     * WARNING: Do NOT modify this code. The content of this method is always
     * regenerated by the Form Editor.
     */
    @SuppressWarnings("unchecked")
    // <editor-fold defaultstate="collapsed" desc="Generated Code">//GEN-BEGIN:initComponents
    private void initComponents() {

        tableScrollPanel = new OutlineView(this.firstColumnLabel);

        //new TreeTableView()
        tableScrollPanel.addComponentListener(new java.awt.event.ComponentAdapter() {
            public void componentResized(java.awt.event.ComponentEvent evt) {
                tableScrollPanelComponentResized(evt);
            }
        });

        javax.swing.GroupLayout layout = new javax.swing.GroupLayout(this);
        this.setLayout(layout);
        layout.setHorizontalGroup(
            layout.createParallelGroup(javax.swing.GroupLayout.Alignment.LEADING)
            .addComponent(tableScrollPanel, javax.swing.GroupLayout.DEFAULT_SIZE, 691, Short.MAX_VALUE)
        );
        layout.setVerticalGroup(
            layout.createParallelGroup(javax.swing.GroupLayout.Alignment.LEADING)
            .addComponent(tableScrollPanel, javax.swing.GroupLayout.DEFAULT_SIZE, 366, Short.MAX_VALUE)
        );
    }// </editor-fold>//GEN-END:initComponents

    private void tableScrollPanelComponentResized(java.awt.event.ComponentEvent evt) {//GEN-FIRST:event_tableScrollPanelComponentResized
    }//GEN-LAST:event_tableScrollPanelComponentResized
    // Variables declaration - do not modify//GEN-BEGIN:variables
    private javax.swing.JScrollPane tableScrollPanel;
    // End of variables declaration//GEN-END:variables

<<<<<<< HEAD
=======
    /**
     * Gets regular Bean property set properties from all children and,
     * recursively, subchildren, of a Node.
     *
     * Note: won't work out the box for lazy load - you need to set all children
     * properties for the parent by hand.
     *
     * @param parent        Node (with at least one child) from which toget
     *                      properties.
     * @param rows          Maximum number of rows to retrieve properties for
     *                      (can be used for memory optimization).
     * @param propertiesAcc Set in which to accumulate the properties.
     */
    private void getAllChildPropertyHeadersRec(Node parent, int rows, Set<Property<?>> propertiesAcc) {
        Children children = parent.getChildren();
        int childCount = 0;
        for (Node child : children.getNodes()) {
            if (++childCount > rows) {
                return;
            }
            for (PropertySet ps : child.getPropertySets()) {
                final Property<?>[] props = ps.getProperties();
                final int propsNum = props.length;
                for (int j = 0; j < propsNum; ++j) {
                    propertiesAcc.add(props[j]);
                }
            }
            getAllChildPropertyHeadersRec(child, rows, propertiesAcc);
        }
    }

>>>>>>> d158b4c0
    @Override
    public boolean isSupported(Node selectedNode) {
        return true;
    }

    /**
     * Thread note: Make sure to run this in the EDT as it causes GUI
     * operations.
     *
     * @param selectedNode
     */
    @Override
    public void setNode(Node selectedNode) {
<<<<<<< HEAD
=======
        final OutlineView ov = ((OutlineView) this.tableScrollPanel);
>>>>>>> d158b4c0
        /*
         * The quick filter must be reset because when determining column width,
         * ETable.getRowCount is called, and the documentation states that quick
         * filters must be unset for the method to work "If the quick-filter is
         * applied the number of rows do not match the number of rows in the
         * model."
         */
        outline.unsetQuickFilter();
        // change the cursor to "waiting cursor" for this operation
        this.setCursor(Cursor.getPredefinedCursor(Cursor.WAIT_CURSOR));
        try {
            boolean hasChildren = false;
            if (selectedNode != null) {
                // @@@ This just did a DB round trip to get the count and the results were not saved...
                hasChildren = selectedNode.getChildren().getNodesCount() > 0;
            }

            Node oldNode = this.em.getRootContext();
            if (oldNode != null) {
                oldNode.removeNodeListener(pleasewaitNodeListener);
            }

            // if there's no selection node, do nothing
            if (hasChildren) {
                Node root = selectedNode;
                pleasewaitNodeListener.reset();
                root.addNodeListener(pleasewaitNodeListener);
                setupTable(root);
            } else {
                Node emptyNode = new AbstractNode(Children.LEAF);
                em.setRootContext(emptyNode); // make empty node
                outline.setAutoResizeMode(JTable.AUTO_RESIZE_ALL_COLUMNS);
                outlineView.setPropertyColumns(); // set the empty property header
            }
        } finally {
            this.setCursor(null);
        }
    }

    /**
     * Create Column Headers based on the Content represented by the Nodes in
     * the table.
     *
     * @param root The parent Node of the ContentNodes
     */
    private void setupTable(final Node root) {

        em.setRootContext(root);

        currentRoot = root;
<<<<<<< HEAD
        List<Node.Property<?>> props = loadColumnOrder(currentRoot, propertiesMap);
=======
        List<Node.Property<?>> props = loadColumnOrder();
>>>>>>> d158b4c0

        /**
         * OutlineView makes the first column be the result of
         * node.getDisplayName with the icon. This duplicates our first column,
         * which is the file name, etc. So, pop that property off the list, but
         * use its display name as the header for the column so that the header
         * can change depending on the type of data being displayed.
         *
         * NOTE: This assumes that the first property is always the one that
         * duplicates getDisplayName(). The current implementation does not
         * allow the first property column to be moved.
         */
        if (props.size() > 0) {
            Node.Property<?> prop = props.remove(0);
            ((DefaultOutlineModel) outline.getOutlineModel()).setNodesColumnLabel(prop.getDisplayName());
        }

        // Get the columns setup with respect to names and sortability
        String[] propStrings = new String[props.size() * 2];
        for (int i = 0; i < props.size(); i++) {
            final Property<?> prop = props.get(i);
            prop.setValue("ComparableColumnTTV", Boolean.TRUE); //NON-NLS
            //First property column is sorted initially
            if (i == 0) {
                prop.setValue("TreeColumnTTV", Boolean.TRUE); // Identifies special property representing first (tree) column. NON-NLS
                prop.setValue("SortingColumnTTV", Boolean.TRUE); // TreeTableView should be initially sorted by this property column. NON-NLS
            }
            propStrings[2 * i] = prop.getName();
            propStrings[2 * i + 1] = prop.getDisplayName();
        }

        outlineView.setPropertyColumns(propStrings);

        // show the horizontal scroll panel and show all the content & header
        // If there is only one column (which was removed from props above)
        // Just let the table resize itself.
        outline.setAutoResizeMode((props.size() > 0) ? JTable.AUTO_RESIZE_OFF : JTable.AUTO_RESIZE_ALL_COLUMNS);

        if (root.getChildren().getNodesCount() != 0) {
            final Graphics graphics = outlineView.getGraphics();
            if (graphics != null) {
                final FontMetrics metrics = graphics.getFontMetrics();

                int margin = 4;
                int padding = 8;

                for (int column = 0; column < outline.getModel().getColumnCount(); column++) {
                    int firstColumnPadding = (column == 0) ? 32 : 0;
                    int columnWidthLimit = (column == 0) ? 350 : 300;
                    int valuesWidth = 0;

                    // find the maximum width needed to fit the values for the first 100 rows, at most
                    for (int row = 0; row < Math.min(100, outline.getRowCount()); row++) {
                        TableCellRenderer renderer = outline.getCellRenderer(row, column);
                        Component comp = outline.prepareRenderer(renderer, row, column);
                        valuesWidth = Math.max(comp.getPreferredSize().width, valuesWidth);
                    }

                    int headerWidth = metrics.stringWidth(outline.getColumnName(column));
                    valuesWidth += firstColumnPadding; // add extra padding for first column

                    int columnWidth = Math.max(valuesWidth, headerWidth);
                    columnWidth += 2 * margin + padding; // add margin and regular padding
                    columnWidth = Math.min(columnWidth, columnWidthLimit);

                    outline.getColumnModel().getColumn(column).setPreferredWidth(columnWidth);
                }
            }
        } else {
            // if there's no content just auto resize all columns
            outline.setAutoResizeMode(JTable.AUTO_RESIZE_ALL_COLUMNS);
        }

        loadSort();

        /**
         * This custom renderer extends the renderer that was already being used
         * by the outline table. This renderer colors a row if the tags property
         * of the node is not empty.
         */
        class ColorTagCustomRenderer extends DefaultOutlineCellRenderer {

            private static final long serialVersionUID = 1L;

            @Override
            public Component getTableCellRendererComponent(JTable table,
                    Object value, boolean isSelected, boolean hasFocus, int row, int col) {

                Component component = super.getTableCellRendererComponent(table, value, isSelected, hasFocus, row, col);
                // only override the color if a node is not selected
                if (!isSelected) {
                    Node node = currentRoot.getChildren().getNodeAt(table.convertRowIndexToModel(row));
                    boolean tagFound = false;
                    if (node != null) {
                        Node.PropertySet[] propSets = node.getPropertySets();
                        if (propSets.length != 0) {
                            // currently, a node has only one property set, named Sheet.PROPERTIES ("properties")
                            Node.Property<?>[] props = propSets[0].getProperties();
                            for (Property<?> prop : props) {
                                if (prop.getName().equals("Tags")) {
                                    try {
                                        tagFound = !prop.getValue().equals("");
                                    } catch (IllegalAccessException | InvocationTargetException ignore) {
                                    }
                                    break;
                                }
                            }
                        }
                    }
                    //if the node does have associated tags, set its background color
                    if (tagFound) {
                        component.setBackground(TAGGED_COLOR);
                    }
                }
                return component;
            }
        }
        outline.setDefaultRenderer(Object.class, new ColorTagCustomRenderer());
    }

    /**
     * Store the current column order into a preference file.
     */
    private synchronized void storeState() {
        if (currentRoot == null || propertiesMap.isEmpty()) {
            return;
        }
        if (currentRoot instanceof TableFilterNode) {
            TableFilterNode tfn = (TableFilterNode) currentRoot;
            final Preferences preferences = NbPreferences.forModule(DataResultViewerTable.class);
            // Store the current order of the columns into settings
            for (Map.Entry<Integer, Property<?>> entry : propertiesMap.entrySet()) {
<<<<<<< HEAD
                String columnPositionKey = ResultViewerPersistence.getColumnPositionKey(tfn, entry.getValue().getName());
                preferences.put(columnPositionKey, String.valueOf(entry.getKey()));
            }

            int numCols = outlineView.getOutline().getColumnModel().getColumnCount();
            for (int i = 0; i < numCols; i++) {
                ETableColumn etc = (ETableColumn) outlineView.getOutline().getColumnModel().getColumn(i);
                String columnIdentifier = etc.getIdentifier().toString();
                String columnSortOrderKey = ResultViewerPersistence.getColumnSortOrderKey(tfn, columnIdentifier);
                String columnSortRankKey = ResultViewerPersistence.getColumnSortRankKey(tfn, columnIdentifier);
                if (etc.isSorted()) {
                    preferences.put(columnSortOrderKey, String.valueOf(etc.isAscending()));
                    preferences.put(columnSortRankKey, String.valueOf(etc.getSortRank()));
                } else {
                    preferences.remove(columnSortOrderKey);
                    preferences.remove(columnSortRankKey);
                }
            }
        }
    }

=======
                preferences.put(getColumnPositionKey(tfn.getColumnOrderKey(), entry.getValue().getName()), String.valueOf(entry.getKey()));
            }
            final TableColumnModel columnModel = ov.getOutline().getColumnModel();

            //store the sorting information
            int numCols = columnModel.getColumnCount();
            for (int i = 0; i < numCols; i++) {
                ETableColumn etc = (ETableColumn) columnModel.getColumn(i);
                String columnName = ov.getOutline().getColumnName(i);
                if (etc.isSorted()) {
                    preferences.put(getColumnSortOrderKey(tfn.getColumnOrderKey(), columnName), String.valueOf(etc.isAscending()));
                    preferences.put(getColumnSortRankKey(tfn.getColumnOrderKey(), columnName), String.valueOf(etc.getSortRank()));
                } else {
                    preferences.remove(getColumnSortOrderKey(tfn.getColumnOrderKey(), columnName));
                    preferences.remove(getColumnSortRankKey(tfn.getColumnOrderKey(), columnName));
                }
            }
        }
    }

    static private final class ColumnSortInfo {

        private final int modelIndex;
        private final int rank;
        private final boolean order;

        private ColumnSortInfo(int modelIndex, int rank, boolean order) {
            this.modelIndex = modelIndex;
            this.rank = rank;
            this.order = order;
        }

        private int getRank() {
            return rank;
        }
    }

>>>>>>> d158b4c0
    private synchronized void loadSort() {
        if (currentRoot == null || propertiesMap.isEmpty()) {
            return;
        }
        if (currentRoot instanceof TableFilterNode) {

            final Preferences preferences = NbPreferences.forModule(DataResultViewerTable.class);
            TableFilterNode tfn = (TableFilterNode) currentRoot;

            Map<Integer, Boolean> orderMap = new TreeMap<>();
            Map<Integer, Integer> indexMap = new TreeMap<>();

<<<<<<< HEAD
            propertiesMap.entrySet().forEach((entry) -> {
                String propName = entry.getValue().getName();
                String columnSortRankKey = ResultViewerPersistence.getColumnSortRankKey(tfn, propName);
                String columnSortOrderKey = ResultViewerPersistence.getColumnSortOrderKey(tfn, propName);

                //if the sort rank is undefined, it will be defaulted to 0 => unsorted.
                Integer sortRank = Integer.valueOf(preferences.get(columnSortRankKey, "0"));

                indexMap.put(sortRank, outline.getColumn(propName).getModelIndex());
                Boolean sortOrder = Boolean.valueOf(preferences.get(columnSortOrderKey, "true"));

                orderMap.put(sortRank, sortOrder);
            });

            orderMap.entrySet().forEach((entry) -> {
                outline.setColumnSorted(indexMap.get(entry.getKey()), orderMap.get(entry.getKey()), entry.getKey());
            });
=======
        if (currentRoot instanceof TableFilterNode) {
            final String columnOrderKey = ((TableFilterNode) currentRoot).getColumnOrderKey();

            final Preferences preferences = NbPreferences.forModule(DataResultViewerTable.class);

            //organize property sorting information, sorted by rank
            TreeSet<ColumnSortInfo> treeSet = new TreeSet<>(Comparator.comparing(ColumnSortInfo::getRank));
            propertiesMap.entrySet().stream()
                    .forEach(entry -> {
                final String propName = entry.getValue().getName();
                        //if the sort rank is undefined, it will be defaulted to 0 => unsorted.
                        Integer sortRank = Integer.valueOf(preferences.get(getColumnSortRankKey(columnOrderKey, propName), "0"));
                        //default to true => ascending
                        Boolean sortOrder = Boolean.valueOf(preferences.get(getColumnSortOrderKey(columnOrderKey, propName), "true"));

                        treeSet.add(new ColumnSortInfo(entry.getKey(), sortRank, sortOrder));
                    });

            //apply sort information in rank order.
            treeSet.forEach(sortInfo -> ov.getOutline().setColumnSorted(sortInfo.modelIndex, sortInfo.order, sortInfo.rank));
>>>>>>> d158b4c0
        }

    }

    /**
     * Loads the stored column order from the preference file.
     *
     * @return a List<Node.Property<?>> of the preferences in order
     */
<<<<<<< HEAD
    private synchronized List<Node.Property<?>> loadColumnOrder(Node Node, Map<Integer, Property<?>> propMap) {
        List<Property<?>> props = ResultViewerPersistence.getAllChildProperties(Node);
=======
    private synchronized List<Node.Property<?>> loadColumnOrder() {
        // This is a set because we add properties of up to 100 child nodes, and we want unique properties
        Set<Property<?>> propertiesAcc = new LinkedHashSet<>();
        this.getAllChildPropertyHeadersRec(currentRoot, 100, propertiesAcc);

        List<Node.Property<?>> props = new ArrayList<>(propertiesAcc);
>>>>>>> d158b4c0

        // If node is not table filter node, use default order for columns
        TableFilterNode tfn;
        if (Node instanceof TableFilterNode) {
            tfn = (TableFilterNode) Node;
        } else {
            // The node is not a TableFilterNode, columns are going to be in default order
            return props;
        }

        propMap.clear();
        /*
         * We load column index values into the properties map. If a property's
         * index is outside the range of the number of properties or the index
         * has already appeared as the position of another property, we put that
         * property at the end.
         */
        int offset = props.size();
        boolean noPreviousSettings = true;
<<<<<<< HEAD
        final Preferences preferences = NbPreferences.forModule(this.getClass());
        for (Property<?> prop : props) {
            final String columnPositionKey = ResultViewerPersistence.getColumnPositionKey(tfn, prop.getName());
            Integer value = Integer.valueOf(preferences.get(columnPositionKey, "-1"));
            if (value >= 0 && value < offset && !propMap.containsKey(value)) {
                propMap.put(value, prop);
=======
        final Preferences preferences = NbPreferences.forModule(DataResultViewerTable.class);

        for (Property<?> prop : props) {
            Integer value = Integer.valueOf(preferences.get(getColumnPositionKey(tfn.getColumnOrderKey(), prop.getName()), "-1"));
            if (value >= 0 && value < offset && !propertiesMap.containsKey(value)) {
                propertiesMap.put(value, prop);
>>>>>>> d158b4c0
                noPreviousSettings = false;
            } else {
                propMap.put(offset, prop);
                offset++;
            }
        }

        // If none of the properties had previous settings, we should decrement
        // each value by the number of properties to make the values 0-indexed.
        if (noPreviousSettings) {
            Integer[] keys = propMap.keySet().toArray(new Integer[propMap.keySet().size()]);
            for (int key : keys) {
                propMap.put(key - props.size(), propMap.get(key));
                propMap.remove(key);
            }
        }

<<<<<<< HEAD
        return new ArrayList<>(propMap.values());
=======
        return new ArrayList<>(propertiesMap.values());
    }

    /**
     * Gets a key for the current node and a property of its child nodes to
     * store the column position into a preference file.
     *
     * @param prop Property of the column
     * @param type The type of the current node
     *
     * @return A generated key for the preference file
     */
    private String getColumnPositionKey(String type, String propName) {
        return getColumnKeyBase(type, propName) + ".column";
    }

    private String getColumnSortOrderKey(String type, String propName) {
        return getColumnKeyBase(type, propName) + ".sortOrder";
    }

    private String getColumnSortRankKey(String type, String propName) {
        return getColumnKeyBase(type, propName) + ".sortRank";
    }

    private static String getColumnKeyBase(String type, String propName) {
        return stripNonAlphanumeric(type) + "." + stripNonAlphanumeric(propName);
    }

    private static String stripNonAlphanumeric(String str) {
        return str.replaceAll("[^a-zA-Z0-9_]", "");
>>>>>>> d158b4c0
    }

    @Override
    public String getTitle() {
        return NbBundle.getMessage(this.getClass(), "DataResultViewerTable.title");
    }

    @Override
    public DataResultViewer createInstance() {
        return new DataResultViewerTable();
    }

    @Override
    public void clearComponent() {
        this.tableScrollPanel.removeAll();
        this.tableScrollPanel = null;

        super.clearComponent();
    }

    private class PleasewaitNodeListener extends NodeAdapter {

        private volatile boolean load = true;

        public void reset() {
            load = true;
        }

        @Override
        public void childrenAdded(final NodeMemberEvent nme) {
            Node[] delta = nme.getDelta();
            if (load && containsReal(delta)) {
                load = false;
                if (SwingUtilities.isEventDispatchThread()) {
                    setupTable(nme.getNode());
                } else {
                    SwingUtilities.invokeLater(() -> {
                        setupTable(nme.getNode());
                    });
                }
            }
        }

        private boolean containsReal(Node[] delta) {
            for (Node n : delta) {
                if (!n.getDisplayName().equals(PLEASEWAIT_NODE_DISPLAY_NAME)) {
                    return true;
                }
            }
            return false;
        }
    }
}<|MERGE_RESOLUTION|>--- conflicted
+++ resolved
@@ -26,26 +26,16 @@
 import java.awt.dnd.DnDConstants;
 import java.awt.event.MouseAdapter;
 import java.awt.event.MouseEvent;
-<<<<<<< HEAD
-import java.lang.reflect.InvocationTargetException;
-import java.util.ArrayList;
-import java.util.Arrays;
-=======
-import java.beans.FeatureDescriptor;
-import java.beans.PropertyChangeEvent;
 import java.lang.reflect.InvocationTargetException;
 import java.util.ArrayList;
 import java.util.Arrays;
 import java.util.Comparator;
 import java.util.LinkedHashSet;
->>>>>>> d158b4c0
 import java.util.List;
 import java.util.Map;
+import java.util.Set;
 import java.util.TreeMap;
-<<<<<<< HEAD
-=======
 import java.util.TreeSet;
->>>>>>> d158b4c0
 import java.util.prefs.Preferences;
 import javax.swing.JTable;
 import javax.swing.ListSelectionModel;
@@ -55,10 +45,7 @@
 import javax.swing.event.TableColumnModelEvent;
 import javax.swing.event.TableColumnModelListener;
 import javax.swing.table.TableCellRenderer;
-<<<<<<< HEAD
-=======
 import javax.swing.table.TableColumnModel;
->>>>>>> d158b4c0
 import org.netbeans.swing.etable.ETableColumn;
 import org.netbeans.swing.outline.DefaultOutlineCellRenderer;
 import org.netbeans.swing.outline.DefaultOutlineModel;
@@ -69,6 +56,7 @@
 import org.openide.nodes.Children;
 import org.openide.nodes.Node;
 import org.openide.nodes.Node.Property;
+import org.openide.nodes.Node.PropertySet;
 import org.openide.nodes.NodeAdapter;
 import org.openide.nodes.NodeMemberEvent;
 import org.openide.util.NbBundle;
@@ -86,7 +74,7 @@
 
     private static final long serialVersionUID = 1L;
 
-    private final String firstColumnLabel = NbBundle.getMessage(DataResultViewerTable.class, "DataResultViewerTable.firstColLbl");
+    static private final String FIRST_COLUMN_LABEL = NbBundle.getMessage(DataResultViewerTable.class, "DataResultViewerTable.firstColLbl");
     /*
      * The properties map maps key: stored value of column index -> value:
      * property at that index We move around stored values instead of directly
@@ -103,15 +91,10 @@
     // the column started and where it ended up.
     private int startColumnIndex = -1;
     private int endColumnIndex = -1;
-<<<<<<< HEAD
-    private OutlineView outlineView;
     /**
      * Convenience reference to internal Outline
      */
     private Outline outline;
-=======
-    private OutlineView ov;
->>>>>>> d158b4c0
 
     /**
      * Creates a DataResultViewerTable object that is compatible with node
@@ -135,38 +118,14 @@
     private void initialize() {
         initComponents();
 
-<<<<<<< HEAD
-        outlineView = ((OutlineView) this.tableScrollPanel);
         outlineView.setAllowedDragActions(DnDConstants.ACTION_NONE);
         outline = outlineView.getOutline();
-=======
-        ov = ((OutlineView) this.tableScrollPanel);
-        ov.setAllowedDragActions(DnDConstants.ACTION_NONE);
->>>>>>> d158b4c0
-
         outline.setSelectionMode(ListSelectionModel.MULTIPLE_INTERVAL_SELECTION);
-
-        // don't show the root node
         outline.setRootVisible(false);
         outline.setDragEnabled(false);
 
         // add a listener so that when columns are moved, the new order is stored
         outline.getColumnModel().addColumnModelListener(new TableColumnModelListener() {
-            @Override
-            public void columnAdded(TableColumnModelEvent e) {
-            }
-
-            @Override
-            public void columnRemoved(TableColumnModelEvent e) {
-            }
-
-            @Override
-            public void columnMarginChanged(ChangeEvent e) {
-            }
-
-            @Override
-            public void columnSelectionChanged(ListSelectionEvent e) {
-            }
 
             @Override
             public void columnMoved(TableColumnModelEvent e) {
@@ -224,6 +183,22 @@
 
                 storeState();
             }
+
+            @Override
+            public void columnAdded(TableColumnModelEvent e) {
+            }
+
+            @Override
+            public void columnRemoved(TableColumnModelEvent e) {
+            }
+
+            @Override
+            public void columnMarginChanged(ChangeEvent e) {
+            }
+
+            @Override
+            public void columnSelectionChanged(ListSelectionEvent e) {
+            }
         });
 
         // add a listener to move columns back if user tries to move the first column out of place
@@ -263,10 +238,7 @@
     public void expandNode(Node n) {
         super.expandNode(n);
 
-        if (this.tableScrollPanel != null) {
-            OutlineView ov = ((OutlineView) this.tableScrollPanel);
-            ov.expandNode(n);
-        }
+        outlineView.expandNode(n);
     }
 
     /**
@@ -278,35 +250,25 @@
     // <editor-fold defaultstate="collapsed" desc="Generated Code">//GEN-BEGIN:initComponents
     private void initComponents() {
 
-        tableScrollPanel = new OutlineView(this.firstColumnLabel);
-
-        //new TreeTableView()
-        tableScrollPanel.addComponentListener(new java.awt.event.ComponentAdapter() {
-            public void componentResized(java.awt.event.ComponentEvent evt) {
-                tableScrollPanelComponentResized(evt);
-            }
-        });
+        outlineView = new OutlineView(DataResultViewerTable.FIRST_COLUMN_LABEL);
 
         javax.swing.GroupLayout layout = new javax.swing.GroupLayout(this);
         this.setLayout(layout);
         layout.setHorizontalGroup(
             layout.createParallelGroup(javax.swing.GroupLayout.Alignment.LEADING)
-            .addComponent(tableScrollPanel, javax.swing.GroupLayout.DEFAULT_SIZE, 691, Short.MAX_VALUE)
+            .addComponent(outlineView, javax.swing.GroupLayout.DEFAULT_SIZE, 691, Short.MAX_VALUE)
         );
         layout.setVerticalGroup(
             layout.createParallelGroup(javax.swing.GroupLayout.Alignment.LEADING)
-            .addComponent(tableScrollPanel, javax.swing.GroupLayout.DEFAULT_SIZE, 366, Short.MAX_VALUE)
+            .addComponent(outlineView, javax.swing.GroupLayout.DEFAULT_SIZE, 366, Short.MAX_VALUE)
         );
     }// </editor-fold>//GEN-END:initComponents
 
-    private void tableScrollPanelComponentResized(java.awt.event.ComponentEvent evt) {//GEN-FIRST:event_tableScrollPanelComponentResized
-    }//GEN-LAST:event_tableScrollPanelComponentResized
+
     // Variables declaration - do not modify//GEN-BEGIN:variables
-    private javax.swing.JScrollPane tableScrollPanel;
+    private org.openide.explorer.view.OutlineView outlineView;
     // End of variables declaration//GEN-END:variables
 
-<<<<<<< HEAD
-=======
     /**
      * Gets regular Bean property set properties from all children and,
      * recursively, subchildren, of a Node.
@@ -338,7 +300,6 @@
         }
     }
 
->>>>>>> d158b4c0
     @Override
     public boolean isSupported(Node selectedNode) {
         return true;
@@ -352,10 +313,7 @@
      */
     @Override
     public void setNode(Node selectedNode) {
-<<<<<<< HEAD
-=======
-        final OutlineView ov = ((OutlineView) this.tableScrollPanel);
->>>>>>> d158b4c0
+
         /*
          * The quick filter must be reset because when determining column width,
          * ETable.getRowCount is called, and the documentation states that quick
@@ -406,11 +364,7 @@
         em.setRootContext(root);
 
         currentRoot = root;
-<<<<<<< HEAD
-        List<Node.Property<?>> props = loadColumnOrder(currentRoot, propertiesMap);
-=======
         List<Node.Property<?>> props = loadColumnOrder();
->>>>>>> d158b4c0
 
         /**
          * OutlineView makes the first column be the result of
@@ -543,44 +497,21 @@
             final Preferences preferences = NbPreferences.forModule(DataResultViewerTable.class);
             // Store the current order of the columns into settings
             for (Map.Entry<Integer, Property<?>> entry : propertiesMap.entrySet()) {
-<<<<<<< HEAD
-                String columnPositionKey = ResultViewerPersistence.getColumnPositionKey(tfn, entry.getValue().getName());
-                preferences.put(columnPositionKey, String.valueOf(entry.getKey()));
-            }
-
-            int numCols = outlineView.getOutline().getColumnModel().getColumnCount();
-            for (int i = 0; i < numCols; i++) {
-                ETableColumn etc = (ETableColumn) outlineView.getOutline().getColumnModel().getColumn(i);
-                String columnIdentifier = etc.getIdentifier().toString();
-                String columnSortOrderKey = ResultViewerPersistence.getColumnSortOrderKey(tfn, columnIdentifier);
-                String columnSortRankKey = ResultViewerPersistence.getColumnSortRankKey(tfn, columnIdentifier);
-                if (etc.isSorted()) {
-                    preferences.put(columnSortOrderKey, String.valueOf(etc.isAscending()));
-                    preferences.put(columnSortRankKey, String.valueOf(etc.getSortRank()));
-                } else {
-                    preferences.remove(columnSortOrderKey);
-                    preferences.remove(columnSortRankKey);
-                }
-            }
-        }
-    }
-
-=======
-                preferences.put(getColumnPositionKey(tfn.getColumnOrderKey(), entry.getValue().getName()), String.valueOf(entry.getKey()));
-            }
-            final TableColumnModel columnModel = ov.getOutline().getColumnModel();
+                preferences.put(ResultViewerPersistence.getColumnPositionKey(tfn, entry.getValue().getName()), String.valueOf(entry.getKey()));
+            }
+            final TableColumnModel columnModel = outline.getColumnModel();
 
             //store the sorting information
             int numCols = columnModel.getColumnCount();
             for (int i = 0; i < numCols; i++) {
                 ETableColumn etc = (ETableColumn) columnModel.getColumn(i);
-                String columnName = ov.getOutline().getColumnName(i);
+                String columnName = outline.getColumnName(i);
                 if (etc.isSorted()) {
-                    preferences.put(getColumnSortOrderKey(tfn.getColumnOrderKey(), columnName), String.valueOf(etc.isAscending()));
-                    preferences.put(getColumnSortRankKey(tfn.getColumnOrderKey(), columnName), String.valueOf(etc.getSortRank()));
+                    preferences.put(ResultViewerPersistence.getColumnSortOrderKey(tfn, columnName), String.valueOf(etc.isAscending()));
+                    preferences.put(ResultViewerPersistence.getColumnSortRankKey(tfn, columnName), String.valueOf(etc.getSortRank()));
                 } else {
-                    preferences.remove(getColumnSortOrderKey(tfn.getColumnOrderKey(), columnName));
-                    preferences.remove(getColumnSortRankKey(tfn.getColumnOrderKey(), columnName));
+                    preferences.remove(ResultViewerPersistence.getColumnSortOrderKey(tfn, columnName));
+                    preferences.remove(ResultViewerPersistence.getColumnSortRankKey(tfn, columnName));
                 }
             }
         }
@@ -603,40 +534,13 @@
         }
     }
 
->>>>>>> d158b4c0
     private synchronized void loadSort() {
         if (currentRoot == null || propertiesMap.isEmpty()) {
             return;
         }
+
         if (currentRoot instanceof TableFilterNode) {
-
-            final Preferences preferences = NbPreferences.forModule(DataResultViewerTable.class);
-            TableFilterNode tfn = (TableFilterNode) currentRoot;
-
-            Map<Integer, Boolean> orderMap = new TreeMap<>();
-            Map<Integer, Integer> indexMap = new TreeMap<>();
-
-<<<<<<< HEAD
-            propertiesMap.entrySet().forEach((entry) -> {
-                String propName = entry.getValue().getName();
-                String columnSortRankKey = ResultViewerPersistence.getColumnSortRankKey(tfn, propName);
-                String columnSortOrderKey = ResultViewerPersistence.getColumnSortOrderKey(tfn, propName);
-
-                //if the sort rank is undefined, it will be defaulted to 0 => unsorted.
-                Integer sortRank = Integer.valueOf(preferences.get(columnSortRankKey, "0"));
-
-                indexMap.put(sortRank, outline.getColumn(propName).getModelIndex());
-                Boolean sortOrder = Boolean.valueOf(preferences.get(columnSortOrderKey, "true"));
-
-                orderMap.put(sortRank, sortOrder);
-            });
-
-            orderMap.entrySet().forEach((entry) -> {
-                outline.setColumnSorted(indexMap.get(entry.getKey()), orderMap.get(entry.getKey()), entry.getKey());
-            });
-=======
-        if (currentRoot instanceof TableFilterNode) {
-            final String columnOrderKey = ((TableFilterNode) currentRoot).getColumnOrderKey();
+            final TableFilterNode tfn = (TableFilterNode) currentRoot;
 
             final Preferences preferences = NbPreferences.forModule(DataResultViewerTable.class);
 
@@ -644,18 +548,17 @@
             TreeSet<ColumnSortInfo> treeSet = new TreeSet<>(Comparator.comparing(ColumnSortInfo::getRank));
             propertiesMap.entrySet().stream()
                     .forEach(entry -> {
-                final String propName = entry.getValue().getName();
+                        final String propName = entry.getValue().getName();
                         //if the sort rank is undefined, it will be defaulted to 0 => unsorted.
-                        Integer sortRank = Integer.valueOf(preferences.get(getColumnSortRankKey(columnOrderKey, propName), "0"));
+                        Integer sortRank = Integer.valueOf(preferences.get(ResultViewerPersistence.getColumnSortRankKey(tfn, propName), "0"));
                         //default to true => ascending
-                        Boolean sortOrder = Boolean.valueOf(preferences.get(getColumnSortOrderKey(columnOrderKey, propName), "true"));
+                        Boolean sortOrder = Boolean.valueOf(preferences.get(ResultViewerPersistence.getColumnSortOrderKey(tfn, propName), "true"));
 
                         treeSet.add(new ColumnSortInfo(entry.getKey(), sortRank, sortOrder));
                     });
 
             //apply sort information in rank order.
-            treeSet.forEach(sortInfo -> ov.getOutline().setColumnSorted(sortInfo.modelIndex, sortInfo.order, sortInfo.rank));
->>>>>>> d158b4c0
+            treeSet.forEach(sortInfo -> outline.setColumnSorted(sortInfo.modelIndex, sortInfo.order, sortInfo.rank));
         }
 
     }
@@ -665,28 +568,23 @@
      *
      * @return a List<Node.Property<?>> of the preferences in order
      */
-<<<<<<< HEAD
-    private synchronized List<Node.Property<?>> loadColumnOrder(Node Node, Map<Integer, Property<?>> propMap) {
-        List<Property<?>> props = ResultViewerPersistence.getAllChildProperties(Node);
-=======
     private synchronized List<Node.Property<?>> loadColumnOrder() {
         // This is a set because we add properties of up to 100 child nodes, and we want unique properties
         Set<Property<?>> propertiesAcc = new LinkedHashSet<>();
         this.getAllChildPropertyHeadersRec(currentRoot, 100, propertiesAcc);
 
         List<Node.Property<?>> props = new ArrayList<>(propertiesAcc);
->>>>>>> d158b4c0
 
         // If node is not table filter node, use default order for columns
         TableFilterNode tfn;
-        if (Node instanceof TableFilterNode) {
-            tfn = (TableFilterNode) Node;
+        if (currentRoot instanceof TableFilterNode) {
+            tfn = (TableFilterNode) currentRoot;
         } else {
             // The node is not a TableFilterNode, columns are going to be in default order
             return props;
         }
 
-        propMap.clear();
+        propertiesMap.clear();
         /*
          * We load column index values into the properties map. If a property's
          * index is outside the range of the number of properties or the index
@@ -695,24 +593,16 @@
          */
         int offset = props.size();
         boolean noPreviousSettings = true;
-<<<<<<< HEAD
-        final Preferences preferences = NbPreferences.forModule(this.getClass());
+
+        final Preferences preferences = NbPreferences.forModule(DataResultViewerTable.class);
+
         for (Property<?> prop : props) {
-            final String columnPositionKey = ResultViewerPersistence.getColumnPositionKey(tfn, prop.getName());
-            Integer value = Integer.valueOf(preferences.get(columnPositionKey, "-1"));
-            if (value >= 0 && value < offset && !propMap.containsKey(value)) {
-                propMap.put(value, prop);
-=======
-        final Preferences preferences = NbPreferences.forModule(DataResultViewerTable.class);
-
-        for (Property<?> prop : props) {
-            Integer value = Integer.valueOf(preferences.get(getColumnPositionKey(tfn.getColumnOrderKey(), prop.getName()), "-1"));
+            Integer value = Integer.valueOf(preferences.get(ResultViewerPersistence.getColumnPositionKey(tfn, prop.getName()), "-1"));
             if (value >= 0 && value < offset && !propertiesMap.containsKey(value)) {
                 propertiesMap.put(value, prop);
->>>>>>> d158b4c0
                 noPreviousSettings = false;
             } else {
-                propMap.put(offset, prop);
+                propertiesMap.put(offset, prop);
                 offset++;
             }
         }
@@ -720,47 +610,15 @@
         // If none of the properties had previous settings, we should decrement
         // each value by the number of properties to make the values 0-indexed.
         if (noPreviousSettings) {
-            Integer[] keys = propMap.keySet().toArray(new Integer[propMap.keySet().size()]);
+            Integer[] keys = propertiesMap.keySet().toArray(new Integer[propertiesMap.keySet().size()]);
             for (int key : keys) {
-                propMap.put(key - props.size(), propMap.get(key));
-                propMap.remove(key);
-            }
-        }
-
-<<<<<<< HEAD
-        return new ArrayList<>(propMap.values());
-=======
+                propertiesMap.put(key - props.size(), propertiesMap.get(key));
+                propertiesMap.remove(key);
+            }
+        }
+
         return new ArrayList<>(propertiesMap.values());
-    }
-
-    /**
-     * Gets a key for the current node and a property of its child nodes to
-     * store the column position into a preference file.
-     *
-     * @param prop Property of the column
-     * @param type The type of the current node
-     *
-     * @return A generated key for the preference file
-     */
-    private String getColumnPositionKey(String type, String propName) {
-        return getColumnKeyBase(type, propName) + ".column";
-    }
-
-    private String getColumnSortOrderKey(String type, String propName) {
-        return getColumnKeyBase(type, propName) + ".sortOrder";
-    }
-
-    private String getColumnSortRankKey(String type, String propName) {
-        return getColumnKeyBase(type, propName) + ".sortRank";
-    }
-
-    private static String getColumnKeyBase(String type, String propName) {
-        return stripNonAlphanumeric(type) + "." + stripNonAlphanumeric(propName);
-    }
-
-    private static String stripNonAlphanumeric(String str) {
-        return str.replaceAll("[^a-zA-Z0-9_]", "");
->>>>>>> d158b4c0
+
     }
 
     @Override
@@ -775,8 +633,8 @@
 
     @Override
     public void clearComponent() {
-        this.tableScrollPanel.removeAll();
-        this.tableScrollPanel = null;
+        this.outlineView.removeAll();
+        this.outlineView = null;
 
         super.clearComponent();
     }
