--- conflicted
+++ resolved
@@ -515,11 +515,7 @@
                 .addPreferredGap(javax.swing.LayoutStyle.ComponentPlacement.RELATED)
                 .addComponent(controlPanel, javax.swing.GroupLayout.PREFERRED_SIZE, javax.swing.GroupLayout.DEFAULT_SIZE, javax.swing.GroupLayout.PREFERRED_SIZE))
         );
-<<<<<<< HEAD
     }// </editor-fold>
-=======
-    }// </editor-fold>//GEN-END:initComponents
->>>>>>> c76e33ce
 
     private void pauseButtonActionPerformed(java.awt.event.ActionEvent evt) {//GEN-FIRST:event_pauseButtonActionPerformed
         synchronized (playbinLock) {
@@ -566,10 +562,7 @@
     private javax.swing.JSlider progressSlider;
     private javax.swing.JPanel videoPanel;
     // End of variables declaration//GEN-END:variables
-<<<<<<< HEAD
-=======
     
->>>>>>> c76e33ce
     private class VideoProgressWorker extends SwingWorker<Object, Object> {
 
         private String durationFormat = "%02d:%02d:%02d/%02d:%02d:%02d  ";
@@ -776,4 +769,4 @@
             });
         }
     }
-}
+}