--- conflicted
+++ resolved
@@ -101,7 +101,6 @@
                 @Override
                 public void propertyChange(PropertyChangeEvent evt) {
                     String eventType = evt.getPropertyName();
-<<<<<<< HEAD
                     if (eventType.equals(Case.Events.REPORT_ADDED.toString())) {
                         /**
                          * Checking for a current case is a stop gap measure
@@ -117,10 +116,6 @@
                              * Case is closed, do nothing.
                              */
                         }
-=======
-                    if (eventType.equals(Case.Events.REPORT_ADDED.toString()) || eventType.equals(Case.Events.REPORT_DELETED.toString())) {
-                        ReportNodeFactory.this.refresh(true);
->>>>>>> c517eb4e
                     }
                 }
             });
