/*
 * Autopsy Forensic Browser
 *
 * Copyright 2019 - 2020 Basis Technology Corp.
 * Contact: carrier <at> sleuthkit <dot> org
 *
 * Licensed under the Apache License, Version 2.0 (the "License");
 * you may not use this file except in compliance with the License.
 * You may obtain a copy of the License at
 *
 *     http://www.apache.org/licenses/LICENSE-2.0
 *
 * Unless required by applicable law or agreed to in writing, software
 * distributed under the License is distributed on an "AS IS" BASIS,
 * WITHOUT WARRANTIES OR CONDITIONS OF ANY KIND, either express or implied.
 * See the License for the specific language governing permissions and
 * limitations under the License.
 */
package org.sleuthkit.autopsy.datasourcesummary.datamodel;

import java.sql.ResultSet;
import java.sql.SQLException;
import java.util.ArrayList;
import java.util.Comparator;
import java.util.Date;
import java.util.List;
import java.util.SortedMap;
import java.util.TreeMap;
import java.util.logging.Level;
import org.sleuthkit.autopsy.coreutils.Logger;
import org.sleuthkit.datamodel.SleuthkitCase;
import org.sleuthkit.datamodel.TskCoreException;
import org.apache.commons.lang.StringUtils;
import org.sleuthkit.autopsy.casemodule.Case;
import org.sleuthkit.autopsy.casemodule.NoCurrentCaseException;
import org.sleuthkit.datamodel.BlackboardArtifact;
import org.sleuthkit.datamodel.BlackboardAttribute;
import org.sleuthkit.autopsy.datasourcesummary.datamodel.SleuthkitCaseProvider.SleuthkitCaseProviderException;
import org.sleuthkit.datamodel.BlackboardAttribute.Type;
import org.sleuthkit.datamodel.TskData;
import org.sleuthkit.datamodel.DataSource;
import org.sleuthkit.datamodel.TskData.TSK_FS_META_FLAG_ENUM;
import org.sleuthkit.datamodel.TskData.TSK_FS_META_TYPE_ENUM;

/**
 * Utilities for getting information about a data source or all data sources
 * from the case database.
 */
final class DataSourceInfoUtilities {

    private static final Logger logger = Logger.getLogger(DataSourceInfoUtilities.class.getName());

    /**
     * Gets a count of tsk_files for a particular datasource where dir_type is
     * not a virtual directory and has a name.
     *
     * @param currentDataSource The datasource.
     * @param additionalWhere   Additional sql where clauses.
     * @param onError           The message to log on error.
     *
     * @return The count of files or null on error.
     */
    static Long getCountOfTskFiles(DataSource currentDataSource, String additionalWhere, String onError) {
        if (currentDataSource != null) {
            try {
                SleuthkitCase skCase = Case.getCurrentCaseThrows().getSleuthkitCase();
                return skCase.countFilesWhere(
                        "data_source_obj_id=" + currentDataSource.getId()
                        + " AND dir_type<>" + TskData.TSK_FS_NAME_TYPE_ENUM.VIRT_DIR.getValue()
                        + " AND name<>''"
                        + (StringUtils.isBlank(additionalWhere) ? "" : (" AND " + additionalWhere)));
            } catch (TskCoreException | NoCurrentCaseException ex) {
                logger.log(Level.WARNING, onError, ex);
                //unable to get count of files for the specified types cell will be displayed as empty
            }
        }
        return null;
    }

    /**
     * Gets a count of regular files for a particular datasource where the
     * dir_type and type are not a virtual directory and has a name.
     *
     * @param currentDataSource The datasource.
     * @param additionalWhere   Additional sql where clauses.
     * @param onError           The message to log on error.
     *
     * @return The count of files or null on error.
     */
    static Long getCountOfRegularFiles(DataSource currentDataSource, String additionalWhere, String onError) {
        String whereClause = "meta_type=" + TSK_FS_META_TYPE_ENUM.TSK_FS_META_TYPE_REG.getValue()
                + " AND type<>" + TskData.TSK_DB_FILES_TYPE_ENUM.VIRTUAL_DIR.getFileType();

        if (StringUtils.isNotBlank(additionalWhere)) {
            whereClause += " AND " + additionalWhere;
        }

        return getCountOfTskFiles(currentDataSource, whereClause, onError);
    }

    /**
     * An interface for handling a result set and returning a value.
     */
    interface ResultSetHandler<T> {

        T process(ResultSet resultset) throws SQLException;
    }

    /**
     * Retrieves a result based on the provided query.
     *
     * @param query        The query.
     * @param processor    The result set handler.
     * @param errorMessage The error message to display if there is an error
     *                     retrieving the resultset.
     *
     * @return The ResultSetHandler value or null if no ResultSet could be
     *         obtained.
     */
    static <T> T getBaseQueryResult(String query, ResultSetHandler<T> processor, String errorMessage) {
        return getBaseQueryResult(SleuthkitCaseProvider.DEFAULT, query, processor, errorMessage);
    }

    /**
     * Retrieves a result based on the provided query.
     *
     * @param provider     The means of obtaining a SleuthkitCase.
     * @param query        The query.
     * @param processor    The result set handler.
     * @param errorMessage The error message to display if there is an error
     *                     retrieving the resultset.
     *
     * @return The ResultSetHandler value or null if no ResultSet could be
     *         obtained.
     */
    static <T> T getBaseQueryResult(SleuthkitCaseProvider provider, String query, ResultSetHandler<T> processor, String errorMessage) {
        try (SleuthkitCase.CaseDbQuery dbQuery = provider.get().executeQuery(query)) {
            ResultSet resultSet = dbQuery.getResultSet();
            try {
                return processor.process(resultSet);
            } catch (SQLException ex) {
                logger.log(Level.WARNING, errorMessage, ex);
            }
        } catch (TskCoreException | SleuthkitCaseProviderException ex) {
            logger.log(Level.WARNING, errorMessage, ex);
        }
        return null;
    }

    /**
     * Creates sql where clause that does a bitwise check to see if flag is
     * present.
     *
     * @param flag The flag for which to check.
     *
     * @return The clause.
     */
    static String getMetaFlagsContainsStatement(TSK_FS_META_FLAG_ENUM flag) {
        return "meta_flags & " + flag.getValue() + " > 0";
    }

    /**
     * Enum for specifying the sort order for getAttributes.
     */
    enum SortOrder {
        DESCENDING,
        ASCENDING
    }

    /**
     * Returns a list of all artifacts of the given type that have an attribute
     * of the given type sorted by given attribute type value. Artifacts that do
     * not have the given attribute will not be included in the list.
     *
     * Sorting on attributes of type byte[] and JSON is not currently supported.
     *
     * @param skCase        SleuthkitCase instance.
     * @param artifactType  Type of artifacts to sort.
     * @param dataSource    Data Source that the artifact belongs to.
     * @param attributeType Attribute type to sort by.
     * @param sortOrder     Sort order of the attributes, either ascending or
     *                      descending.
     *
     * @return A list of artifacts of type artifactType sorted by the attribute
     *         of attributeType in the given sortOrder. If no artifacts are
     *         found an empty list will be returned.
     *
     * @throws TskCoreException
     */
    static List<BlackboardArtifact> getArtifacts(SleuthkitCase skCase, BlackboardArtifact.Type artifactType, DataSource dataSource, BlackboardAttribute.Type attributeType, SortOrder sortOrder) throws TskCoreException {
        return getArtifacts(skCase, artifactType, dataSource, attributeType, sortOrder, 0);
    }

    /**
     * Return a list of artifacts that have been sorted by their attribute of
     * attributeType. If an artifact of the given type does not have the given
     * attribute it will not be included in the returned list.
     *
     * Sorting on attributes of type byte[] and JSON is not currently supported.
     *
     * @param skCase        SleuthkitCase instance.
     * @param artifactType  Type of artifacts to sort.
     * @param dataSource    Data Source that the artifact belongs to.
     * @param attributeType Attribute type to sort by.
     * @param sortOrder     Sort order of the attributes, either ascending or
     *                      descending.
     * @param maxCount      Maximum number of results to return. To return all
     *                      values maxCount should be 0.
     *
     * @return A list of artifacts of type artifactType sorted by the attribute
     *         of attributeType in the given sortOrder. If no artifacts are
     *         found an empty list will be returned.
     *
     * @throws TskCoreException
     */
    static List<BlackboardArtifact> getArtifacts(SleuthkitCase skCase, BlackboardArtifact.Type artifactType, DataSource dataSource, BlackboardAttribute.Type attributeType, SortOrder sortOrder, int maxCount) throws TskCoreException {
        if (maxCount < 0) {
            throw new IllegalArgumentException("Invalid maxCount passed to getArtifacts, value must be equal to or greater than 0");
        }

        return createListFromMap(getArtifactMap(skCase, artifactType, dataSource, attributeType, sortOrder), maxCount);
    }

    /**
     * Empty private constructor
     */
    private DataSourceInfoUtilities() {
    }

    /**
     * Create a Map of lists of artifacts sorted by the given attribute.
     *
     * @param skCase        SleuthkitCase instance.
     * @param artifactType  Type of artifacts to sort.
     * @param dataSource    Data Source that the artifact belongs to.
     * @param attributeType Attribute type to sort by.
     * @param sortOrder     Sort order of the attributes, either ascending or
     *                      descending.
     *
     * @return A Map of lists of artifacts sorted by the value of attribute
     *         given type. Artifacts that do not have an attribute of the given
     *         type will not be included.
     *
     * @throws TskCoreException
     */
    static private SortedMap<BlackboardAttribute, List<BlackboardArtifact>> getArtifactMap(SleuthkitCase skCase, BlackboardArtifact.Type artifactType, DataSource dataSource, BlackboardAttribute.Type attributeType, SortOrder sortOrder) throws TskCoreException {
        SortedMap<BlackboardAttribute, List<BlackboardArtifact>> sortedMap = new TreeMap<>(new AttributeComparator(sortOrder));
        List<BlackboardArtifact> artifactList = skCase.getBlackboard().getArtifacts(artifactType.getTypeID(), dataSource.getId());

        for (BlackboardArtifact artifact : artifactList) {
            BlackboardAttribute attribute = artifact.getAttribute(attributeType);
            if (attribute == null) {
                continue;
            }

            List<BlackboardArtifact> mapArtifactList = sortedMap.get(attribute);
            if (mapArtifactList == null) {
                mapArtifactList = new ArrayList<>();
                sortedMap.put(attribute, mapArtifactList);
            }

            mapArtifactList.add(artifact);
        }

        return sortedMap;
    }

    /**
     * Creates the list of artifacts from the sorted map and the given count.
     *
     * @param sortedMap Sorted map of artifact lists.
     * @param maxCount  Maximum number of artifacts to return.
     *
     * @return List of artifacts, list will be empty if none were found.
     */
    static private List<BlackboardArtifact> createListFromMap(SortedMap<BlackboardAttribute, List<BlackboardArtifact>> sortedMap, int maxCount) {
        List<BlackboardArtifact> artifactList = new ArrayList<>();

        for (List<BlackboardArtifact> mapArtifactList : sortedMap.values()) {

            if (maxCount == 0 || (artifactList.size() + mapArtifactList.size()) <= maxCount) {
                artifactList.addAll(mapArtifactList);
                continue;
            }

            if (maxCount == artifactList.size()) {
                break;
            }

            for (BlackboardArtifact artifact : mapArtifactList) {
                if (artifactList.size() < maxCount) {
                    artifactList.add(artifact);
                } else {
                    break;
                }
            }
        }
        return artifactList;
    }

    /**
     * Compares the value of two BlackboardAttributes that are of the same type.
     * This comparator is specialized for data source summary and only supports
     * the basic attribute types of string, integer, long, datetime (long), and
     * double.
     *
     * Note: A runtime exception will be thrown from the compare if the
     * attributes are not of the same type or if their type is not supported.
     */
    private static class AttributeComparator implements Comparator<BlackboardAttribute> {

        private final SortOrder direction;

        AttributeComparator(SortOrder direction) {
            this.direction = direction;
        }

        @Override
        public int compare(BlackboardAttribute attribute1, BlackboardAttribute attribute2) {
            if (attribute1.getAttributeType() != attribute2.getAttributeType()) {
                throw new IllegalArgumentException("Unable to compare attributes of different types");
            }

            int result = compare(attribute1.getAttributeType(), attribute1, attribute2);

            if (direction == SortOrder.DESCENDING) {
                result *= -1;
            }

            return result;
        }

        /**
         * Compared two attributes of the given type. Note, that not all
         * attribute types are supported. A runtime exception will be thrown if
         * an unsupported attribute is supplied.
         *
         * @param type       Attribute type.
         * @param attribute1 First attribute to compare.
         * @param attribute2 Second attribute to compare.
         *
         * @return Compare result.
         */
        private int compare(BlackboardAttribute.Type type, BlackboardAttribute attribute1, BlackboardAttribute attribute2) {
            switch (type.getValueType()) {
                case STRING:
                    return attribute1.getValueString().compareTo(attribute2.getValueString());
                case INTEGER:
                    return Integer.compare(attribute1.getValueInt(), attribute2.getValueInt());
                case LONG:
                case DATETIME:
                    return Long.compare(attribute1.getValueLong(), attribute2.getValueLong());
                case DOUBLE:
                    return Double.compare(attribute1.getValueDouble(), attribute2.getValueDouble());
                case BYTE:
                case JSON:
                default:
                    throw new IllegalArgumentException("Unable to compare attributes of type " + attribute1.getAttributeType().getTypeName());
            }
        }
    }
<<<<<<< HEAD
    
=======
>>>>>>> a4458c36

    /**
     * Retrieves attribute from artifact if exists. Returns null if attribute is
     * null or underlying call throws exception.
     *
     * @param artifact      The artifact.
     * @param attributeType The attribute type to retrieve from the artifact.
     *
     * @return The attribute or null if could not be received.
     */
    private static BlackboardAttribute getAttributeOrNull(BlackboardArtifact artifact, Type attributeType) {
        try {
            return artifact.getAttribute(attributeType);
        } catch (TskCoreException ex) {
            return null;
        }
    }

    /**
     * Retrieves the string value of a certain attribute type from an artifact.
     *
     * @param artifact      The artifact.
     * @param attributeType The attribute type.
     *
     * @return The 'getValueString()' value or null if the attribute or String
     *         could not be retrieved.
     */
    static String getStringOrNull(BlackboardArtifact artifact, Type attributeType) {
        BlackboardAttribute attr = getAttributeOrNull(artifact, attributeType);
        return (attr == null) ? null : attr.getValueString();
    }
<<<<<<< HEAD
=======

    /**
     * Retrieves the long value of a certain attribute type from an artifact.
     *
     * @param artifact      The artifact.
     * @param attributeType The attribute type.
     *
     * @return The 'getValueLong()' value or null if the attribute could not be
     *         retrieved.
     */
    static Long getLongOrNull(BlackboardArtifact artifact, Type attributeType) {
        BlackboardAttribute attr = getAttributeOrNull(artifact, attributeType);
        return (attr == null) ? null : attr.getValueLong();
    }

    /**
     * Retrieves the long value of a certain attribute type from an artifact and
     * converts to date (seconds since epoch).
     *
     * @param artifact      The artifact.
     * @param attributeType The attribute type.
     *
     * @return The date determined from the 'getValueLong()' as seconds from
     *         epoch or null if the attribute could not be retrieved or is 0.
     */
    static Date getDateOrNull(BlackboardArtifact artifact, Type attributeType) {
        Long longVal = getLongOrNull(artifact, attributeType);
        return (longVal == null || longVal == 0) ? null : new Date(longVal * 1000);
    }
>>>>>>> a4458c36
}<|MERGE_RESOLUTION|>--- conflicted
+++ resolved
@@ -359,10 +359,6 @@
             }
         }
     }
-<<<<<<< HEAD
-    
-=======
->>>>>>> a4458c36
 
     /**
      * Retrieves attribute from artifact if exists. Returns null if attribute is
@@ -394,8 +390,6 @@
         BlackboardAttribute attr = getAttributeOrNull(artifact, attributeType);
         return (attr == null) ? null : attr.getValueString();
     }
-<<<<<<< HEAD
-=======
 
     /**
      * Retrieves the long value of a certain attribute type from an artifact.
@@ -425,5 +419,4 @@
         Long longVal = getLongOrNull(artifact, attributeType);
         return (longVal == null || longVal == 0) ? null : new Date(longVal * 1000);
     }
->>>>>>> a4458c36
 }