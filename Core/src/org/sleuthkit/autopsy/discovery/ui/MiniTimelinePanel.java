--- conflicted
+++ resolved
@@ -74,12 +74,8 @@
             @Override
             public void valueChanged(ListSelectionEvent event) {
                 if (!event.getValueIsAdjusting()) {
-<<<<<<< HEAD
                     artifactListPanel.removeSelectionListener(artifactListener);
-=======
-                    artifactListPanel.removeListSelectionListener(artifactListener);
                     artifactListPanel.clearList();
->>>>>>> ccf2ebdb
                     artifactListPanel.addArtifacts(dateListPanel.getArtifactsForSelectedDate());
                     artifactListPanel.addSelectionListener(artifactListener);
                     artifactListPanel.selectFirst();
