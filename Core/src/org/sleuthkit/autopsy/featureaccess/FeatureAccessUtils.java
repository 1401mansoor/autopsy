--- conflicted
+++ resolved
@@ -74,7 +74,15 @@
     }
 
     /**
-<<<<<<< HEAD
+     * Indicates whether or not a user can delete the current case.
+     *
+     * @return True or false.
+     */
+    public static boolean canDeleteCurrentCase() {
+        return currentCaseIsSingleUserCase() || multiUserCaseRestrictionsFileAbsent();
+    }
+        
+    /**
      * Indicates whether or not a user can add hash sets to the central
      * repository.
      *
@@ -82,14 +90,6 @@
      */
     public static boolean canAddHashSetsToCentralRepo() {
         return multiUserCaseRestrictionsFileAbsent();
-=======
-     * Indicates whether or not a user can delete the current case.
-     *
-     * @return True or false.
-     */
-    public static boolean canDeleteCurrentCase() {
-        return currentCaseIsSingleUserCase() || multiUserCaseRestrictionsFileAbsent();
->>>>>>> b7e797cb
     }
 
     /**
