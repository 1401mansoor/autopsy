--- conflicted
+++ resolved
@@ -152,28 +152,6 @@
       <AuxValues>
         <AuxValue name="JavaCodeGenerator_CreateCodeCustom" type="java.lang.String" value="new AutoWrappingJTextPane()"/>
       </AuxValues>
-<<<<<<< HEAD
-
-      <Layout class="org.netbeans.modules.form.compat2.layouts.support.JScrollPaneSupportLayout"/>
-      <SubComponents>
-        <Component class="javax.swing.JTextArea" name="previewTextArea">
-          <Properties>
-            <Property name="editable" type="boolean" value="false"/>
-            <Property name="columns" type="int" value="20"/>
-            <Property name="lineWrap" type="boolean" value="true"/>
-            <Property name="rows" type="int" value="5"/>
-            <Property name="wrapStyleWord" type="boolean" value="true"/>
-            <Property name="enabled" type="boolean" value="false"/>
-            <Property name="focusable" type="boolean" value="false"/>
-            <Property name="maximumSize" type="java.awt.Dimension" editor="org.netbeans.beaninfo.editors.DimensionEditor">
-              <Dimension value="[164, 94]"/>
-            </Property>
-          </Properties>
-        </Component>
-      </SubComponents>
-    </Container>
-=======
     </Component>
->>>>>>> bd3fc974
   </SubComponents>
 </Form>