--- conflicted
+++ resolved
@@ -201,16 +201,7 @@
         incompleteJobsCount.set(ingestJobPipelines.size());
 
         /*
-<<<<<<< HEAD
          * Try to start up each ingest job pipeline. Stop at the first failure.
-=======
-         * Try to start each data source ingest job. Note that there is an
-         * assumption here that if there is going to be a module startup
-         * failure, it will be for the first ingest job pipeline.
-         *
-         * TODO (RC): Consider separating module start up from pipeline startup
-         * so that no processing is done if this assumption is false.
->>>>>>> de54f2a8
          */
         List<IngestModuleError> errors = new ArrayList<>();
         for (IngestJobPipeline ingestJobPipeline : ingestJobPipelines.values()) {
