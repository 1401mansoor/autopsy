--- conflicted
+++ resolved
@@ -184,11 +184,7 @@
             }
         });
 
-<<<<<<< HEAD
-        descriptionLabel.setText("dummmmmmmmmmmmmmmmmmmmmmmmmmmmmmmmyyyyyyyyyyyyyyyyyyyyyyyyyyyyyyy texxxxxxxxxxxxxxxttttttttttttttttttttttttttttttttttttttttttt");
-=======
         descriptionLabel.setText("DO NOT REMOVE. This dummy text is used to anchor the inner panel's size to the outer panel, while still being expandable. Without this the expandability behavior doesn't work well. This text will never be shown, as it would only be shown when no module is selected (which is not possible).");
->>>>>>> c24da63f
 
         jScrollPane1.setBorder(null);
         jScrollPane1.setPreferredSize(new java.awt.Dimension(250, 180));
