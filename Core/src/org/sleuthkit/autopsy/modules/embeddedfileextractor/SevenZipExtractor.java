/*
 * Autopsy Forensic Browser
 *
 * Copyright 2015-2021 Basis Technology Corp.
 * Contact: carrier <at> sleuthkit <dot> org
 *
 * Licensed under the Apache License, Version 2.0 (the "License");
 * you may not use this file except in compliance with the License.
 * You may obtain a copy of the License at
 *
 *     http://www.apache.org/licenses/LICENSE-2.0
 *
 * Unless required by applicable law or agreed to in writing, software
 * distributed under the License is distributed on an "AS IS" BASIS,
 * WITHOUT WARRANTIES OR CONDITIONS OF ANY KIND, either express or implied.
 * See the License for the specific language governing permissions and
 * limitations under the License.
 */
package org.sleuthkit.autopsy.modules.embeddedfileextractor;

import java.io.File;
import java.io.FileOutputStream;
import java.io.IOException;
import java.nio.charset.Charset;
import java.nio.file.Path;
import java.nio.file.Paths;
import java.util.ArrayList;
import java.util.Arrays;
import java.util.Collection;
import java.util.Collections;
import java.util.Date;
import java.util.HashMap;
import java.util.List;
import java.util.Map;
import java.util.concurrent.ConcurrentHashMap;
import java.util.logging.Level;
import net.sf.sevenzipjbinding.ArchiveFormat;
import static net.sf.sevenzipjbinding.ArchiveFormat.RAR;
import net.sf.sevenzipjbinding.ExtractAskMode;
import net.sf.sevenzipjbinding.ExtractOperationResult;
import net.sf.sevenzipjbinding.IArchiveExtractCallback;
import net.sf.sevenzipjbinding.ICryptoGetTextPassword;
import net.sf.sevenzipjbinding.IInArchive;
import net.sf.sevenzipjbinding.ISequentialOutStream;
import net.sf.sevenzipjbinding.PropID;
import net.sf.sevenzipjbinding.SevenZip;
import net.sf.sevenzipjbinding.SevenZipException;
import net.sf.sevenzipjbinding.SevenZipNativeInitializationException;
import org.apache.tika.parser.txt.CharsetDetector;
import org.apache.tika.parser.txt.CharsetMatch;
import org.netbeans.api.progress.ProgressHandle;
import org.openide.util.NbBundle;
import org.openide.util.NbBundle.Messages;
import org.sleuthkit.autopsy.casemodule.Case;
import org.sleuthkit.autopsy.casemodule.NoCurrentCaseException;
import org.sleuthkit.autopsy.casemodule.services.FileManager;
import org.sleuthkit.autopsy.coreutils.FileUtil;
import org.sleuthkit.autopsy.coreutils.Logger;
import org.sleuthkit.autopsy.coreutils.MessageNotifyUtil;
import org.sleuthkit.autopsy.ingest.IngestJobContext;
import org.sleuthkit.autopsy.ingest.IngestMessage;
import org.sleuthkit.autopsy.ingest.IngestMonitor;
import org.sleuthkit.autopsy.ingest.IngestServices;
import org.sleuthkit.autopsy.ingest.ModuleContentEvent;
import org.sleuthkit.autopsy.modules.embeddedfileextractor.FileTaskExecutor.FileTaskFailedException;
import org.sleuthkit.autopsy.modules.filetypeid.FileTypeDetector;
import org.sleuthkit.datamodel.AbstractFile;
import org.sleuthkit.datamodel.Blackboard;
import org.sleuthkit.datamodel.BlackboardArtifact;
import static org.sleuthkit.datamodel.BlackboardArtifact.ARTIFACT_TYPE.TSK_INTERESTING_FILE_HIT;
import org.sleuthkit.datamodel.BlackboardAttribute;
import static org.sleuthkit.datamodel.BlackboardAttribute.ATTRIBUTE_TYPE.TSK_COMMENT;
import static org.sleuthkit.datamodel.BlackboardAttribute.ATTRIBUTE_TYPE.TSK_DESCRIPTION;
import static org.sleuthkit.datamodel.BlackboardAttribute.ATTRIBUTE_TYPE.TSK_SET_NAME;
import org.sleuthkit.datamodel.Content;
import org.sleuthkit.datamodel.DerivedFile;
import org.sleuthkit.datamodel.EncodedFileOutputStream;
import org.sleuthkit.datamodel.ReadContentInputStream;
import org.sleuthkit.datamodel.Score;
import org.sleuthkit.datamodel.TskCoreException;
import org.sleuthkit.datamodel.TskData;

/**
 * An embedded file extractor that uses 7Zip via Java bindings to extract the
 * contents of an archive file to a directory named for the archive file.
 */
class SevenZipExtractor {

    private static final Logger logger = Logger.getLogger(SevenZipExtractor.class.getName());

    private static final String MODULE_NAME = EmbeddedFileExtractorModuleFactory.getModuleName();
    
    //encryption type strings
    private static final String ENCRYPTION_FILE_LEVEL = NbBundle.getMessage(EmbeddedFileExtractorIngestModule.class,
            "EmbeddedFileExtractorIngestModule.ArchiveExtractor.encryptionFileLevel");
    private static final String ENCRYPTION_FULL = NbBundle.getMessage(EmbeddedFileExtractorIngestModule.class,
            "EmbeddedFileExtractorIngestModule.ArchiveExtractor.encryptionFull");

    //zip bomb detection
    private static final int MAX_DEPTH = 4;
    private static final int MAX_COMPRESSION_RATIO = 600;
    private static final long MIN_COMPRESSION_RATIO_SIZE = 500 * 1000000L;
    private static final long MIN_FREE_DISK_SPACE = 1 * 1000 * 1000000L; //1GB

    private IngestServices services = IngestServices.getInstance();
    private final IngestJobContext context;
    private final FileTypeDetector fileTypeDetector;
    private final FileTaskExecutor fileTaskExecutor;

    private String moduleDirRelative;
    private String moduleDirAbsolute;

    private Blackboard blackboard;

    private ProgressHandle progress;
    private int numItems;
    private String currentArchiveName;

    /**
     * Enum of mimetypes which support archive extraction
     */
    private enum SupportedArchiveExtractionFormats {

        ZIP("application/zip"), //NON-NLS
        SEVENZ("application/x-7z-compressed"), //NON-NLS
        GZIP("application/gzip"), //NON-NLS
        XGZIP("application/x-gzip"), //NON-NLS
        XBZIP2("application/x-bzip2"), //NON-NLS
        XTAR("application/x-tar"), //NON-NLS
        XGTAR("application/x-gtar"),
        XRAR("application/x-rar-compressed"); //NON-NLS

        private final String mimeType;

        SupportedArchiveExtractionFormats(final String mimeType) {
            this.mimeType = mimeType;
        }

        @Override
        public String toString() {
            return this.mimeType;
        }
        // TODO Expand to support more formats after upgrading Tika
    }

    /**
     * Constructs an embedded file extractor that uses 7Zip via Java bindings to
     * extract the contents of an archive file to a directory named for the
     * archive file.
     *
     * @param context            The ingest job context, if being used as part
     *                           of an ingest job. Optional, may be null.
     * @param fileTypeDetector   A file type detector.
     * @param moduleDirRelative  The relative path to the output directory for
     *                           the extracted files. Used in the case database
     *                           for extracted (derived) file paths for the
     *                           extracted files.
     * @param moduleDirAbsolute  The absolute path to the output directory for
     *                           the extracted files.
     * @param fileIoTaskExecutor A file I/O task executor.
     *
     * @throws SevenZipNativeInitializationException If there was an error
     *                                               initializing the 7Zip Java
     *                                               bindings.
     */
    SevenZipExtractor(IngestJobContext context, FileTypeDetector fileTypeDetector, String moduleDirRelative, String moduleDirAbsolute, FileTaskExecutor fileTaskExecutor) throws SevenZipNativeInitializationException {
        if (!SevenZip.isInitializedSuccessfully()) {
            throw new SevenZipNativeInitializationException("SevenZip has not been previously initialized.");
        }
        this.context = context;
        this.fileTypeDetector = fileTypeDetector;
        this.moduleDirRelative = moduleDirRelative;
        this.moduleDirAbsolute = moduleDirAbsolute;
        this.fileTaskExecutor = fileTaskExecutor;
    }

    /**
     * Checks whether extraction is supported for a file, based on MIME type.
     *
     * @param file The file.
     *
     * @return This method returns true if the file format is currently
     *         supported. Else it returns false.
     */
    boolean isSevenZipExtractionSupported(AbstractFile file) {
        String fileMimeType = fileTypeDetector.getMIMEType(file);
        for (SupportedArchiveExtractionFormats mimeType : SupportedArchiveExtractionFormats.values()) {
            if (checkForIngestCancellation(file)) {
                break;
            }
            if (mimeType.toString().equals(fileMimeType)) {
                return true;
            }
        }
        return false;
    }

    /**
     * Private helper method to standardize the cancellation check that is
     * performed when running ingest. Will return false if the SevenZipExtractor
     * is being used without an IngestJobContext.
     *
     * @param file The file being extracted, this is only used for logging
     *             purposes.
     *
     * @return True if ingest has been cancelled, false otherwise.
     */
    private boolean checkForIngestCancellation(AbstractFile file) {
        if (fileTaskExecutor != null && context != null && context.fileIngestIsCancelled()) {
            logger.log(Level.INFO, "Ingest was cancelled. Results extracted from the following archive file may be incomplete. Name: {0}Object ID: {1}", new Object[]{file.getName(), file.getId()});
            return true;
        }
        return false;
    }

    /**
     * Check if the item inside archive is a potential zipbomb
     *
     * Currently checks compression ratio.
     *
     * More heuristics to be added here
     *
     * @param archiveFile        the AbstractFile for the parent archive which
     *                           which we are checking
     * @param inArchive          The SevenZip archive currently open for
     *                           extraction
     *
     * @param inArchiveItemIndex Index of item inside the SevenZip archive. Each
     *                           file inside an archive is associated with a
     *                           unique integer
     *
     * @param depthMap           a concurrent hashmap which keeps track of the
     *                           depth of all nested archives, key of objectID
     * @param escapedFilePath    the path to the archiveFileItem which has been
     *                           escaped
     *
     * @return true if potential zip bomb, false otherwise
     */
    private boolean isZipBombArchiveItemCheck(AbstractFile archiveFile, IInArchive inArchive, int inArchiveItemIndex, ConcurrentHashMap<Long, Archive> depthMap, String escapedFilePath) {
        //If a file is corrupted as a result of reconstructing it from unallocated space, then
        //7zip does a poor job estimating the original uncompressed file size. 
        //As a result, many corrupted files have wonky compression ratios and could flood the UI
        //with false zip bomb notifications. The decision was made to skip compression ratio checks 
        //for unallocated zip files. Instead, we let the depth be an indicator of a zip bomb.
        //Gzip archives compress a single file. They may have a sparse file,
        //and that file could be much larger, however it won't be the exponential growth seen with more dangerous zip bombs.
        //In addition a fair number of browser cache files will be gzip archives,
        //and their file sizes are frequently retrieved incorrectly so ignoring gzip files is a reasonable decision.
        if (archiveFile.isMetaFlagSet(TskData.TSK_FS_META_FLAG_ENUM.UNALLOC) || archiveFile.getMIMEType().equalsIgnoreCase(SupportedArchiveExtractionFormats.XGZIP.toString())) {
            return false;
        }

        try {
            final Long archiveItemSize = (Long) inArchive.getProperty(
                    inArchiveItemIndex, PropID.SIZE);

            //skip the check for small files
            if (archiveItemSize == null || archiveItemSize < MIN_COMPRESSION_RATIO_SIZE) {
                return false;
            }

            final Long archiveItemPackedSize = (Long) inArchive.getProperty(
                    inArchiveItemIndex, PropID.PACKED_SIZE);

            if (archiveItemPackedSize == null || archiveItemPackedSize <= 0) {
                logger.log(Level.WARNING, "Cannot getting compression ratio, cannot detect if zipbomb: {0}, item: {1}", //NON-NLS
                        new Object[]{archiveFile.getName(), (String) inArchive.getProperty(inArchiveItemIndex, PropID.PATH)}); //NON-NLS
                return false;
            }

            int cRatio = (int) (archiveItemSize / archiveItemPackedSize);

            if (cRatio >= MAX_COMPRESSION_RATIO) {
                Archive rootArchive = depthMap.get(depthMap.get(archiveFile.getId()).getRootArchiveId());
                String details = NbBundle.getMessage(SevenZipExtractor.class,
                        "EmbeddedFileExtractorIngestModule.ArchiveExtractor.isZipBombCheck.warnDetails",
                        cRatio, FileUtil.escapeFileName(getArchiveFilePath(rootArchive.getArchiveFile())));

                flagRootArchiveAsZipBomb(rootArchive, archiveFile, details, escapedFilePath);
                return true;
            } else {
                return false;
            }

        } catch (SevenZipException ex) {
            logger.log(Level.WARNING, "Error getting archive item size and cannot detect if zipbomb. ", ex); //NON-NLS
            return false;
        }
    }

    /**
     * Flag the root archive archive as a zipbomb by creating an interesting
     * file artifact and posting a message to the inbox for the user.
     *
     * @param rootArchive     - the Archive which the artifact is to be for
     * @param archiveFile     - the AbstractFile which for the file which
     *                        triggered the potential zip bomb to be detected
     * @param details         - the String which contains the details about how
     *                        the potential zip bomb was detected
     * @param escapedFilePath - the escaped file path for the archiveFile
     */
    private void flagRootArchiveAsZipBomb(Archive rootArchive, AbstractFile archiveFile, String details, String escapedFilePath) {
        rootArchive.flagAsZipBomb();
        logger.log(Level.INFO, details);
        
        String setName = "Possible Zip Bomb";
        try {
            Collection<BlackboardAttribute> attributes = Arrays.asList(
                    new BlackboardAttribute(
                            TSK_SET_NAME, MODULE_NAME,
                            setName),
                    new BlackboardAttribute(
                            TSK_DESCRIPTION, MODULE_NAME,
                            Bundle.SevenZipExtractor_zipBombArtifactCreation_text(archiveFile.getName())),
                    new BlackboardAttribute(
                            TSK_COMMENT, MODULE_NAME,
                            details));

            if (!blackboard.artifactExists(archiveFile, TSK_INTERESTING_FILE_HIT, attributes)) {
 
<<<<<<< HEAD
                BlackboardArtifact artifact = archiveFile.newAnalysisResult(
                        BlackboardArtifact.Type.TSK_INTERESTING_FILE_HIT, Score.SCORE_LIKELY_NOTABLE, 
=======
                BlackboardArtifact artifact = rootArchive.getArchiveFile().newAnalysisResult(
                        BlackboardArtifact.Type.TSK_INTERESTING_FILE_HIT, LIKELY_NOTABLE_SCORE, 
>>>>>>> 7deb3abf
                        null, setName, null, 
                        attributes)
                        .getAnalysisResult();

                try {
                    /*
                     * post the artifact which will index the artifact for
                     * keyword search, and fire an event to notify UI of this
                     * new artifact
                     */
                    blackboard.postArtifact(artifact, MODULE_NAME);

                    String msg = NbBundle.getMessage(SevenZipExtractor.class,
                            "EmbeddedFileExtractorIngestModule.ArchiveExtractor.isZipBombCheck.warnMsg", archiveFile.getName(), escapedFilePath);//NON-NLS

                    services.postMessage(IngestMessage.createWarningMessage(MODULE_NAME, msg, details));

                } catch (Blackboard.BlackboardException ex) {
                    logger.log(Level.SEVERE, "Unable to index blackboard artifact " + artifact.getArtifactID(), ex); //NON-NLS
                    MessageNotifyUtil.Notify.error(
                            Bundle.SevenZipExtractor_indexError_message(), artifact.getDisplayName());
                }
            }
        } catch (TskCoreException ex) {
            logger.log(Level.SEVERE, "Error creating blackboard artifact for Zip Bomb Detection for file: " + escapedFilePath, ex); //NON-NLS
        }
    }

    /**
     * Check file extension and return appropriate input options for
     * SevenZip.openInArchive()
     *
     * @param archiveFile file to check file extension
     *
     * @return input parameter for SevenZip.openInArchive()
     */
    private ArchiveFormat get7ZipOptions(AbstractFile archiveFile) {
        // try to get the file type from the BB
        String detectedFormat;
        detectedFormat = archiveFile.getMIMEType();

        if (detectedFormat == null) {
            logger.log(Level.WARNING, "Could not detect format for file: {0}", archiveFile); //NON-NLS

            // if we don't have attribute info then use file extension
            String extension = archiveFile.getNameExtension();
            if ("rar".equals(extension)) //NON-NLS
            {
                // for RAR files we need to open them explicitly as RAR. Otherwise, if there is a ZIP archive inside RAR archive
                // it will be opened incorrectly when using 7zip's built-in auto-detect functionality
                return RAR;
            }

            // Otherwise open the archive using 7zip's built-in auto-detect functionality
            return null;
        } else if (detectedFormat.contains("application/x-rar-compressed")) //NON-NLS
        {
            // for RAR files we need to open them explicitly as RAR. Otherwise, if there is a ZIP archive inside RAR archive
            // it will be opened incorrectly when using 7zip's built-in auto-detect functionality
            return RAR;
        }

        // Otherwise open the archive using 7zip's built-in auto-detect functionality
        return null;
    }

    /**
     * Get the data source object id of the root data source for the specified
     * archive
     *
     * @param file the archive which the root data source id is being found
     *
     * @return the data source object id of the root data source
     *
     * @throws TskCoreException
     */
    private long getRootArchiveId(AbstractFile file) throws TskCoreException {
        long id = file.getId();
        Content parentContent = file.getParent();
        while (parentContent != null) {
            id = parentContent.getId();
            parentContent = parentContent.getParent();
        }
        return id;
    }

    /**
     * Queries the case database to get any files already extracted from the
     * given archive. The archive file path is used to find the files by parent
     * path.
     *
     * @param archiveFile     The archive.
     * @param archiveFilePath The archive file path.
     *
     * @return A list of the files already extracted from the given archive.
     *
     * @throws TskCoreException          If there is an error querying the case
     *                                   database.
     * @throws InterruptedException      If checking for the existence of the
     *                                   extracted file directory is
     *                                   interrupted.
     * @throws FileIoTaskFailedException If there is an error checking for the
     *                                   existence of the extracted file
     *                                   directory.
     */
    private List<AbstractFile> getAlreadyExtractedFiles(AbstractFile archiveFile, String archiveFilePath) throws TskCoreException, InterruptedException, FileTaskExecutor.FileTaskFailedException {
        /*
         * TODO (Jira-7145): Is this logic correct?
         */
        List<AbstractFile> extractedFiles = new ArrayList<>();
        File outputDirectory = new File(moduleDirAbsolute, EmbeddedFileExtractorIngestModule.getUniqueName(archiveFile));
        if (archiveFile.hasChildren() && fileTaskExecutor.exists(outputDirectory)) {
            Case currentCase = Case.getCurrentCase();
            FileManager fileManager = currentCase.getServices().getFileManager();
            extractedFiles.addAll(fileManager.findFilesByParentPath(getRootArchiveId(archiveFile), archiveFilePath));
        }
        return extractedFiles;
    }

    /**
     * Get the archiveFilePath
     *
     * @param archiveFile the archiveFile to get the path for
     *
     * @return the archiveFilePath to be used by the unpack method
     */
    private String getArchiveFilePath(AbstractFile archiveFile) {
        return archiveFile.getParentPath() + archiveFile.getName();
    }

    /**
     * Creates the root directory for files extracted from this archive. The
     * directory name is a unique name derived from the archive file name and
     * its object ID.
     *
     * @param uniqueArchiveFileName The unique name of the archive file.
     *
     * @return True on success, false on failure.
     */
    private boolean makeExtractedFilesDirectory(String uniqueArchiveFileName) {
        boolean success = true;
        Path rootDirectoryPath = Paths.get(moduleDirAbsolute, uniqueArchiveFileName);
        File rootDirectory = rootDirectoryPath.toFile();
        try {
            if (!fileTaskExecutor.exists(rootDirectory)) {
                success = fileTaskExecutor.mkdirs(rootDirectory);
            }
        } catch (SecurityException | FileTaskFailedException | InterruptedException ex) {
            logger.log(Level.SEVERE, String.format("Error creating root extracted files directory %s", rootDirectory), ex); //NON-NLS
            success = false;
        }
        return success;
    }

    /**
     * Get the path in the archive of the specified item
     *
     * @param archive            - the archive to get the path for
     * @param inArchiveItemIndex - the item index to help provide uniqueness to
     *                           the path
     * @param archiveFile        - the archive file the item exists in
     *
     * @return a string representing the path to the item in the archive
     *
     * @throws SevenZipException
     */
    private String getPathInArchive(IInArchive archive, int inArchiveItemIndex, AbstractFile archiveFile) throws SevenZipException {
        String pathInArchive = (String) archive.getProperty(inArchiveItemIndex, PropID.PATH);

        if (pathInArchive == null || pathInArchive.isEmpty()) {
            //some formats (.tar.gz) may not be handled correctly -- file in archive has no name/path
            //handle this for .tar.gz and tgz but assuming the child is tar,
            //otherwise, unpack using itemNumber as name

            //TODO this should really be signature based, not extension based
            String archName = archiveFile.getName();
            int dotI = archName.lastIndexOf(".");
            String useName = null;
            if (dotI != -1) {
                String base = archName.substring(0, dotI);
                String ext = archName.substring(dotI);
                int colonIndex = ext.lastIndexOf(":");
                if (colonIndex != -1) {
                    // If alternate data stream is found, fix the name 
                    // so Windows doesn't choke on the colon character.
                    ext = ext.substring(0, colonIndex);
                }
                switch (ext) {
                    case ".gz": //NON-NLS
                        useName = base;
                        break;
                    case ".tgz": //NON-NLS
                        useName = base + ".tar"; //NON-NLS
                        break;
                    case ".bz2": //NON-NLS
                        useName = base;
                        break;
                }
            }
            if (useName == null) {
                pathInArchive = "/" + archName + "/" + Integer.toString(inArchiveItemIndex);
            } else {
                pathInArchive = "/" + useName;
            }
        }
        return pathInArchive;
    }

    private byte[] getPathBytesInArchive(IInArchive archive, int inArchiveItemIndex, AbstractFile archiveFile) throws SevenZipException {
        return (byte[]) archive.getProperty(inArchiveItemIndex, PropID.PATH_BYTES);
    }

    /*
     * Get the String that will represent the key for the hashmap which keeps
     * track of existing files from an AbstractFile
     */
    private String getKeyAbstractFile(AbstractFile fileInDatabase) {
        return fileInDatabase == null ? null : fileInDatabase.getParentPath() + fileInDatabase.getName();
    }

    /*
     * Get the String that will represent the key for the hashmap which keeps
     * track of existing files from an unpacked node and the archiveFilePath
     */
    private String getKeyFromUnpackedNode(UnpackedTree.UnpackedNode node, String archiveFilePath) {
        return node == null ? null : archiveFilePath + "/" + node.getFileName();
    }

    /**
     * Unpack the file to local folder.
     *
     * @param archiveFile file to unpack
     * @param depthMap    - a concurrent hashmap which keeps track of the depth
     *                    of all nested archives, key of objectID
     */
    void unpack(AbstractFile archiveFile, ConcurrentHashMap<Long, Archive> depthMap) {
        unpack(archiveFile, depthMap, null);
    }

    /**
     * Unpack the file to local folder and return a list of derived files, use
     * the password if specified.
     *
     * @param archiveFile - file to unpack
     * @param depthMap    - a concurrent hashmap which keeps track of the depth
     *                    of all nested archives, key of objectID
     * @param password    - the password to use, null for no password
     *
     * @return true if unpacking is complete
     */
    @Messages({"SevenZipExtractor.indexError.message=Failed to index encryption detected artifact for keyword search.",
        "# {0} -  rootArchive",
        "SevenZipExtractor.zipBombArtifactCreation.text=Zip Bomb Detected {0}"})
    boolean unpack(AbstractFile archiveFile, ConcurrentHashMap<Long, Archive> depthMap, String password) {
        boolean unpackSuccessful = true; //initialized to true change to false if any files fail to extract and
        boolean hasEncrypted = false;
        boolean fullEncryption = true;
        boolean progressStarted = false;
        final String archiveFilePath = getArchiveFilePath(archiveFile);
        final String escapedArchiveFilePath = FileUtil.escapeFileName(archiveFilePath);
        HashMap<String, ZipFileStatusWrapper> statusMap = new HashMap<>();
        List<AbstractFile> unpackedFiles = Collections.<AbstractFile>emptyList();

        currentArchiveName = archiveFile.getName();

        SevenZipContentReadStream stream = null;
        progress = ProgressHandle.createHandle(Bundle.EmbeddedFileExtractorIngestModule_ArchiveExtractor_moduleName());
        //recursion depth check for zip bomb
        Archive parentAr;
        try {
            blackboard = Case.getCurrentCaseThrows().getSleuthkitCase().getBlackboard();
        } catch (NoCurrentCaseException ex) {
            logger.log(Level.INFO, "Exception while getting open case.", ex); //NON-NLS
            unpackSuccessful = false;
            return unpackSuccessful;
        }
        if (checkForIngestCancellation(archiveFile)) {
            return false;
        }
        try {
            List<AbstractFile> existingFiles = getAlreadyExtractedFiles(archiveFile, archiveFilePath);
            for (AbstractFile file : existingFiles) {
                statusMap.put(getKeyAbstractFile(file), new ZipFileStatusWrapper(file, ZipFileStatus.EXISTS));
            }
        } catch (TskCoreException | FileTaskFailedException | InterruptedException ex) {
            logger.log(Level.SEVERE, String.format("Error checking if %s has already been processed, skipping", escapedArchiveFilePath), ex); //NON-NLS
            unpackSuccessful = false;
            return unpackSuccessful;
        }
        if (checkForIngestCancellation(archiveFile)) {
            return false;
        }
        parentAr = depthMap.get(archiveFile.getId());
        if (parentAr == null) {
            parentAr = new Archive(0, archiveFile.getId(), archiveFile);
            depthMap.put(archiveFile.getId(), parentAr);
        } else {
            Archive rootArchive = depthMap.get(parentAr.getRootArchiveId());
            if (rootArchive.isFlaggedAsZipBomb()) {
                //skip this archive as the root archive has already been determined to contain a zip bomb     
                unpackSuccessful = false;
                return unpackSuccessful;
            } else if (parentAr.getDepth() == MAX_DEPTH) {
                String details = NbBundle.getMessage(SevenZipExtractor.class,
                        "EmbeddedFileExtractorIngestModule.ArchiveExtractor.unpack.warnDetails.zipBomb",
                        parentAr.getDepth(), FileUtil.escapeFileName(getArchiveFilePath(rootArchive.getArchiveFile())));
                flagRootArchiveAsZipBomb(rootArchive, archiveFile, details, escapedArchiveFilePath);
                unpackSuccessful = false;
                return unpackSuccessful;
            }
        }
        if (checkForIngestCancellation(archiveFile)) {
            return false;
        }
        IInArchive inArchive = null;
        try {
            stream = new SevenZipContentReadStream(new ReadContentInputStream(archiveFile));
            // for RAR files we need to open them explicitly as RAR. Otherwise, if there is a ZIP archive inside RAR archive
            // it will be opened incorrectly when using 7zip's built-in auto-detect functionality.
            // All other archive formats are still opened using 7zip built-in auto-detect functionality.
            ArchiveFormat options = get7ZipOptions(archiveFile);
            if (checkForIngestCancellation(archiveFile)) {
                return false;
            }
            if (password == null) {
                inArchive = SevenZip.openInArchive(options, stream);
            } else {
                inArchive = SevenZip.openInArchive(options, stream, password);
            }
            numItems = inArchive.getNumberOfItems();
            progress.start(numItems);
            progressStarted = true;
            if (checkForIngestCancellation(archiveFile)) {
                return false;
            }
            //setup the archive local root folder
            final String uniqueArchiveFileName = FileUtil.escapeFileName(EmbeddedFileExtractorIngestModule.getUniqueName(archiveFile));
            if (!makeExtractedFilesDirectory(uniqueArchiveFileName)) {
                return false;
            }

            //initialize tree hierarchy to keep track of unpacked file structure
            SevenZipExtractor.UnpackedTree unpackedTree = new SevenZipExtractor.UnpackedTree(moduleDirRelative + "/" + uniqueArchiveFileName, archiveFile);

            long freeDiskSpace;
            try {
                freeDiskSpace = services.getFreeDiskSpace();
            } catch (NullPointerException ex) {
                //If ingest has not been run at least once getFreeDiskSpace() will throw a null pointer exception
                //currently getFreeDiskSpace always returns DISK_FREE_SPACE_UNKNOWN
                freeDiskSpace = IngestMonitor.DISK_FREE_SPACE_UNKNOWN;
            }

            Map<Integer, InArchiveItemDetails> archiveDetailsMap = new HashMap<>();
            for (int inArchiveItemIndex = 0; inArchiveItemIndex < numItems; inArchiveItemIndex++) {
                if (checkForIngestCancellation(archiveFile)) {
                    return false;
                }
                progress.progress(String.format("%s: Analyzing archive metadata and creating local files (%d of %d)", currentArchiveName, inArchiveItemIndex + 1, numItems), 0);
                if (isZipBombArchiveItemCheck(archiveFile, inArchive, inArchiveItemIndex, depthMap, escapedArchiveFilePath)) {
                    unpackSuccessful = false;
                    return unpackSuccessful;
                }

                String pathInArchive = getPathInArchive(inArchive, inArchiveItemIndex, archiveFile);
                byte[] pathBytesInArchive = getPathBytesInArchive(inArchive, inArchiveItemIndex, archiveFile);
                UnpackedTree.UnpackedNode unpackedNode = unpackedTree.addNode(pathInArchive, pathBytesInArchive);
                if (checkForIngestCancellation(archiveFile)) {
                    return false;
                }
                final boolean isEncrypted = (Boolean) inArchive.getProperty(inArchiveItemIndex, PropID.ENCRYPTED);

                if (isEncrypted && password == null) {
                    logger.log(Level.WARNING, "Skipping encrypted file in archive: {0}", pathInArchive); //NON-NLS
                    hasEncrypted = true;
                    unpackSuccessful = false;
                    continue;
                } else {
                    fullEncryption = false;
                }

                // NOTE: item size may return null in case of certain
                // archiving formats. Eg: BZ2
                //check if unpacking this file will result in out of disk space
                //this is additional to zip bomb prevention mechanism
                Long archiveItemSize = (Long) inArchive.getProperty(
                        inArchiveItemIndex, PropID.SIZE);
                if (freeDiskSpace != IngestMonitor.DISK_FREE_SPACE_UNKNOWN && archiveItemSize != null && archiveItemSize > 0) { //if free space is known and file is not empty.
                    String archiveItemPath = (String) inArchive.getProperty(
                            inArchiveItemIndex, PropID.PATH);
                    long newDiskSpace = freeDiskSpace - archiveItemSize;
                    if (newDiskSpace < MIN_FREE_DISK_SPACE) {
                        String msg = NbBundle.getMessage(SevenZipExtractor.class,
                                "EmbeddedFileExtractorIngestModule.ArchiveExtractor.unpack.notEnoughDiskSpace.msg",
                                escapedArchiveFilePath, archiveItemPath);
                        String details = NbBundle.getMessage(SevenZipExtractor.class,
                                "EmbeddedFileExtractorIngestModule.ArchiveExtractor.unpack.notEnoughDiskSpace.details");
                        services.postMessage(IngestMessage.createErrorMessage(MODULE_NAME, msg, details));
                        logger.log(Level.INFO, "Skipping archive item due to insufficient disk space: {0}, {1}", new String[]{escapedArchiveFilePath, archiveItemPath}); //NON-NLS
                        logger.log(Level.INFO, "Available disk space: {0}", new Object[]{freeDiskSpace}); //NON-NLS
                        unpackSuccessful = false;
                        continue; //skip this file
                    } else {
                        //update est. disk space during this archive, so we don't need to poll for every file extracted
                        freeDiskSpace = newDiskSpace;
                    }
                }
                if (checkForIngestCancellation(archiveFile)) {
                    return false;
                }
                final String uniqueExtractedName = FileUtil.escapeFileName(uniqueArchiveFileName + File.separator + (inArchiveItemIndex / 1000) + File.separator + inArchiveItemIndex);
                final String localAbsPath = moduleDirAbsolute + File.separator + uniqueExtractedName;
                final String localRelPath = moduleDirRelative + File.separator + uniqueExtractedName;

                //create local dirs and empty files before extracted
                //cannot rely on files in top-bottom order
                File localFile = new File(localAbsPath);
                boolean localFileExists;
                try {
                    if ((Boolean) inArchive.getProperty(inArchiveItemIndex, PropID.IS_FOLDER)) {
                        localFileExists = findOrCreateDirectory(localFile);
                    } else {
                        localFileExists = findOrCreateEmptyFile(localFile);
                    }
                } catch (FileTaskFailedException | InterruptedException ex) {
                    localFileExists = false;
                    logger.log(Level.SEVERE, String.format("Error fiding or creating %s", localFile.getAbsolutePath()), ex); //NON-NLS
                }
                if (checkForIngestCancellation(archiveFile)) {
                    return false;
                }
                // skip the rest of this loop if we couldn't create the file
                //continue will skip details from being added to the map
                if (!localFileExists) {
                    logger.log(Level.SEVERE, String.format("Skipping %s because it could not be created", localFile.getAbsolutePath())); //NON-NLS
                    continue;
                }

                //Store archiveItemIndex with local paths and unpackedNode reference.
                //Necessary for the extract call back to write the current archive
                //file to the correct disk location and to correctly update it's 
                //corresponding unpackedNode
                archiveDetailsMap.put(inArchiveItemIndex, new InArchiveItemDetails(
                        unpackedNode, localAbsPath, localRelPath));
            }

            int[] extractionIndices = getExtractableFilesFromDetailsMap(archiveDetailsMap);
            if (checkForIngestCancellation(archiveFile)) {
                return false;
            }
            StandardIArchiveExtractCallback archiveCallBack
                    = new StandardIArchiveExtractCallback(
                            inArchive, archiveFile, progress,
                            archiveDetailsMap, password, freeDiskSpace);

            //According to the documentation, indices in sorted order are optimal 
            //for efficiency. Hence, the HashMap and linear processing of 
            //inArchiveItemIndex. False indicates non-test mode
            inArchive.extract(extractionIndices, false, archiveCallBack);
            if (checkForIngestCancellation(archiveFile)) {
                return false;
            }
            unpackSuccessful &= archiveCallBack.wasSuccessful();

            archiveDetailsMap = null;

            // add them to the DB. We wait until the end so that we have the metadata on all of the
            // intermediate nodes since the order is not guaranteed
            try {
                unpackedTree.updateOrAddFileToCaseRec(statusMap, archiveFilePath);
                if (checkForIngestCancellation(archiveFile)) {
                    return false;
                }
                unpackedFiles = unpackedTree.getAllFileObjects();
                //check if children are archives, update archive depth tracking
                for (int i = 0; i < unpackedFiles.size(); i++) {
                    if (checkForIngestCancellation(archiveFile)) {
                        return false;
                    }
                    progress.progress(String.format("%s: Searching for nested archives (%d of %d)", currentArchiveName, i + 1, unpackedFiles.size()));
                    AbstractFile unpackedFile = unpackedFiles.get(i);
                    if (unpackedFile == null) {
                        continue;
                    }
                    if (isSevenZipExtractionSupported(unpackedFile)) {
                        Archive child = new Archive(parentAr.getDepth() + 1, parentAr.getRootArchiveId(), archiveFile);
                        parentAr.addChild(child);
                        depthMap.put(unpackedFile.getId(), child);
                    }
                    unpackedFile.close();
                }

            } catch (TskCoreException | NoCurrentCaseException e) {
                logger.log(Level.SEVERE, "Error populating complete derived file hierarchy from the unpacked dir structure", e); //NON-NLS
                //TODO decide if anything to cleanup, for now bailing
            }

        } catch (SevenZipException | IllegalArgumentException ex) {
            logger.log(Level.WARNING, "Error unpacking file: " + archiveFile, ex); //NON-NLS
            //inbox message

            // print a message if the file is allocated
            if (archiveFile.isMetaFlagSet(TskData.TSK_FS_META_FLAG_ENUM.ALLOC)) {
                String msg = NbBundle.getMessage(SevenZipExtractor.class,
                        "EmbeddedFileExtractorIngestModule.ArchiveExtractor.unpack.errUnpacking.msg",
                        currentArchiveName);
                String details = NbBundle.getMessage(SevenZipExtractor.class,
                        "EmbeddedFileExtractorIngestModule.ArchiveExtractor.unpack.errUnpacking.details",
                        escapedArchiveFilePath, ex.getMessage());
                services.postMessage(IngestMessage.createErrorMessage(MODULE_NAME, msg, details));
            }
        } finally {
            if (inArchive != null) {
                try {
                    inArchive.close();
                } catch (SevenZipException e) {
                    logger.log(Level.SEVERE, "Error closing archive: " + archiveFile, e); //NON-NLS
                }
            }

            if (stream != null) {
                try {
                    stream.close();
                } catch (IOException ex) {
                    logger.log(Level.SEVERE, "Error closing stream after unpacking archive: " + archiveFile, ex); //NON-NLS
                }
            }

            //close progress bar
            if (progressStarted) {
                progress.finish();
            }
        }
        if (checkForIngestCancellation(archiveFile)) {
            return false;
        }
        //create artifact and send user message
        if (hasEncrypted) {
            String encryptionType = fullEncryption ? ENCRYPTION_FULL : ENCRYPTION_FILE_LEVEL;
            try {
                BlackboardArtifact artifact = archiveFile.newAnalysisResult(
                        new BlackboardArtifact.Type(BlackboardArtifact.ARTIFACT_TYPE.TSK_ENCRYPTION_DETECTED), 
                        Score.SCORE_NOTABLE, 
                        null, null, encryptionType, 
                        Arrays.asList(new BlackboardAttribute(BlackboardAttribute.ATTRIBUTE_TYPE.TSK_COMMENT, MODULE_NAME, encryptionType)))
                        .getAnalysisResult();

                try {
                    /*
                     * post the artifact which will index the artifact for
                     * keyword search, and fire an event to notify UI of this
                     * new artifact
                     */
                    blackboard.postArtifact(artifact, MODULE_NAME);
                } catch (Blackboard.BlackboardException ex) {
                    logger.log(Level.SEVERE, "Unable to post blackboard artifact " + artifact.getArtifactID(), ex); //NON-NLS
                    MessageNotifyUtil.Notify.error(
                            Bundle.SevenZipExtractor_indexError_message(), artifact.getDisplayName());
                }

            } catch (TskCoreException ex) {
                logger.log(Level.SEVERE, "Error creating blackboard artifact for encryption detected for file: " + escapedArchiveFilePath, ex); //NON-NLS
            }

            String msg = NbBundle.getMessage(SevenZipExtractor.class,
                    "EmbeddedFileExtractorIngestModule.ArchiveExtractor.unpack.encrFileDetected.msg");
            String details = NbBundle.getMessage(SevenZipExtractor.class,
                    "EmbeddedFileExtractorIngestModule.ArchiveExtractor.unpack.encrFileDetected.details",
                    currentArchiveName, MODULE_NAME);
            services.postMessage(IngestMessage.createWarningMessage(MODULE_NAME, msg, details));
        }

        // adding unpacked extracted derived files to the job after closing relevant resources.
        if (!unpackedFiles.isEmpty()) {
            //currently sending a single event for all new files
            services.fireModuleContentEvent(new ModuleContentEvent(archiveFile));
            if (context != null) {
                context.addFilesToJob(unpackedFiles);
            }
        }

        return unpackSuccessful;
    }

    /**
     * Finds or creates a given directory.
     *
     * @param directory The directory.
     *
     * @return True on success, false on failure.
     */
    private boolean findOrCreateDirectory(File directory) throws FileTaskFailedException, InterruptedException {
        if (!fileTaskExecutor.exists(directory)) {
            return fileTaskExecutor.mkdirs(directory);
        } else {
            return true;
        }
    }

    /**
     * Finds or creates a given file. If the file is created, it will be empty.
     *
     * @param file The file.
     *
     * @return True on success, false on failure.
     */
    private boolean findOrCreateEmptyFile(File file) throws FileTaskFailedException, InterruptedException {
        if (!fileTaskExecutor.exists(file)) {
            fileTaskExecutor.mkdirs(file.getParentFile());
            return fileTaskExecutor.createNewFile(file);
        } else {
            return true;
        }
    }

    private Charset detectFilenamesCharset(List<byte[]> byteDatas) {
        Charset detectedCharset = null;
        CharsetDetector charsetDetector = new CharsetDetector();
        int byteSum = 0;
        int fileNum = 0;
        for (byte[] byteData : byteDatas) {
            fileNum++;
            byteSum += byteData.length;
            // Only read ~1000 bytes of filenames in this directory
            if (byteSum >= 1000) {
                break;
            }
        }
        byte[] allBytes = new byte[byteSum];
        int start = 0;
        for (int i = 0; i < fileNum; i++) {
            byte[] byteData = byteDatas.get(i);
            System.arraycopy(byteData, 0, allBytes, start, byteData.length);
            start += byteData.length;
        }
        charsetDetector.setText(allBytes);
        CharsetMatch cm = charsetDetector.detect();
        if (cm.getConfidence() >= 90 && Charset.isSupported(cm.getName())) {
            detectedCharset = Charset.forName(cm.getName());
        }
        return detectedCharset;
    }

    /**
     * Produce a list of archive indices needed for the call to extract, which
     * will open the archive and begin unpacking the files.
     */
    private int[] getExtractableFilesFromDetailsMap(
            Map<Integer, InArchiveItemDetails> archiveDetailsMap) {

        Integer[] wrappedExtractionIndices = archiveDetailsMap.keySet()
                .toArray(new Integer[archiveDetailsMap.size()]);

        return Arrays.stream(wrappedExtractionIndices)
                .mapToInt(Integer::intValue)
                .toArray();

    }

    /**
     * UnpackStream used by the SevenZipBindings to do archive extraction. A
     * memory leak exists in the SevenZip library that will not let go of the
     * streams until the entire archive extraction is complete. Instead of
     * creating a new UnpackStream for every file in the archive, instead we
     * just rebase our EncodedFileOutputStream pointer for every new file.
     */
    private final static class UnpackStream implements ISequentialOutStream {

        private EncodedFileOutputStream output;
        private String localAbsPath;
        private int bytesWritten;

        UnpackStream(String localAbsPath) throws IOException {
            this.output = new EncodedFileOutputStream(new FileOutputStream(localAbsPath), TskData.EncodingType.XOR1);
            this.localAbsPath = localAbsPath;
            this.bytesWritten = 0;
        }

        public void setNewOutputStream(String localAbsPath) throws IOException {
            this.output.close();
            this.output = new EncodedFileOutputStream(new FileOutputStream(localAbsPath), TskData.EncodingType.XOR1);
            this.localAbsPath = localAbsPath;
            this.bytesWritten = 0;
        }

        public int getSize() {
            return bytesWritten;
        }

        @Override
        public int write(byte[] bytes) throws SevenZipException {
            try {
                output.write(bytes);
                this.bytesWritten += bytes.length;
            } catch (IOException ex) {
                throw new SevenZipException(
                        NbBundle.getMessage(SevenZipExtractor.class,
                                "EmbeddedFileExtractorIngestModule.ArchiveExtractor.UnpackStream.write.exception.msg",
                                localAbsPath), ex);
            }
            return bytes.length;
        }

        public void close() throws IOException {
            try (EncodedFileOutputStream out = output) {
                out.flush();
            }
        }

    }

    /**
     * Wrapper for necessary details used in StandardIArchiveExtractCallback
     */
    private static class InArchiveItemDetails {

        private final SevenZipExtractor.UnpackedTree.UnpackedNode unpackedNode;
        private final String localAbsPath;
        private final String localRelPath;

        InArchiveItemDetails(
                SevenZipExtractor.UnpackedTree.UnpackedNode unpackedNode,
                String localAbsPath, String localRelPath) {
            this.unpackedNode = unpackedNode;
            this.localAbsPath = localAbsPath;
            this.localRelPath = localRelPath;
        }

        public SevenZipExtractor.UnpackedTree.UnpackedNode getUnpackedNode() {
            return unpackedNode;
        }

        public String getLocalAbsPath() {
            return localAbsPath;
        }

        public String getLocalRelPath() {
            return localRelPath;
        }
    }

    /**
     * Call back class used by extract to expand archive files. This is the most
     * efficient way to process according to the sevenzip binding documentation.
     */
    private static class StandardIArchiveExtractCallback
            implements IArchiveExtractCallback, ICryptoGetTextPassword {

        private final AbstractFile archiveFile;
        private final IInArchive inArchive;
        private UnpackStream unpackStream = null;
        private final Map<Integer, InArchiveItemDetails> archiveDetailsMap;
        private final ProgressHandle progressHandle;

        private int inArchiveItemIndex;

        private long createTimeInSeconds;
        private long modTimeInSeconds;
        private long accessTimeInSeconds;

        private boolean isFolder;
        private final String password;

        private boolean unpackSuccessful = true;

        StandardIArchiveExtractCallback(IInArchive inArchive,
                AbstractFile archiveFile, ProgressHandle progressHandle,
                Map<Integer, InArchiveItemDetails> archiveDetailsMap,
                String password, long freeDiskSpace) {
            this.inArchive = inArchive;
            this.progressHandle = progressHandle;
            this.archiveFile = archiveFile;
            this.archiveDetailsMap = archiveDetailsMap;
            this.password = password;
        }

        /**
         * Get stream is called by the internal framework as it traverses the
         * archive structure. The ISequentialOutStream is where the archive file
         * contents will be expanded and written to the local disk.
         *
         * Skips folders, as there is nothing to extract.
         *
         * @param inArchiveItemIndex current location of the
         * @param mode               Will always be EXTRACT
         *
         * @return
         *
         * @throws SevenZipException
         */
        @Override
        public ISequentialOutStream getStream(int inArchiveItemIndex,
                ExtractAskMode mode) throws SevenZipException {

            this.inArchiveItemIndex = inArchiveItemIndex;

            isFolder = (Boolean) inArchive
                    .getProperty(inArchiveItemIndex, PropID.IS_FOLDER);
            if (isFolder || mode != ExtractAskMode.EXTRACT) {
                return null;
            }

            final String localAbsPath = archiveDetailsMap.get(
                    inArchiveItemIndex).getLocalAbsPath();

            //If the Unpackstream has been allocated, then set the Outputstream 
            //to another file rather than creating a new unpack stream. The 7Zip 
            //binding has a memory leak, so creating new unpack streams will not be
            //dereferenced. As a fix, we create one UnpackStream, and mutate its state,
            //so that there only exists one 8192 byte buffer in memory per archive.
            try {
                if (unpackStream != null) {
                    unpackStream.setNewOutputStream(localAbsPath);
                } else {
                    unpackStream = new UnpackStream(localAbsPath);
                }
            } catch (IOException ex) {
                logger.log(Level.WARNING, String.format("Error opening or setting new stream " //NON-NLS
                        + "for archive file at %s", localAbsPath), ex.getMessage()); //NON-NLS
                return null;
            }

            return unpackStream;
        }

        /**
         * Retrieves the file metadata from the archive before extraction.
         * Called after getStream.
         *
         * @param mode Will always be EXTRACT.
         *
         * @throws SevenZipException
         */
        @Override
        public void prepareOperation(ExtractAskMode mode) throws SevenZipException {
            final Date createTime = (Date) inArchive.getProperty(
                    inArchiveItemIndex, PropID.CREATION_TIME);
            final Date accessTime = (Date) inArchive.getProperty(
                    inArchiveItemIndex, PropID.LAST_ACCESS_TIME);
            final Date writeTime = (Date) inArchive.getProperty(
                    inArchiveItemIndex, PropID.LAST_MODIFICATION_TIME);

            createTimeInSeconds = createTime == null ? 0L
                    : createTime.getTime() / 1000;
            modTimeInSeconds = writeTime == null ? 0L
                    : writeTime.getTime() / 1000;
            accessTimeInSeconds = accessTime == null ? 0L
                    : accessTime.getTime() / 1000;

            progressHandle.progress(archiveFile.getName() + ": "
                    + (String) inArchive.getProperty(inArchiveItemIndex, PropID.PATH),
                    inArchiveItemIndex);

        }

        /**
         * Updates the unpackedNode data in the tree after the archive has been
         * expanded to local disk.
         *
         * @param result - ExtractOperationResult
         *
         * @throws SevenZipException
         */
        @Override
        public void setOperationResult(ExtractOperationResult result) throws SevenZipException {

            final SevenZipExtractor.UnpackedTree.UnpackedNode unpackedNode
                    = archiveDetailsMap.get(inArchiveItemIndex).getUnpackedNode();
            final String localRelPath = archiveDetailsMap.get(
                    inArchiveItemIndex).getLocalRelPath();
            if (isFolder) {
                unpackedNode.addDerivedInfo(0,
                        !(Boolean) inArchive.getProperty(inArchiveItemIndex, PropID.IS_FOLDER),
                        0L, createTimeInSeconds, accessTimeInSeconds, modTimeInSeconds,
                        localRelPath);
                return;
            }

            final String localAbsPath = archiveDetailsMap.get(
                    inArchiveItemIndex).getLocalAbsPath();
            if (result != ExtractOperationResult.OK) {
                if (archiveFile.isMetaFlagSet(TskData.TSK_FS_META_FLAG_ENUM.UNALLOC)) {
                    logger.log(Level.WARNING, "Extraction of : {0} encountered error {1} (file is unallocated and may be corrupt)", //NON-NLS
                            new Object[]{localAbsPath, result});
                } else {
                    logger.log(Level.WARNING, "Extraction of : {0} encountered error {1}", //NON-NLS
                            new Object[]{localAbsPath, result});
                }
                unpackSuccessful = false;
            }

            //record derived data in unode, to be traversed later after unpacking the archive
            unpackedNode.addDerivedInfo(unpackStream.getSize(),
                    !(Boolean) inArchive.getProperty(inArchiveItemIndex, PropID.IS_FOLDER),
                    0L, createTimeInSeconds, accessTimeInSeconds, modTimeInSeconds, localRelPath);

            try {
                unpackStream.close();
            } catch (IOException e) {
                logger.log(Level.WARNING, "Error closing unpack stream for file: {0}", localAbsPath); //NON-NLS
            }
        }

        @Override
        public void setTotal(long value) throws SevenZipException {
            //Not necessary for extract, left intenionally blank
        }

        @Override
        public void setCompleted(long value) throws SevenZipException {
            //Not necessary for extract, left intenionally blank
        }

        /**
         * Called when opening encrypted archive files.
         *
         * @return - Password supplied by user
         *
         * @throws SevenZipException
         */
        @Override
        public String cryptoGetTextPassword() throws SevenZipException {
            return password;
        }

        public boolean wasSuccessful() {
            return unpackSuccessful;
        }
    }

    /**
     * Representation of the files in the archive. Used to track of local tree
     * file hierarchy, archive depth, and files created to easily and reliably
     * get parent AbstractFile for unpacked file. So that we don't have to
     * depend on type of traversal of unpacked files handed to us by 7zip
     * unpacker.
     */
    private class UnpackedTree {

        final UnpackedNode rootNode;
        private int nodesProcessed = 0;

        /**
         *
         * @param localPathRoot Path in module output folder that files will be
         *                      saved to
         * @param archiveFile   Archive file being extracted
         */
        UnpackedTree(String localPathRoot, AbstractFile archiveFile) {
            this.rootNode = new UnpackedNode();
            this.rootNode.setFile(archiveFile);
            this.rootNode.setFileName(archiveFile.getName());
            this.rootNode.setLocalRelPath(localPathRoot);
        }

        /**
         * Creates a node in the tree at the given path. Makes intermediate
         * nodes if needed. If a node already exists at that path, it is
         * returned.
         *
         * @param filePath file path with 1 or more tokens separated by /
         *
         * @return child node for the last file token in the filePath
         */
        UnpackedNode addNode(String filePath, byte[] filePathBytes) {
            String[] toks = filePath.split("[\\/\\\\]");
            List<String> tokens = new ArrayList<>();
            for (int i = 0; i < toks.length; ++i) {
                if (!toks[i].isEmpty()) {
                    tokens.add(toks[i]);
                }
            }

            List<byte[]> byteTokens = null;
            if (filePathBytes == null) {
                return addNode(rootNode, tokens, null);
            } else {
                byteTokens = new ArrayList<>(tokens.size());
                int last = 0;
                for (int i = 0; i < filePathBytes.length; i++) {
                    if (filePathBytes[i] == '/') {
                        int len = i - last;
                        byte[] arr = new byte[len];
                        System.arraycopy(filePathBytes, last, arr, 0, len);
                        byteTokens.add(arr);
                        last = i + 1;
                    }
                }
                int len = filePathBytes.length - last;
                if (len > 0) {
                    byte[] arr = new byte[len];
                    System.arraycopy(filePathBytes, last, arr, 0, len);
                    byteTokens.add(arr);
                }

                if (tokens.size() != byteTokens.size()) {
                    logger.log(Level.WARNING, "Could not map path bytes to path string (path string: \"{0}\", bytes: {1})", 
                            new Object[]{filePath, bytesToString(filePathBytes)});
                    return addNode(rootNode, tokens, null);
                }
            }

            return addNode(rootNode, tokens, byteTokens);
        }
        
        /**
         * Convert byte array to string representation.
         * 
         * @param bytes Byte array
         * 
         * @return Byte array as lower case hex string.
         */
        private String bytesToString(byte[] bytes) {
            StringBuilder result = new StringBuilder();
            for (byte b : bytes) {
                result.append(String.format("%02x", b));
            }
            return result.toString();
        }

        /**
         * recursive method that traverses the path
         *
         * @param parent
         * @param tokenPath
         * @param tokenPathBytes
         *
         * @return
         */
        private UnpackedNode addNode(UnpackedNode parent,
                List<String> tokenPath, List<byte[]> tokenPathBytes) {
            // we found all of the tokens
            if (tokenPath.isEmpty()) {
                return parent;
            }

            // get the next name in the path and look it up
            String childName = tokenPath.remove(0);
            byte[] childNameBytes = null;
            if (tokenPathBytes != null) {
                childNameBytes = tokenPathBytes.remove(0);
            }
            UnpackedNode child = parent.getChild(childName);
            // create new node
            if (child == null) {
                child = new UnpackedNode(childName, parent);
                child.setFileNameBytes(childNameBytes);
                parent.addChild(child);
            }

            // go down one more level
            return addNode(child, tokenPath, tokenPathBytes);
        }

        /**
         * Get the root file objects (after createDerivedFiles() ) of this tree,
         * so that they can be rescheduled.
         *
         * @return root objects of this unpacked tree
         */
        List<AbstractFile> getRootFileObjects() {
            List<AbstractFile> ret = new ArrayList<>();
            rootNode.getChildren().forEach((child) -> {
                ret.add(child.getFile());
            });
            return ret;
        }

        /**
         * Get the all file objects (after createDerivedFiles() ) of this tree,
         * so that they can be rescheduled.
         *
         * @return all file objects of this unpacked tree
         */
        List<AbstractFile> getAllFileObjects() {
            List<AbstractFile> ret = new ArrayList<>();
            rootNode.getChildren().forEach((child) -> {
                getAllFileObjectsRec(ret, child);
            });
            return ret;
        }

        private void getAllFileObjectsRec(List<AbstractFile> list, UnpackedNode parent) {
            list.add(parent.getFile());
            parent.getChildren().forEach((child) -> {
                getAllFileObjectsRec(list, child);
            });
        }

        /**
         * Traverse the tree top-down after unzipping is done and create derived
         * files for the entire hierarchy
         */
        void updateOrAddFileToCaseRec(HashMap<String, ZipFileStatusWrapper> statusMap, String archiveFilePath) throws TskCoreException, NoCurrentCaseException {
            final FileManager fileManager = Case.getCurrentCaseThrows().getServices().getFileManager();
            for (UnpackedNode child : rootNode.getChildren()) {
                updateOrAddFileToCaseRec(child, fileManager, statusMap, archiveFilePath);
            }
        }

        /**
         * Add derived files to the case if they do not exist, update the
         * derived file data if the new file contains more information than the
         * existing one, and do nothing if the existing information is complete.
         *
         * @param node            - the UnpackedNode for the file which is being
         *                        added or updated
         * @param fileManager     - the file manager to perform the adding or
         *                        updating
         * @param statusMap       - the map of existing files and their status
         * @param archiveFilePath - the archive file path for the unpacked node
         *
         * @throws TskCoreException
         */
        private void updateOrAddFileToCaseRec(UnpackedNode node, FileManager fileManager, HashMap<String, ZipFileStatusWrapper> statusMap, String archiveFilePath) throws TskCoreException {
            DerivedFile df;
            progress.progress(String.format("%s: Adding/updating files in case database (%d of %d)", currentArchiveName, ++nodesProcessed, numItems));
            try {
                String nameInDatabase = getKeyFromUnpackedNode(node, archiveFilePath);
                ZipFileStatusWrapper existingFile = nameInDatabase == null ? null : statusMap.get(nameInDatabase);
                if (existingFile == null) {
                    df = fileManager.addDerivedFile(node.getFileName(), node.getLocalRelPath(), node.getSize(),
                            node.getCtime(), node.getCrtime(), node.getAtime(), node.getMtime(),
                            node.isIsFile(), node.getParent().getFile(), "", MODULE_NAME,
                            "", "", TskData.EncodingType.XOR1);
                    statusMap.put(getKeyAbstractFile(df), new ZipFileStatusWrapper(df, ZipFileStatus.EXISTS));
                } else {
                    String key = getKeyAbstractFile(existingFile.getFile());
                    if (existingFile.getStatus() == ZipFileStatus.EXISTS && existingFile.getFile().getSize() < node.getSize()) {
                        existingFile.setStatus(ZipFileStatus.UPDATE);
                        statusMap.put(key, existingFile);
                    }
                    if (existingFile.getStatus() == ZipFileStatus.UPDATE) {
                        //if the we are updating a file and its mime type was octet-stream we want to re-type it
                        String mimeType = existingFile.getFile().getMIMEType().equalsIgnoreCase("application/octet-stream") ? null : existingFile.getFile().getMIMEType();
                        df = fileManager.updateDerivedFile((DerivedFile) existingFile.getFile(), node.getLocalRelPath(), node.getSize(),
                                node.getCtime(), node.getCrtime(), node.getAtime(), node.getMtime(),
                                node.isIsFile(), mimeType, "", MODULE_NAME,
                                "", "", TskData.EncodingType.XOR1);
                    } else {
                        //ALREADY CURRENT - SKIP
                        statusMap.put(key, new ZipFileStatusWrapper(existingFile.getFile(), ZipFileStatus.SKIP));
                        df = (DerivedFile) existingFile.getFile();
                    }
                }
                node.setFile(df);
            } catch (TskCoreException ex) {
                logger.log(Level.SEVERE, "Error adding a derived file to db:" + node.getFileName(), ex); //NON-NLS
                throw new TskCoreException(
                        NbBundle.getMessage(SevenZipExtractor.class, "EmbeddedFileExtractorIngestModule.ArchiveExtractor.UnpackedTree.exception.msg",
                                node.getFileName()), ex);
            }

            // Determine encoding of children
            if (node.getChildren().size() > 0) {
                String names = "";
                ArrayList<byte[]> byteDatas = new ArrayList<>();
                for (UnpackedNode child : node.getChildren()) {
                    byte[] childBytes = child.getFileNameBytes();
                    if (childBytes != null) {
                        byteDatas.add(childBytes);
                    }
                    names += child.getFileName();
                }
                Charset detectedCharset = detectFilenamesCharset(byteDatas);

                // If a charset was detected, transcode filenames accordingly
                if (detectedCharset != null && detectedCharset.canEncode()) {
                    for (UnpackedNode child : node.getChildren()) {
                        byte[] childBytes = child.getFileNameBytes();
                        if (childBytes != null) {
                            String decodedName = new String(childBytes, detectedCharset);
                            child.setFileName(decodedName);
                        }
                    }
                }
            }

            //recurse adding the children if this file was incomplete the children presumably need to be added
            for (UnpackedNode child : node.getChildren()) {
                updateOrAddFileToCaseRec(child, fileManager, statusMap, getKeyFromUnpackedNode(node, archiveFilePath));
            }
        }

        /**
         * A node in the unpacked tree that represents a file or folder.
         */
        private class UnpackedNode {

            private String fileName;
            private byte[] fileNameBytes;
            private AbstractFile file;
            private final List<UnpackedNode> children = new ArrayList<>();
            private String localRelPath = "";
            private long size;
            private long ctime, crtime, atime, mtime;
            private boolean isFile;
            private UnpackedNode parent;

            //root constructor
            UnpackedNode() {
            }

            //child node constructor
            UnpackedNode(String fileName, UnpackedNode parent) {
                this.fileName = fileName;
                this.parent = parent;
                this.localRelPath = parent.getLocalRelPath() + File.separator + fileName;
            }

            long getCtime() {
                return ctime;
            }

            long getCrtime() {
                return crtime;
            }

            long getAtime() {
                return atime;
            }

            long getMtime() {
                return mtime;
            }

            void setFileName(String fileName) {
                this.fileName = fileName;
            }

            /**
             * Add a child to the list of child nodes associated with this node.
             *
             * @param child - the node which is a child node of this node
             */
            void addChild(UnpackedNode child) {
                children.add(child);
            }

            /**
             * Get this nodes list of child UnpackedNode
             *
             * @return children - the UnpackedNodes which are children of this
             *         node.
             */
            List<UnpackedNode> getChildren() {
                return children;
            }

            /**
             * Gets the parent node of this node.
             *
             * @return - the parent UnpackedNode
             */
            UnpackedNode getParent() {
                return parent;
            }

            void addDerivedInfo(long size,
                    boolean isFile,
                    long ctime, long crtime, long atime, long mtime, String relLocalPath) {
                this.size = size;
                this.isFile = isFile;
                this.ctime = ctime;
                this.crtime = crtime;
                this.atime = atime;
                this.mtime = mtime;
                this.localRelPath = relLocalPath;
            }

            void setFile(AbstractFile file) {
                this.file = file;
            }

            /**
             * get child by name or null if it doesn't exist
             *
             * @param childFileName
             *
             * @return
             */
            UnpackedNode getChild(String childFileName) {
                UnpackedNode ret = null;
                for (UnpackedNode child : children) {
                    if (child.getFileName().equals(childFileName)) {
                        ret = child;
                        break;
                    }
                }
                return ret;
            }

            String getFileName() {
                return fileName;
            }

            AbstractFile getFile() {
                return file;
            }

            String getLocalRelPath() {
                return localRelPath;
            }

            /**
             * Set the local relative path associated with this UnpackedNode
             *
             * @param localRelativePath - the local relative path to be
             *                          associated with this node.
             */
            void setLocalRelPath(String localRelativePath) {
                localRelPath = localRelativePath;
            }

            long getSize() {
                return size;
            }

            boolean isIsFile() {
                return isFile;
            }

            void setFileNameBytes(byte[] fileNameBytes) {
                if (fileNameBytes != null) {
                    this.fileNameBytes = Arrays.copyOf(fileNameBytes, fileNameBytes.length);
                }
            }

            byte[] getFileNameBytes() {
                if (fileNameBytes == null) {
                    return null;
                }
                return Arrays.copyOf(fileNameBytes, fileNameBytes.length);
            }
        }
    }

    /**
     * Class to keep track of an objects id and its depth in the archive
     * structure.
     */
    static class Archive {

        //depth will be 0 for the root archive unpack was called on, and increase as unpack recurses down through archives contained within
        private final int depth;
        private final List<Archive> children;
        private final long rootArchiveId;
        private boolean flaggedAsZipBomb = false;
        private final AbstractFile archiveFile;

        /**
         * Create a new Archive object.
         *
         * @param depth         the depth in the archive structure - 0 will be
         *                      the root archive unpack was called on, and it
         *                      will increase as unpack recurses down through
         *                      archives contained within
         * @param rootArchiveId the unique object id of the root parent archive
         *                      of this archive
         * @param archiveFile   the AbstractFile which this Archive object
         *                      represents
         */
        Archive(int depth, long rootArchiveId, AbstractFile archiveFile) {
            this.children = new ArrayList<>();
            this.depth = depth;
            this.rootArchiveId = rootArchiveId;
            this.archiveFile = archiveFile;
        }

        /**
         * Add a child to the list of child archives associated with this
         * archive.
         *
         * @param child - the archive which is a child archive of this archive
         */
        void addChild(Archive child) {
            children.add(child);
        }

        /**
         * Set the flag which identifies whether this file has been determined
         * to be a zip bomb to true.
         */
        synchronized void flagAsZipBomb() {
            flaggedAsZipBomb = true;
        }

        /**
         * Gets whether or not this archive has been flagged as a zip bomb.
         *
         * @return True when flagged as a zip bomb, false if it is not flagged
         */
        synchronized boolean isFlaggedAsZipBomb() {
            return flaggedAsZipBomb;
        }

        /**
         * Get the AbstractFile which this Archive object represents.
         *
         * @return archiveFile - the AbstractFile which this Archive represents.
         */
        AbstractFile getArchiveFile() {
            return archiveFile;
        }

        /**
         * Get the object id of the root archive which contained this archive.
         *
         * @return rootArchiveId - the objectID of the root archive
         */
        long getRootArchiveId() {
            return rootArchiveId;
        }

        /**
         * Get the object id of this archive.
         *
         * @return the unique objectId of this archive from its AbstractFile
         */
        long getObjectId() {
            return archiveFile.getId();
        }

        /**
         * Get archive depth of this archive
         *
         * @return depth - an integer representing that represents how many
         *         times the upack method has been recursed from the root
         *         archive unpack was called on
         */
        int getDepth() {
            return depth;
        }
    }

    /**
     * A class which wraps an AbstractFile and an enum identifing whether the
     * file which exists in the case database is current
     */
    private final class ZipFileStatusWrapper {

        private final AbstractFile abstractFile;
        private ZipFileStatus zipStatus;

        /**
         * Construct a ZipFileStatusWrapper to wrap the given AbstractFile and
         * status
         *
         * @param file   - The AbstractFile which exists in the case database
         * @param status - an indicator of if the file information is current
         */
        private ZipFileStatusWrapper(AbstractFile file, ZipFileStatus status) {
            abstractFile = file;
            zipStatus = status;
        }

        /**
         * Get the AbstractFile contained in this object
         *
         * @return archiveFile - The archiveFile this object wraps
         */
        private AbstractFile getFile() {
            return abstractFile;
        }

        /**
         * Get whether the file should be skipped or updated
         *
         * @return zipStatus - an Enum value indicating if the file is current
         */
        private ZipFileStatus getStatus() {
            return zipStatus;
        }

        /**
         * Set the zipStatus of the file being wrapped when it changes
         *
         * @param status - an Enum value indicating if the file is current
         */
        private void setStatus(ZipFileStatus status) {
            zipStatus = status;
        }

    }

    /**
     * The status of the file from the archive in regards to whether it should
     * be updated
     */
    private enum ZipFileStatus {
        UPDATE, //Should be updated //NON-NLS
        SKIP, //File is current can be skipped //NON-NLS
        EXISTS //File exists but it is unknown if it is current //NON-NLS
    }
}<|MERGE_RESOLUTION|>--- conflicted
+++ resolved
@@ -318,13 +318,8 @@
 
             if (!blackboard.artifactExists(archiveFile, TSK_INTERESTING_FILE_HIT, attributes)) {
  
-<<<<<<< HEAD
-                BlackboardArtifact artifact = archiveFile.newAnalysisResult(
+                BlackboardArtifact artifact = rootArchive.getArchiveFile().newAnalysisResult(
                         BlackboardArtifact.Type.TSK_INTERESTING_FILE_HIT, Score.SCORE_LIKELY_NOTABLE, 
-=======
-                BlackboardArtifact artifact = rootArchive.getArchiveFile().newAnalysisResult(
-                        BlackboardArtifact.Type.TSK_INTERESTING_FILE_HIT, LIKELY_NOTABLE_SCORE, 
->>>>>>> 7deb3abf
                         null, setName, null, 
                         attributes)
                         .getAnalysisResult();
