--- conflicted
+++ resolved
@@ -668,13 +668,10 @@
             //inArchiveItemIndex. False indicates non-test mode
             inArchive.extract(extractionIndices, false, archiveCallBack);
 
-<<<<<<< HEAD
             unpackSuccessful &= archiveCallBack.wasSuccessful();
-=======
-            unpackSuccessful = unpackSuccessful & archiveCallBack.wasSuccessful();
-            
+             
             archiveDetailsMap = null;
->>>>>>> ab3338ba
+ 
 
             // add them to the DB. We wait until the end so that we have the metadata on all of the
             // intermediate nodes since the order is not guaranteed
@@ -1073,24 +1070,14 @@
         /**
          * Updates the unpackedNode data in the tree after the archive has been
          * expanded to local disk.
-         *
-<<<<<<< HEAD
-         * @param EOR - ExtractOperationResult
-=======
+         * 
          * @param result - ExtractOperationResult 
->>>>>>> ab3338ba
          *
          * @throws SevenZipException
          */
         @Override
         public void setOperationResult(ExtractOperationResult result) throws SevenZipException {
-<<<<<<< HEAD
-            progressHandle.progress(archiveFile.getName() + ": "
-                                    + inArchive.getProperty(inArchiveItemIndex, PropID.PATH),
-                    inArchiveItemIndex);
-
-=======
->>>>>>> ab3338ba
+ 
             final SevenZipExtractor.UnpackedTree.UnpackedNode unpackedNode
                     = archiveDetailsMap.get(inArchiveItemIndex).getUnpackedNode();
             final String localRelPath = archiveDetailsMap.get(
