--- conflicted
+++ resolved
@@ -531,7 +531,6 @@
 
     @Override
     public void saveSettings() {
-<<<<<<< HEAD
         try {
             if (FileExtMismatchSettings.writeSettings(new FileExtMismatchSettings(editableMap))) {
                 mimeErrLabel.setText(" ");
@@ -540,7 +539,6 @@
                 extErrorLabel.setText(" ");
 
                 saveMsgLabel.setText(NbBundle.getMessage(this.getClass(), "FileExtMismatchConfigPanel.store.msg"));
-                saveButton.setEnabled(false);
             } else {
                 //error
                 JOptionPane.showMessageDialog(this,
@@ -551,16 +549,6 @@
                         JOptionPane.ERROR_MESSAGE);
             }
         } catch (FileExtMismatchSettings.FileExtMismatchSettingsException ex) {
-=======
-        if (FileExtMismatchXML.getDefault().save(editableMap)) {
-            mimeErrLabel.setText(" ");
-            mimeRemoveErrLabel.setText(" ");
-            extRemoveErrLabel.setText(" ");
-            extErrorLabel.setText(" ");
-
-            saveMsgLabel.setText(NbBundle.getMessage(this.getClass(), "FileExtMismatchConfigPanel.store.msg"));
-        } else {
->>>>>>> 004274da
             //error
             JOptionPane.showMessageDialog(this,
                     NbBundle.getMessage(this.getClass(),
