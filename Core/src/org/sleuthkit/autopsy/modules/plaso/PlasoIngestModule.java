/*
 * Autopsy Forensic Browser
 *
 * Copyright 2018-2019 Basis Technology Corp.
 * Contact: carrier <at> sleuthkit <dot> org
 *
 * Licensed under the Apache License, Version 2.0 (the "License");
 * you may not use this file except in compliance with the License.
 * You may obtain a copy of the License at
 *
 *     http://www.apache.org/licenses/LICENSE-2.0
 *
 * Unless required by applicable law or agreed to in writing, software
 * distributed under the License is distributed on an "AS IS" BASIS,
 * WITHOUT WARRANTIES OR CONDITIONS OF ANY KIND, either express or implied.
 * See the License for the specific language governing permissions and
 * limitations under the License.
 */
package org.sleuthkit.autopsy.modules.plaso;

import java.io.BufferedReader;
import java.io.BufferedWriter;
import java.io.File;
import java.io.FileNotFoundException;
import java.io.IOException;
import java.io.InputStreamReader;
import java.nio.file.Files;
import java.nio.file.Path;
import java.nio.file.Paths;
import java.sql.ResultSet;
import java.sql.SQLException;
import java.text.SimpleDateFormat;
import java.util.Arrays;
import java.util.Collection;
import java.util.List;
import java.util.Locale;
import static java.util.Objects.nonNull;
import java.util.logging.Level;
import java.util.stream.Collectors;
import org.openide.modules.InstalledFileLocator;
import org.openide.util.Cancellable;
import org.openide.util.NbBundle;
import org.sleuthkit.autopsy.casemodule.Case;
import org.sleuthkit.autopsy.casemodule.services.FileManager;
import org.sleuthkit.autopsy.coreutils.ExecUtil;
import org.sleuthkit.autopsy.coreutils.Logger;
import org.sleuthkit.autopsy.coreutils.MessageNotifyUtil;
import org.sleuthkit.autopsy.coreutils.PlatformUtil;
import org.sleuthkit.autopsy.coreutils.SQLiteDBConnect;
import org.sleuthkit.autopsy.ingest.DataSourceIngestModule;
import org.sleuthkit.autopsy.ingest.DataSourceIngestModuleProcessTerminator;
import org.sleuthkit.autopsy.ingest.DataSourceIngestModuleProgress;
import org.sleuthkit.autopsy.ingest.IngestJobContext;
import org.sleuthkit.autopsy.ingest.IngestMessage;
import org.sleuthkit.autopsy.ingest.IngestServices;
import org.sleuthkit.datamodel.AbstractFile;
import org.sleuthkit.datamodel.Blackboard;
import org.sleuthkit.datamodel.Blackboard.BlackboardException;
import org.sleuthkit.datamodel.BlackboardArtifact;
import static org.sleuthkit.datamodel.BlackboardArtifact.ARTIFACT_TYPE.TSK_TL_EVENT;
import org.sleuthkit.datamodel.BlackboardAttribute;
import static org.sleuthkit.datamodel.BlackboardAttribute.ATTRIBUTE_TYPE.TSK_DATETIME;
import static org.sleuthkit.datamodel.BlackboardAttribute.ATTRIBUTE_TYPE.TSK_DESCRIPTION;
import static org.sleuthkit.datamodel.BlackboardAttribute.ATTRIBUTE_TYPE.TSK_TL_EVENT_TYPE;
import org.sleuthkit.datamodel.Content;
import org.sleuthkit.datamodel.Image;
import org.sleuthkit.datamodel.TskCoreException;
import org.sleuthkit.datamodel.TimelineEventType;

/**
 * Data source ingest module that runs Plaso against the image.
 */
public class PlasoIngestModule implements DataSourceIngestModule {

    private static final Logger logger = Logger.getLogger(PlasoIngestModule.class.getName());
    private static final String MODULE_NAME = PlasoModuleFactory.getModuleName();

    private static final String PLASO = "plaso"; //NON-NLS
    private static final String PLASO64 = "plaso-20180818-amd64";//NON-NLS
    private static final String PLASO32 = "plaso-20180818-win32";//NON-NLS
    private static final String LOG2TIMELINE_EXECUTABLE = "Log2timeline.exe";//NON-NLS
    private static final String PSORT_EXECUTABLE = "psort.exe";//NON-NLS
    private static final String COOKIE = "cookie";//NON-NLS
    private static final int LOG2TIMELINE_WORKERS = 2;

    private File log2TimeLineExecutable;
    private File psortExecutable;

    private final PlasoModuleSettings settings;
    private IngestJobContext context;
    private Case currentCase;
    private FileManager fileManager;

    private Image image;
    private AbstractFile previousFile = null; // cache used when looking up files in Autopsy DB

    PlasoIngestModule(PlasoModuleSettings settings) {
        this.settings = settings;
    }

    @NbBundle.Messages({
        "PlasoIngestModule.executable.not.found=Plaso Executable Not Found.",
        "PlasoIngestModule.requires.windows=Plaso module requires windows.",
        "PlasoIngestModule.dataSource.not.an.image=Datasource is not an Image."})
    @Override
    public void startUp(IngestJobContext context) throws IngestModuleException {
        this.context = context;

        if (false == PlatformUtil.isWindowsOS()) {
            throw new IngestModuleException(Bundle.PlasoIngestModule_requires_windows());
        }

        try {
            log2TimeLineExecutable = locateExecutable(LOG2TIMELINE_EXECUTABLE);
            psortExecutable = locateExecutable(PSORT_EXECUTABLE);
        } catch (FileNotFoundException exception) {
            logger.log(Level.WARNING, "Plaso executable not found.", exception); //NON-NLS
            throw new IngestModuleException(Bundle.PlasoIngestModule_executable_not_found(), exception);
        }

        Content dataSource = context.getDataSource();
        if (!(dataSource instanceof Image)) {
            throw new IngestModuleException(Bundle.PlasoIngestModule_dataSource_not_an_image());
        }
        image = (Image) dataSource;
    }

    @NbBundle.Messages({
        "PlasoIngestModule.error.running.log2timeline=Error running log2timeline, see log file.",
        "PlasoIngestModule.error.running.psort=Error running Psort, see log file.",
        "PlasoIngestModule.error.creating.output.dir=Error creating Plaso module output directory.",
        "PlasoIngestModule.starting.log2timeline=Starting Log2timeline",
        "PlasoIngestModule.running.psort=Running Psort",
        "PlasoIngestModule.log2timeline.cancelled=Log2timeline run was canceled",
        "PlasoIngestModule.psort.cancelled=psort run was canceled",
        "PlasoIngestModule.bad.imageFile=Cannot find image file name and path",
        "PlasoIngestModule.completed=Plaso Processing Completed",
        "PlasoIngestModule.has.run=Plaso Plugin has been run.",
        "PlasoIngestModule.psort.fail=Plaso returned an error when sorting events.  Results are not complete."})
    @Override
    public ProcessResult process(Content dataSource, DataSourceIngestModuleProgress statusHelper) {
        assert dataSource.equals(image);

        statusHelper.switchToDeterminate(100);
        currentCase = Case.getCurrentCase();
        fileManager = currentCase.getServices().getFileManager();

        String currentTime = new SimpleDateFormat("yyyy-MM-dd HH-mm-ss z", Locale.US).format(System.currentTimeMillis());//NON-NLS
        Path moduleOutputPath = Paths.get(currentCase.getModuleDirectory(), PLASO, currentTime);
        try {
            Files.createDirectories(moduleOutputPath);
        } catch (IOException ex) {
            logger.log(Level.SEVERE, "Error creating Plaso module output directory.", ex); //NON-NLS
            return ProcessResult.ERROR;
        }

        // Run log2timeline
        logger.log(Level.INFO, "Starting Plaso Run.");//NON-NLS
        statusHelper.progress(Bundle.PlasoIngestModule_starting_log2timeline(), 0);
        ProcessBuilder log2TimeLineCommand = buildLog2TimeLineCommand(moduleOutputPath, image);
        try {
            Process log2TimeLineProcess = log2TimeLineCommand.start();
            try (BufferedReader log2TimeLineOutpout = new BufferedReader(new InputStreamReader(log2TimeLineProcess.getInputStream()))) {
                L2TStatusProcessor statusReader = new L2TStatusProcessor(log2TimeLineOutpout, statusHelper, moduleOutputPath);
                new Thread(statusReader, "log2timeline status reader").start();  //NON-NLS
                ExecUtil.waitForTermination(LOG2TIMELINE_EXECUTABLE, log2TimeLineProcess, new DataSourceIngestModuleProcessTerminator(context));
                statusReader.cancel();
            }

            if (context.dataSourceIngestIsCancelled()) {
                logger.log(Level.INFO, "Log2timeline run was canceled"); //NON-NLS
                return ProcessResult.OK;
            }
            if (Files.notExists(moduleOutputPath.resolve(PLASO))) {
                logger.log(Level.WARNING, "Error running log2timeline: there was no storage file."); //NON-NLS
                return ProcessResult.ERROR;
            }

            // sort the output
            statusHelper.progress(Bundle.PlasoIngestModule_running_psort(), 33);
            ProcessBuilder psortCommand = buildPsortCommand(moduleOutputPath);
            int result = ExecUtil.execute(psortCommand, new DataSourceIngestModuleProcessTerminator(context));
             if (result != 0) {
                 logger.log(Level.SEVERE, String.format("Error running Psort, error code returned %d", result)); //NON-NLS
                 MessageNotifyUtil.Notify.error(MODULE_NAME, Bundle.PlasoIngestModule_psort_fail());
                 return ProcessResult.ERROR;
             }

            if (context.dataSourceIngestIsCancelled()) {
                logger.log(Level.INFO, "psort run was canceled"); //NON-NLS
                return ProcessResult.OK;
            }
            Path plasoFile = moduleOutputPath.resolve("plasodb.db3");  //NON-NLS
            if (Files.notExists(plasoFile)) {
                logger.log(Level.SEVERE, "Error running Psort: there was no sqlite db file."); //NON-NLS
                return ProcessResult.ERROR;
            }

            // parse the output and make artifacts
            createPlasoArtifacts(plasoFile.toString(), statusHelper);

        } catch (IOException ex) {
            logger.log(Level.SEVERE, "Error running Plaso.", ex);//NON-NLS
            return ProcessResult.ERROR;
        }

        IngestMessage message = IngestMessage.createMessage(IngestMessage.MessageType.DATA,
                Bundle.PlasoIngestModule_has_run(),
                Bundle.PlasoIngestModule_completed());
        IngestServices.getInstance().postMessage(message);
        return ProcessResult.OK;
    }

    private ProcessBuilder buildLog2TimeLineCommand(Path moduleOutputPath, Image image) {
        //make a csv list of disabled parsers.
        String parsersString = settings.getParsers().entrySet().stream()
                .filter(entry -> entry.getValue() == false)
                .map(entry -> "!" + entry.getKey()) // '!' prepended to parsername disables it. //NON-NLS
                .collect(Collectors.joining(","));//NON-NLS

        ProcessBuilder processBuilder = buildProcessWithRunAsInvoker(
                "\"" + log2TimeLineExecutable + "\"", //NON-NLS
                "--vss-stores", "all", //NON-NLS
                "-z", image.getTimeZone(), //NON-NLS
                "--partitions", "all", //NON-NLS
                "--hasher_file_size_limit", "1", //NON-NLS
                "--hashers", "none", //NON-NLS
                "--parsers", "\"" + parsersString + "\"",//NON-NLS
                "--no_dependencies_check", //NON-NLS
                "--workers", String.valueOf(LOG2TIMELINE_WORKERS),//NON-NLS
                moduleOutputPath.resolve(PLASO).toString(),
                image.getPaths()[0]
        );
        processBuilder.redirectError(moduleOutputPath.resolve("log2timeline_err.txt").toFile());  //NON-NLS
        return processBuilder;
    }

    static private ProcessBuilder buildProcessWithRunAsInvoker(String... commandLine) {
        ProcessBuilder processBuilder = new ProcessBuilder(commandLine);
        /* Add an environment variable to force log2timeline/psort to run with
         * the same permissions Autopsy uses. */
        processBuilder.environment().put("__COMPAT_LAYER", "RunAsInvoker"); //NON-NLS
        return processBuilder;
    }

    private ProcessBuilder buildPsortCommand(Path moduleOutputPath) {
        ProcessBuilder processBuilder = buildProcessWithRunAsInvoker(
                "\"" + psortExecutable + "\"", //NON-NLS
                "-o", "4n6time_sqlite", //NON-NLS
                "-w", moduleOutputPath.resolve("plasodb.db3").toString(), //NON-NLS
                moduleOutputPath.resolve(PLASO).toString()
        );

        processBuilder.redirectOutput(moduleOutputPath.resolve("psort_output.txt").toFile()); //NON-NLS
        processBuilder.redirectError(moduleOutputPath.resolve("psort_err.txt").toFile());  //NON-NLS
        return processBuilder;
    }

    private static File locateExecutable(String executableName) throws FileNotFoundException {
        String architectureFolder = PlatformUtil.is64BitOS() ? PLASO64 : PLASO32;
        String executableToFindName = Paths.get(PLASO, architectureFolder, executableName).toString();

        File exeFile = InstalledFileLocator.getDefault().locate(executableToFindName, PlasoIngestModule.class.getPackage().getName(), false);
        if (null == exeFile || exeFile.canExecute() == false) {
            throw new FileNotFoundException(executableName + " executable not found.");
        }
        return exeFile;
    }

    @NbBundle.Messages({
        "PlasoIngestModule.exception.posting.artifact=Exception Posting artifact.",
        "PlasoIngestModule.event.datetime=Event Date Time",
        "PlasoIngestModule.event.description=Event Description",
        "PlasoIngestModule.create.artifacts.cancelled=Cancelled Plaso Artifact Creation ",
        "# {0} - file that events are from",
        "PlasoIngestModule.artifact.progress=Adding events to case: {0}",
        "PlasoIngestModule.info.empty.database=Plaso database was empty.",
    })
    private void createPlasoArtifacts(String plasoDb, DataSourceIngestModuleProgress statusHelper) {
        Blackboard blackboard = currentCase.getSleuthkitCase().getBlackboard();

        String sqlStatement = "SELECT substr(filename,1) AS  filename, "
                              + "   strftime('%s', datetime) AS epoch_date, "
                              + "   description, "
                              + "   source, "
                              + "   type, "
                              + "   sourcetype "
                              + " FROM log2timeline "
                              + " WHERE source NOT IN ('FILE', "
                              + "                       'WEBHIST') " // bad dates and duplicates with what we have.
                              + "   AND sourcetype NOT IN ('UNKNOWN', "
                              + "                          'PE Import Time');"; // lots of bad dates //NON-NLS

        try (SQLiteDBConnect tempdbconnect = new SQLiteDBConnect("org.sqlite.JDBC", "jdbc:sqlite:" + plasoDb); //NON-NLS
                ResultSet resultSet = tempdbconnect.executeQry(sqlStatement)) {
            
            // Check if there is data the db
            if( !resultSet.first() ) {
                logger.log(Level.INFO, String.format("PlasoDB was empty: %s", plasoDb));
                MessageNotifyUtil.Notify.info(MODULE_NAME, Bundle.PlasoIngestModule_info_empty_database());
                return;
            } else {
                // There is data, reset the pointer to the correct place for
                // the start of processing.
                resultSet.beforeFirst();
            }
            
            while (resultSet.next()) {
                if (context.dataSourceIngestIsCancelled()) {
                    logger.log(Level.INFO, "Cancelled Plaso Artifact Creation."); //NON-NLS
                    return;
                }

                String currentFileName = resultSet.getString("filename"); //NON-NLS
                statusHelper.progress(Bundle.PlasoIngestModule_artifact_progress(currentFileName), 66);
                Content resolvedFile = getAbstractFile(currentFileName);
                if (resolvedFile == null) {
                    logger.log(Level.INFO, "File {0} from Plaso output not found in case.  Associating it with the data source instead.", currentFileName);//NON-NLS
                    resolvedFile = image;
                }
                
                String description = resultSet.getString("description");
                EventType eventType = findEventSubtype(currentFileName, resultSet);
                
                // If the description is empty use the event type display name
                // as the description.
                if( description == null || description.isEmpty() ) {
                   description = eventType.getDisplayName();
                }
               
                Collection<BlackboardAttribute> bbattributes = Arrays.asList(
                        new BlackboardAttribute(
                                TSK_DATETIME, MODULE_NAME,
                                resultSet.getLong("epoch_date")), //NON-NLS
                        new BlackboardAttribute(
                                TSK_DESCRIPTION, MODULE_NAME,
                                description),//NON-NLS
                        new BlackboardAttribute(
                                TSK_TL_EVENT_TYPE, MODULE_NAME,
                                eventType.getTypeID()));
                
                try {
                    BlackboardArtifact bbart = resolvedFile.newArtifact(TSK_TL_EVENT);
                    bbart.addAttributes(bbattributes);
                    try {
                        /* Post the artifact which will index the artifact for
                         * keyword search, and fire an event to notify UI of
                         * this new artifact */
                        blackboard.postArtifact(bbart, MODULE_NAME);
                    } catch (BlackboardException ex) {
                        logger.log(Level.SEVERE, "Error Posting Artifact.", ex);//NON-NLS
                    }
                } catch (TskCoreException ex) {
                    logger.log(Level.SEVERE, "Exception Adding Artifact.", ex);//NON-NLS
                }
            }
        } catch (SQLException ex) {
            logger.log(Level.SEVERE, "Error while trying to read into a sqlite db.", ex);//NON-NLS
        }
    }

    private AbstractFile getAbstractFile(String file) {

        Path path = Paths.get(file);
        String fileName = path.getFileName().toString();
        String filePath = path.getParent().toString().replaceAll("\\\\", "/");//NON-NLS
        if (filePath.endsWith("/") == false) {//NON-NLS
            filePath += "/";//NON-NLS
        }

        // check the cached file
        //TODO: would we reduce 'cache misses' if we retrieved the events sorted by file?  Is that overhead worth it?
        if (previousFile != null
            && previousFile.getName().equalsIgnoreCase(fileName)
            && previousFile.getParentPath().equalsIgnoreCase(filePath)) {
            return previousFile;

        }
        try {
            List<AbstractFile> abstractFiles = fileManager.findFiles(fileName, filePath);
            if (abstractFiles.size() == 1) {// TODO: why do we bother with this check.  also we don't cache the file...
                return abstractFiles.get(0);
            }
            for (AbstractFile resolvedFile : abstractFiles) {
                // double check its an exact match
                if (filePath.equalsIgnoreCase(resolvedFile.getParentPath())) {
                    // cache it for next time
                    previousFile = resolvedFile;
                    return resolvedFile;
                }
            }
        } catch (TskCoreException ex) {
            logger.log(Level.SEVERE, "Exception finding file.", ex);
        }
        return null;
    }

    /**
     * Determine the event_type_id of the event from the plaso information.
     *
     * @param fileName The name of the file this event is from.
     * @param row      The row returned from the log2timeline table of th eplaso
     *                 output.
     *
     * @return the event_type_id of the EventType of the given event.
     *
     * @throws SQLException
     */
    private EventType findEventSubtype(String fileName, ResultSet row) throws SQLException {
        switch (row.getString("source")) {
            case "WEBHIST":  //These shouldn't actually be present, but keeping the logic just in case...
                if (fileName.toLowerCase().contains(COOKIE)
                    || row.getString("type").toLowerCase().contains(COOKIE)) {//NON-NLS
<<<<<<< HEAD
                    return EventType.WEB_COOKIE;
                } else {
                    return EventType.WEB_HISTORY;
                }
            case "EVT":
            case "LOG":
                return EventType.LOG_ENTRY;
=======
                    return TimelineEventType.WEB_COOKIE.getTypeID();
                } else {
                    return TimelineEventType.WEB_HISTORY.getTypeID();
                }
            case "EVT":
            case "LOG":
                return TimelineEventType.LOG_ENTRY.getTypeID();
>>>>>>> 1f4c10e7
            case "REG":
                switch (row.getString("sourcetype").toLowerCase()) {//NON-NLS
                    case "unknown : usb entries":
                    case "unknown : usbstor entries":
<<<<<<< HEAD
                        return EventType.DEVICES_ATTACHED;
                    default:
                        return EventType.REGISTRY;
                }
            default:
                return EventType.OTHER;
=======
                        return TimelineEventType.DEVICES_ATTACHED.getTypeID();
                    default:
                        return TimelineEventType.REGISTRY.getTypeID();
                }
            default:
                return TimelineEventType.OTHER.getTypeID();
>>>>>>> 1f4c10e7
        }
    }

    /**
     * Runs in a thread and reads the output of log2timeline. It redirectes the
     * output both to a log file, and to the status message of the Plaso ingest
     * module progress bar.
     */
    private static class L2TStatusProcessor implements Runnable, Cancellable {

        private final BufferedReader log2TimeLineOutpout;
        private final DataSourceIngestModuleProgress statusHelper;
        volatile private boolean cancelled = false;
        private final Path outputPath;

        private L2TStatusProcessor(BufferedReader log2TimeLineOutpout, DataSourceIngestModuleProgress statusHelper, Path outputPath) throws IOException {
            this.log2TimeLineOutpout = log2TimeLineOutpout;
            this.statusHelper = statusHelper;
            this.outputPath = outputPath;
        }

        @Override
        public void run() {
            try (BufferedWriter writer = Files.newBufferedWriter(outputPath.resolve("log2timeline_output.txt"));) {//NON-NLS
                String line = log2TimeLineOutpout.readLine();
                while (cancelled == false && nonNull(line)) {
                    statusHelper.progress(line);
                    writer.write(line);
                    writer.newLine();
                    line = log2TimeLineOutpout.readLine();
                }
                writer.flush();
            } catch (IOException ex) {
                logger.log(Level.WARNING, "Error reading log2timeline output stream.", ex);//NON-NLS
            }
        }

        @Override
        public boolean cancel() {
            cancelled = true;
            return true;
        }
    }
}<|MERGE_RESOLUTION|>--- conflicted
+++ resolved
@@ -320,12 +320,16 @@
                 }
                 
                 String description = resultSet.getString("description");
-                EventType eventType = findEventSubtype(currentFileName, resultSet);
+                TimelineEventType eventType = findEventSubtype(currentFileName, resultSet);
                 
                 // If the description is empty use the event type display name
                 // as the description.
-                if( description == null || description.isEmpty() ) {
-                   description = eventType.getDisplayName();
+                if ( description == null || description.isEmpty() ) {
+                    if (eventType != TimelineEventType.OTHER) {
+                        description = eventType.getDisplayName();
+                    } else {
+                        continue;
+                    }
                 }
                
                 Collection<BlackboardAttribute> bbattributes = Arrays.asList(
@@ -406,47 +410,29 @@
      *
      * @throws SQLException
      */
-    private EventType findEventSubtype(String fileName, ResultSet row) throws SQLException {
+    private TimelineEventType findEventSubtype(String fileName, ResultSet row) throws SQLException {
         switch (row.getString("source")) {
             case "WEBHIST":  //These shouldn't actually be present, but keeping the logic just in case...
                 if (fileName.toLowerCase().contains(COOKIE)
                     || row.getString("type").toLowerCase().contains(COOKIE)) {//NON-NLS
-<<<<<<< HEAD
-                    return EventType.WEB_COOKIE;
+
+                    return TimelineEventType.WEB_COOKIE;
                 } else {
-                    return EventType.WEB_HISTORY;
+                    return TimelineEventType.WEB_HISTORY;
                 }
             case "EVT":
             case "LOG":
-                return EventType.LOG_ENTRY;
-=======
-                    return TimelineEventType.WEB_COOKIE.getTypeID();
-                } else {
-                    return TimelineEventType.WEB_HISTORY.getTypeID();
-                }
-            case "EVT":
-            case "LOG":
-                return TimelineEventType.LOG_ENTRY.getTypeID();
->>>>>>> 1f4c10e7
+                return TimelineEventType.LOG_ENTRY;
             case "REG":
                 switch (row.getString("sourcetype").toLowerCase()) {//NON-NLS
                     case "unknown : usb entries":
                     case "unknown : usbstor entries":
-<<<<<<< HEAD
-                        return EventType.DEVICES_ATTACHED;
+                        return TimelineEventType.DEVICES_ATTACHED;
                     default:
-                        return EventType.REGISTRY;
+                        return TimelineEventType.REGISTRY;
                 }
             default:
-                return EventType.OTHER;
-=======
-                        return TimelineEventType.DEVICES_ATTACHED.getTypeID();
-                    default:
-                        return TimelineEventType.REGISTRY.getTypeID();
-                }
-            default:
-                return TimelineEventType.OTHER.getTypeID();
->>>>>>> 1f4c10e7
+                return TimelineEventType.OTHER;
         }
     }
 
