/*
 * Autopsy Forensic Browser
 * 
 * Copyright 2013 Basis Technology Corp.
 * Contact: carrier <at> sleuthkit <dot> org
 * 
 * Licensed under the Apache License, Version 2.0 (the "License");
 * you may not use this file except in compliance with the License.
 * You may obtain a copy of the License at
 * 
 *     http://www.apache.org/licenses/LICENSE-2.0
 * 
 * Unless required by applicable law or agreed to in writing, software
 * distributed under the License is distributed on an "AS IS" BASIS,
 * WITHOUT WARRANTIES OR CONDITIONS OF ANY KIND, either express or implied.
 * See the License for the specific language governing permissions and
 * limitations under the License.
 */
package org.sleuthkit.autopsy.modules.stix;

import java.io.File;
import java.io.IOException;
import java.util.HashMap;
import java.util.Map;
import java.util.List;
import java.util.logging.Level;
import java.io.BufferedWriter;
import java.io.FileWriter;
import java.util.Arrays;
import javax.swing.JPanel;
import javax.xml.bind.JAXBContext;
import javax.xml.bind.JAXBException;
import javax.xml.bind.Unmarshaller;
import javax.xml.namespace.QName;

import org.mitre.cybox.cybox_2.ObjectType;
import org.mitre.cybox.cybox_2.Observable;
import org.mitre.cybox.cybox_2.ObservableCompositionType;
import org.mitre.stix.common_1.IndicatorBaseType;
import org.mitre.stix.indicator_2.Indicator;
import org.mitre.stix.stix_1.STIXPackage;

import org.sleuthkit.autopsy.coreutils.Logger;
import org.sleuthkit.autopsy.report.GeneralReportModule;
import org.openide.util.NbBundle;
import org.sleuthkit.autopsy.report.ReportProgressPanel;
import org.sleuthkit.datamodel.TskCoreException;

import org.mitre.cybox.cybox_2.OperatorTypeEnum;
import org.mitre.cybox.objects.Address;
import org.mitre.cybox.objects.FileObjectType;
import org.mitre.cybox.objects.URIObjectType;
import org.mitre.cybox.objects.EmailMessage;
import org.mitre.cybox.objects.WindowsNetworkShare;
import org.mitre.cybox.objects.AccountObjectType;
import org.mitre.cybox.objects.SystemObjectType;
import org.mitre.cybox.objects.URLHistory;
import org.mitre.cybox.objects.DomainName;
import org.mitre.cybox.objects.WindowsRegistryKey;
import org.sleuthkit.autopsy.coreutils.MessageNotifyUtil;
import org.sleuthkit.autopsy.coreutils.ModuleSettings;

/**
 *
 */
public class STIXReportModule implements GeneralReportModule {

    private static final Logger logger = Logger.getLogger(STIXReportModule.class.getName());
    private STIXReportModuleConfigPanel configPanel;
    private static STIXReportModule instance = null;
    private String reportPath;
    private boolean reportAllResults;

    private final Map<String, ObjectType> idToObjectMap = new HashMap<String, ObjectType>();
    private final Map<String, ObservableResult> idToResult = new HashMap<String, ObservableResult>();

    private List<EvalRegistryObj.RegistryFileInfo> registryFileData = null;

    private final boolean skipShortCircuit = true;

    private BufferedWriter output = null;

    // Hidden constructor for the report
    private STIXReportModule() {
    }

    // Get the default implementation of this report
    public static synchronized STIXReportModule getDefault() {
        if (instance == null) {
            instance = new STIXReportModule();
        }
        return instance;
    }

    /**
     * .
     *
     * @param path path to save the report
     * @param progressPanel panel to update the report's progress
     */
    @Override
    public void generateReport(String path, ReportProgressPanel progressPanel) {
        // Start the progress bar and setup the report
        progressPanel.setIndeterminate(false);
        progressPanel.start();
        progressPanel.updateStatusLabel(NbBundle.getMessage(this.getClass(), "STIXReportModule.progress.readSTIX"));
        reportPath = path + getRelativeFilePath();

        // Check if the user wants to display all output or just hits
        reportAllResults = configPanel.getShowAllResults();

        // Set up the output file
        try {
            File file = new File(reportPath);
            output = new BufferedWriter(new FileWriter(file));
        } catch (IOException ex) {
            logger.log(Level.SEVERE, String.format("Unable to open STIX report file %s", reportPath), ex); //NON-NLS
            MessageNotifyUtil.Notify.show("STIXReportModule", //NON-NLS
                                          NbBundle.getMessage(this.getClass(),
                                                              "STIXReportModule.notifyMsg.unableToOpenReportFile",
                                                              reportPath),
                    MessageNotifyUtil.MessageType.ERROR);
            progressPanel.complete();
            progressPanel.updateStatusLabel(
                    NbBundle.getMessage(this.getClass(), "STIXReportModule.progress.completedWithErrors"));
            return;
        }

        // Keep track of whether any errors occur during processing
        boolean hadErrors = false;

        // Process the file/directory name entry
        String stixFileName = configPanel.getStixFile();
        if (stixFileName == null) {
            logger.log(Level.SEVERE, "STIXReportModuleConfigPanel.stixFile not initialized ");
            MessageNotifyUtil.Message.error("No STIX file/directory provided  ");
            progressPanel.complete();
            progressPanel.updateStatusLabel("No STIX file/directory provided  ");
            return;
        }
        if (stixFileName.isEmpty()) {
            logger.log(Level.SEVERE, "No STIX file/directory provided ");
            MessageNotifyUtil.Message.error("No STIX file/directory provided  ");
            progressPanel.complete();
            progressPanel.updateStatusLabel("No STIX file/directory provided  ");
            return;
        }
        File stixFile = new File(stixFileName);

        if (!stixFile.exists()) {
<<<<<<< HEAD
            logger.log(Level.SEVERE, String.format("Unable to open STIX file/directory %s", stixFileName)); //NON-NLS
            MessageNotifyUtil.Notify.show("STIXReportModule", //NON-NLS
                                          NbBundle.getMessage(this.getClass(),
                                                              "STIXReportModule.notifyMsg.unableToOpenFileDir",
                                                              stixFileName),
                    MessageNotifyUtil.MessageType.ERROR);
=======
            logger.log(Level.SEVERE, String.format("Unable to open STIX file/directory %s", stixFileName));
            MessageNotifyUtil.Message.error("Unable to open STIX file/directory" + stixFileName);
>>>>>>> 56a83a57
            progressPanel.complete();
            progressPanel.updateStatusLabel(
                    NbBundle.getMessage(this.getClass(), "STIXReportModule.progress.couldNotOpenFileDir", stixFileName));
            return;
        }

        // Store the path
        ModuleSettings.setConfigSetting("STIX", "defaultPath", stixFileName); //NON-NLS

        // Create array of stix file(s)
        File[] stixFiles;
        if (stixFile.isFile()) {
            stixFiles = new File[1];
            stixFiles[0] = stixFile;
        } else {
            stixFiles = stixFile.listFiles();
        }

        // Set the length of the progress bar - we increment twice for each file
        progressPanel.setMaximumProgress(stixFiles.length * 2 + 1);

        // Process each STIX file
        for (File file : stixFiles) {
            try {
                processFile(file.getAbsolutePath(), progressPanel);
            } catch (TskCoreException ex) {
                logger.log(Level.SEVERE, String.format("Unable to process STIX file %s", file), ex); //NON-NLS
                MessageNotifyUtil.Notify.show("STIXReportModule", //NON-NLS
                        ex.getLocalizedMessage(),
                        MessageNotifyUtil.MessageType.ERROR);
                hadErrors = true;
            }
        }

        // Close the output file
        if (output != null) {
            try {
                output.close();
            } catch (IOException ex) {
                logger.log(Level.SEVERE, String.format("Error closing STIX report file %s", reportPath), ex); //NON-NLS
            }
        }

        // Set the progress bar to done. If any errors occurred along the way, modify
        // the "complete" message to indicate this.
        progressPanel.complete();
        if (hadErrors) {
            progressPanel.updateStatusLabel(
                    NbBundle.getMessage(this.getClass(), "STIXReportModule.progress.completedWithErrors"));
        }
    }

    /**
     * Process a STIX file.
     *
     * @param stixFile - Name of the file
     * @param progressPanel - Progress panel (for updating)
     * @throws TskCoreException
     */
    private void processFile(String stixFile, ReportProgressPanel progressPanel) throws
            TskCoreException {

        // Load the STIX file
        STIXPackage stix;
        stix = loadSTIXFile(stixFile);

        printFileHeader(stixFile);

        // Save any observables listed up front
        processObservables(stix);
        progressPanel.increment();

        // Make copies of the registry files
        registryFileData = EvalRegistryObj.copyRegistryFiles();

        // Process the indicators
        processIndicators(stix);
        progressPanel.increment();

    }

    /**
     * Load a STIX-formatted XML file into a STIXPackage object.
     *
     * @param stixFileName Name of the STIX file to unmarshal
     * @return Unmarshalled file contents
     * @throws TskCoreException
     */
    private STIXPackage loadSTIXFile(String stixFileName) throws TskCoreException {
        try {
            // Create STIXPackage object from xml.
            File file = new File(stixFileName);
            JAXBContext jaxbContext = JAXBContext.newInstance("org.mitre.stix.stix_1:org.mitre.stix.common_1:org.mitre.stix.indicator_2:" //NON-NLS
                    + "org.mitre.cybox.objects:org.mitre.cybox.cybox_2:org.mitre.cybox.common_2"); //NON-NLS
            Unmarshaller jaxbUnmarshaller = jaxbContext.createUnmarshaller();
            STIXPackage stix = (STIXPackage) jaxbUnmarshaller.unmarshal(file);
            return stix;
        } catch (JAXBException ex) {
            logger.log(Level.SEVERE, String.format("Unable to load STIX file %s", stixFileName), ex.getLocalizedMessage()); //NON-NLS
            throw new TskCoreException("Error loading STIX file (" + ex.toString() + ")"); //NON-NLS
        }
    }

    /**
     * Do the initial processing of the list of observables. For each
     * observable, save it in a map using the ID as key.
     *
     * @param stix STIXPackage
     */
    private void processObservables(STIXPackage stix) {
        if (stix.getObservables() != null) {
            List<Observable> obs = stix.getObservables().getObservables();
            for (Observable o : obs) {
                if (o.getId() != null) {
                    saveToObjectMap(o);
                }
            }
        }
    }

    /**
     * Process all STIX indicators and save results to output file and create
     * artifacts.
     *
     * @param stix STIXPackage
     */
    private void processIndicators(STIXPackage stix) throws TskCoreException {
        if (stix.getIndicators() != null) {
            List<IndicatorBaseType> s = stix.getIndicators().getIndicators();
            for (IndicatorBaseType t : s) {
                if (t instanceof Indicator) {
                    Indicator ind = (Indicator) t;
                    if (ind.getObservable() != null) {
                        if (ind.getObservable().getObject() != null) {
                            ObservableResult result = evaluateSingleObservable(ind.getObservable(), "");
                            if (result.isTrue() || reportAllResults) {
                                writeResultsToFile(ind, result.getDescription(), result.isTrue());
                            }
                            if (result.isTrue()) {
                                saveResultsAsArtifacts(ind, result);
                            }
                        } else if (ind.getObservable().getObservableComposition() != null) {
                            ObservableResult result = evaluateObservableComposition(ind.getObservable().getObservableComposition(), "  ");

                            if (result.isTrue() || reportAllResults) {
                                writeResultsToFile(ind, result.getDescription(), result.isTrue());
                            }
                            if (result.isTrue()) {
                                saveResultsAsArtifacts(ind, result);
                            }
                        }
                    }
                }
            }
        }
    }

    /**
     * Create the artifacts saved in the observable result.
     *
     * @param ind
     * @param result
     * @throws TskCoreException
     */
    private void saveResultsAsArtifacts(Indicator ind, ObservableResult result) throws TskCoreException {

        if (result.getArtifacts() == null) {
            return;
        }

        // Count of how many artifacts have been created for this indicator. 
        int count = 0;

        for (StixArtifactData s : result.getArtifacts()) {

            // Figure out what name to use for this indicator. If it has a title, 
            // use that. Otherwise use the ID. If both are missing, use a
            // generic heading.
            if (ind.getTitle() != null) {
                s.createArtifact(ind.getTitle());
            } else if (ind.getId() != null) {
                s.createArtifact(ind.getId().toString());
            } else {
                s.createArtifact("Unnamed indicator(s)"); //NON-NLS
            }

            // Trying to protect against the case where we end up with tons of artifacts
            // for a single observable because the condition was not restrictive enough
            count++;
            if (count > 1000) {
                MessageNotifyUtil.Notify.show("STIXReportModule", //NON-NLS
                                              NbBundle.getMessage(this.getClass(),
                                                                  "STIXReportModule.notifyMsg.tooManyArtifactsgt1000",
                                                                  ind.getId()),
                        MessageNotifyUtil.MessageType.INFO);
                break;
            }
        }

    }

    /**
     * Write the full results string to the output file.
     *
     * @param ind - Used to get the title, ID, and description of the indicator
     * @param resultStr - Full results for this indicator
     * @param found - true if the indicator was found in datasource(s)
     */
    private void writeResultsToFile(Indicator ind, String resultStr, boolean found) {
        if (output != null) {
            try {
                if (found) {
                    output.write("----------------\r\n"
                            + "Found indicator:\r\n"); //NON-NLS
                } else {
                    output.write("-----------------------\r\n"
                            + "Did not find indicator:\r\n"); //NON-NLS
                }
                if (ind.getTitle() != null) {
                    output.write("Title: " + ind.getTitle() + "\r\n"); //NON-NLS
                } else {
                    output.write("\r\n");
                }
                if (ind.getId() != null) {
                    output.write("ID: " + ind.getId() + "\r\n"); //NON-NLS
                }

                if (ind.getDescription() != null) {
                    String desc = ind.getDescription().getValue();
                    desc = desc.trim();
                    output.write("Description: " + desc + "\r\n"); //NON-NLS
                }
                output.write("\r\nObservable results:\r\n" + resultStr + "\r\n\r\n"); //NON-NLS
            } catch (IOException ex) {
                logger.log(Level.SEVERE, String.format("Error writing to STIX report file %s", reportPath), ex); //NON-NLS
            }
        }
    }

    /**
     * Write the a header for the current file to the output file.
     *
     * @param a_fileName
     */
    private void printFileHeader(String a_fileName) {
        if (output != null) {
            try {
                char[] chars = new char[a_fileName.length() + 8];
                Arrays.fill(chars, '#');
                String header = new String(chars);
                output.write("\r\n" + header);
                output.write("\r\n");
                output.write("### " + a_fileName + " ###\r\n");
                output.write(header + "\r\n\r\n");
            } catch (IOException ex) {
                logger.log(Level.SEVERE, String.format("Error writing to STIX report file %s", reportPath), ex); //NON-NLS
            }

        }

    }

    /**
     * Use the ID or ID ref to create a key into the observable map.
     *
     * @param obs
     * @return
     */
    private String makeMapKey(Observable obs) {
        QName idQ;
        if (obs.getId() != null) {
            idQ = obs.getId();
        } else if (obs.getIdref() != null) {
            idQ = obs.getIdref();
        } else {
            return "";
        }

        return idQ.getLocalPart();
    }

    /**
     * Save an observable in the object map.
     *
     * @param obs
     */
    private void saveToObjectMap(Observable obs) {

        if (obs.getObject() != null) {
            idToObjectMap.put(makeMapKey(obs), obs.getObject());
        }
    }

    /**
     * Evaluate an observable composition. Can be called recursively.
     *
     * @param comp The observable composition object to evaluate
     * @param spacing Used to formatting the output
     * @return The status of the composition
     * @throws TskCoreException
     */
    private ObservableResult evaluateObservableComposition(ObservableCompositionType comp, String spacing) throws TskCoreException {
        if (comp.getOperator() == null) {
            throw new TskCoreException("No operator found in composition"); //NON-NLS
        }

        if (comp.getObservables() != null) {
            List<Observable> obsList = comp.getObservables();

            // Split based on the type of composition (AND vs OR)
            if (comp.getOperator() == OperatorTypeEnum.AND) {
                ObservableResult result = new ObservableResult(OperatorTypeEnum.AND, spacing);
                for (Observable o : obsList) {

                    ObservableResult newResult; // The combined result for the composition
                    if (o.getObservableComposition() != null) {
                        newResult = evaluateObservableComposition(o.getObservableComposition(), spacing + "  ");
                        if (result == null) {
                            result = newResult;
                        } else {
                            result.addResult(newResult, OperatorTypeEnum.AND);
                        }
                    } else {
                        newResult = evaluateSingleObservable(o, spacing + "  ");
                        if (result == null) {
                            result = newResult;
                        } else {
                            result.addResult(newResult, OperatorTypeEnum.AND);
                        }
                    }

                    if ((!skipShortCircuit) && !result.isFalse()) {
                        // For testing purposes (and maybe in general), may not want to short-circuit
                        return result;
                    }
                }
                // At this point, all comparisions should have been true (or indeterminate)
                if (result == null) {
                    // This really shouldn't happen, but if we have an empty composition,
                    // indeterminate seems like a reasonable result
                    return new ObservableResult("", "", spacing, ObservableResult.ObservableState.INDETERMINATE, null);
                }

                return result;

            } else {
                ObservableResult result = new ObservableResult(OperatorTypeEnum.OR, spacing);
                for (Observable o : obsList) {

                    ObservableResult newResult;// The combined result for the composition

                    if (o.getObservableComposition() != null) {
                        newResult = evaluateObservableComposition(o.getObservableComposition(), spacing + "  ");
                        if (result == null) {
                            result = newResult;
                        } else {
                            result.addResult(newResult, OperatorTypeEnum.OR);
                        }
                    } else {
                        newResult = evaluateSingleObservable(o, spacing + "  ");
                        if (result == null) {
                            result = newResult;
                        } else {
                            result.addResult(newResult, OperatorTypeEnum.OR);
                        }
                    }

                    if ((!skipShortCircuit) && result.isTrue()) {
                        // For testing (and maybe in general), may not want to short-circuit
                        return result;
                    }
                }
                // At this point, all comparisions were false (or indeterminate)
                if (result == null) {
                    // This really shouldn't happen, but if we have an empty composition,
                    // indeterminate seems like a reasonable result
                    return new ObservableResult("", "", spacing, ObservableResult.ObservableState.INDETERMINATE, null);
                }

                return result;
            }
        } else {
            throw new TskCoreException("No observables found in list"); //NON-NLS
        }
    }

    /**
     * Evaluate one observable and return the result. This is at the end of the
     * observable composition tree and will not be called recursively.
     *
     * @param obs The observable object to evaluate
     * @param spacing For formatting the output
     * @return The status of the observable
     * @throws TskCoreException
     */
    private ObservableResult evaluateSingleObservable(Observable obs, String spacing) throws TskCoreException {

        // If we've already calculated this one, return the saved value
        if (idToResult.containsKey(makeMapKey(obs))) {
            return idToResult.get(makeMapKey(obs));
        }

        if (obs.getIdref() == null) {

            // We should have the object data right here (as opposed to elsewhere in the STIX file). 
            // Save it to the map.
            if (obs.getId() != null) {
                saveToObjectMap(obs);
            }

            if (obs.getObject() != null) {

                ObservableResult result = evaluateObject(obs.getObject(), spacing, makeMapKey(obs));
                idToResult.put(makeMapKey(obs), result);
                return result;
            }
        }

        if (idToObjectMap.containsKey(makeMapKey(obs))) {
            ObservableResult result = evaluateObject(idToObjectMap.get(makeMapKey(obs)), spacing, makeMapKey(obs));
            idToResult.put(makeMapKey(obs), result);
            return result;
        }

        throw new TskCoreException("Error loading/finding object for observable " + obs.getIdref()); //NON-NLS
    }

    /**
     * Evaluate a STIX object.
     *
     *
     * @param obj The object to evaluate against the datasource(s)
     * @param spacing For formatting the output
     * @return
     */
    private ObservableResult evaluateObject(ObjectType obj, String spacing, String id) {

        EvaluatableObject evalObj;

        if (obj.getProperties() instanceof FileObjectType) {
            evalObj = new EvalFileObj((FileObjectType) obj.getProperties(), id, spacing);
        } else if (obj.getProperties() instanceof Address) {
            evalObj = new EvalAddressObj((Address) obj.getProperties(), id, spacing);
        } else if (obj.getProperties() instanceof URIObjectType) {
            evalObj = new EvalURIObj((URIObjectType) obj.getProperties(), id, spacing);
        } else if (obj.getProperties() instanceof EmailMessage) {
            evalObj = new EvalEmailObj((EmailMessage) obj.getProperties(), id, spacing);
        } else if (obj.getProperties() instanceof WindowsNetworkShare) {
            evalObj = new EvalNetworkShareObj((WindowsNetworkShare) obj.getProperties(), id, spacing);
        } else if (obj.getProperties() instanceof AccountObjectType) {
            evalObj = new EvalAccountObj((AccountObjectType) obj.getProperties(), id, spacing);
        } else if (obj.getProperties() instanceof SystemObjectType) {
            evalObj = new EvalSystemObj((SystemObjectType) obj.getProperties(), id, spacing);
        } else if (obj.getProperties() instanceof URLHistory) {
            evalObj = new EvalURLHistoryObj((URLHistory) obj.getProperties(), id, spacing);
        } else if (obj.getProperties() instanceof DomainName) {
            evalObj = new EvalDomainObj((DomainName) obj.getProperties(), id, spacing);
        } else if (obj.getProperties() instanceof WindowsRegistryKey) {
            evalObj = new EvalRegistryObj((WindowsRegistryKey) obj.getProperties(), id, spacing, registryFileData);
        } else {
            // Try to get the object type as a string
            String type = obj.getProperties().toString();
            type = type.substring(0, type.indexOf("@"));
            if ((type.lastIndexOf(".") + 1) < type.length()) {
                type = type.substring(type.lastIndexOf(".") + 1);
            }
            return new ObservableResult(id, type + " not supported", //NON-NLS
                    spacing, ObservableResult.ObservableState.INDETERMINATE, null);
        }

        // Evalutate the object
        return evalObj.evaluate();
    }

    @Override
    public String getName() {
        String name = NbBundle.getMessage(this.getClass(), "STIXReportModule.getName.text");
        return name;
    }

    @Override
    public String getRelativeFilePath() {
        return "stix.txt"; //NON-NLS
    }

    @Override
    public String getDescription() {
        String desc = NbBundle.getMessage(this.getClass(), "STIXReportModule.getDesc.text");
        return desc;
    }

    @Override
    public JPanel getConfigurationPanel() {
        configPanel = new STIXReportModuleConfigPanel();
        return configPanel;
    }

}<|MERGE_RESOLUTION|>--- conflicted
+++ resolved
@@ -148,17 +148,10 @@
         File stixFile = new File(stixFileName);
 
         if (!stixFile.exists()) {
-<<<<<<< HEAD
             logger.log(Level.SEVERE, String.format("Unable to open STIX file/directory %s", stixFileName)); //NON-NLS
-            MessageNotifyUtil.Notify.show("STIXReportModule", //NON-NLS
-                                          NbBundle.getMessage(this.getClass(),
-                                                              "STIXReportModule.notifyMsg.unableToOpenFileDir",
-                                                              stixFileName),
-                    MessageNotifyUtil.MessageType.ERROR);
-=======
-            logger.log(Level.SEVERE, String.format("Unable to open STIX file/directory %s", stixFileName));
-            MessageNotifyUtil.Message.error("Unable to open STIX file/directory" + stixFileName);
->>>>>>> 56a83a57
+            MessageNotifyUtil.Message.error(NbBundle.getMessage(this.getClass(),
+                                                                "STIXReportModule.notifyMsg.unableToOpenFileDir",
+                                                                stixFileName));
             progressPanel.complete();
             progressPanel.updateStatusLabel(
                     NbBundle.getMessage(this.getClass(), "STIXReportModule.progress.couldNotOpenFileDir", stixFileName));
