/*
 *
 * Autopsy Forensic Browser
 * 
 * Copyright 2014-2016 Basis Technology Corp.
 * contact: carrier <at> sleuthkit <dot> org
 * 
 * Licensed under the Apache License, Version 2.0 (the "License");
 * you may not use this file except in compliance with the License.
 * You may obtain a copy of the License at
 * 
 *     http://www.apache.org/licenses/LICENSE-2.0
 * 
 * Unless required by applicable law or agreed to in writing, software
 * distributed under the License is distributed on an "AS IS" BASIS,
 * WITHOUT WARRANTIES OR CONDITIONS OF ANY KIND, either express or implied.
 * See the License for the specific language governing permissions and
 * limitations under the License.
 */
package org.sleuthkit.autopsy.report;

<<<<<<< HEAD
import java.io.BufferedReader;
import java.io.BufferedWriter;
=======
import javax.swing.JPanel;

import org.openide.util.NbBundle;
import org.sleuthkit.autopsy.casemodule.Case;
import org.sleuthkit.autopsy.coreutils.Logger;
import org.sleuthkit.datamodel.*;
import org.sleuthkit.autopsy.ingest.IngestManager;
import org.sleuthkit.datamodel.BlackboardArtifact;
>>>>>>> d4367152
import java.io.File;
import java.io.FileOutputStream;
import java.io.IOException;
import java.io.InputStream;
import java.io.OutputStream;
import java.nio.file.Path;
import java.nio.file.Paths;
import java.text.SimpleDateFormat;
import java.util.logging.Level;
import javax.swing.JPanel;
import org.apache.commons.lang.StringEscapeUtils;
import org.jdom2.Document;
import org.jdom2.Element;
import org.jdom2.Namespace;
import org.jdom2.output.Format;
import org.jdom2.output.XMLOutputter;
<<<<<<< HEAD
import org.openide.util.NbBundle;
import org.sleuthkit.autopsy.casemodule.Case;
import org.sleuthkit.autopsy.coreutils.Logger;
import org.sleuthkit.autopsy.ingest.IngestManager;
import org.sleuthkit.datamodel.*;
=======
import org.jdom2.CDATA;
import org.openide.filesystems.FileUtil;
>>>>>>> d4367152

/**
 * Generates a KML file based on geospatial information from the BlackBoard.
 */
class ReportKML implements GeneralReportModule {

    private static final Logger logger = Logger.getLogger(ReportKML.class.getName());
    private static final String KML_STYLE_FILE = "style.kml";
    private static final String REPORT_KML = "ReportKML.kml";
    private static final String STYLESHEETS_PATH = "/org/sleuthkit/autopsy/report/stylesheets/";
    private static ReportKML instance = null;
    private Case currentCase;
    private SleuthkitCase skCase;
    private final SimpleDateFormat kmlDateFormat = new SimpleDateFormat("yyyy-MM-dd'T'HH:mm:ssX");
    private Namespace ns;
    private final String SEP = "<br>";

    private enum FeatureColor {
        RED("style.kml#redFeature"),
        GREEN("style.kml#greenFeature"),
        BLUE("style.kml#blueFeature"),
        PURPLE("style.kml#purpleFeature"),
        WHITE("style.kml#whiteFeature"),
        YELLOW("style.kml#yellowFeature");
        private String color;

        FeatureColor(String color) {
            this.color = color;
        }

        String getColor() {
            return this.color;
        }
    }

    // Hidden constructor for the report
    private ReportKML() {
    }

    // Get the default implementation of this report
    public static synchronized ReportKML getDefault() {
        if (instance == null) {
            instance = new ReportKML();
        }
        return instance;
    }

    /**
     * Generates a body file format report for use with the MAC time tool.
     *
     * @param baseReportDir path to save the report
     * @param progressPanel panel to update the report's progress
     */
    @Override
    public void generateReport(String baseReportDir, ReportProgressPanel progressPanel) {

        // Start the progress bar and setup the report
        progressPanel.setIndeterminate(true);
        progressPanel.start();
        progressPanel.updateStatusLabel(NbBundle.getMessage(this.getClass(), "ReportKML.progress.querying"));
        String kmlFileFullPath = baseReportDir + REPORT_KML; //NON-NLS
        currentCase = Case.getCurrentCase();
        skCase = currentCase.getSleuthkitCase();
        progressPanel.updateStatusLabel(NbBundle.getMessage(this.getClass(), "ReportKML.progress.loading"));

        ns = Namespace.getNamespace("", "http://www.opengis.net/kml/2.2"); //NON-NLS

        Element kml = new Element("kml", ns); //NON-NLS
        kml.addNamespaceDeclaration(Namespace.getNamespace("gx", "http://www.google.com/kml/ext/2.2")); //NON-NLS
        kml.addNamespaceDeclaration(Namespace.getNamespace("kml", "http://www.opengis.net/kml/2.2")); //NON-NLS
        kml.addNamespaceDeclaration(Namespace.getNamespace("atom", "http://www.w3.org/2005/Atom")); //NON-NLS
        Document kmlDocument = new Document(kml);

        Element document = new Element("Document", ns); //NON-NLS
        kml.addContent(document);

        Element name = new Element("name", ns); //NON-NLS
        ReportBranding rb = new ReportBranding();
        name.setText(rb.getReportTitle() + " KML"); //NON-NLS
        document.addContent(name);

        // Check if ingest has finished
        if (IngestManager.getInstance().isIngestRunning()) {
            Element ingestwarning = new Element("snippet", ns); //NON-NLS
            ingestwarning.addContent(NbBundle.getMessage(this.getClass(), "ReportBodyFile.ingestWarning.text")); //NON-NLS
            document.addContent(ingestwarning);
        }

        // Create folder structure
        Element gpsExifMetadataFolder = new Element("Folder", ns); //NON-NLS
        CDATA cdataExifMetadataFolder = new CDATA("https://raw.githubusercontent.com/sleuthkit/autopsy/develop/Core/src/org/sleuthkit/autopsy/images/camera-icon-16.png"); //NON-NLS
        Element hrefExifMetadata = new Element("href", ns).addContent(cdataExifMetadataFolder); //NON-NLS
        gpsExifMetadataFolder.addContent(new Element("Icon", ns).addContent(hrefExifMetadata)); //NON-NLS

        Element gpsBookmarksFolder = new Element("Folder", ns); //NON-NLS
        CDATA cdataBookmarks = new CDATA("https://raw.githubusercontent.com/sleuthkit/autopsy/develop/Core/src/org/sleuthkit/autopsy/images/gpsfav.png"); //NON-NLS
        Element hrefBookmarks = new Element("href", ns).addContent(cdataBookmarks); //NON-NLS
        gpsBookmarksFolder.addContent(new Element("Icon", ns).addContent(hrefBookmarks)); //NON-NLS

        Element gpsLastKnownLocationFolder = new Element("Folder", ns); //NON-NLS
        CDATA cdataLastKnownLocation = new CDATA("https://raw.githubusercontent.com/sleuthkit/autopsy/develop/Core/src/org/sleuthkit/autopsy/images/gps-lastlocation.png"); //NON-NLS
        Element hrefLastKnownLocation = new Element("href", ns).addContent(cdataLastKnownLocation); //NON-NLS
        gpsLastKnownLocationFolder.addContent(new Element("Icon", ns).addContent(hrefLastKnownLocation)); //NON-NLS

        Element gpsRouteFolder = new Element("Folder", ns); //NON-NLS
        CDATA cdataRoute = new CDATA("https://raw.githubusercontent.com/sleuthkit/autopsy/develop/Core/src/org/sleuthkit/autopsy/images/gps-trackpoint.png"); //NON-NLS
        Element hrefRoute = new Element("href", ns).addContent(cdataRoute); //NON-NLS
        gpsRouteFolder.addContent(new Element("Icon", ns).addContent(hrefRoute)); //NON-NLS

        Element gpsSearchesFolder = new Element("Folder", ns); //NON-NLS
        CDATA cdataSearches = new CDATA("https://raw.githubusercontent.com/sleuthkit/autopsy/develop/Core/src/org/sleuthkit/autopsy/images/gps-search.png"); //NON-NLS
        Element hrefSearches = new Element("href", ns).addContent(cdataSearches); //NON-NLS
        gpsSearchesFolder.addContent(new Element("Icon", ns).addContent(hrefSearches)); //NON-NLS

        Element gpsTrackpointsFolder = new Element("Folder", ns); //NON-NLS
        CDATA cdataTrackpoints = new CDATA("https://raw.githubusercontent.com/sleuthkit/autopsy/develop/Core/src/org/sleuthkit/autopsy/images/gps-trackpoint.png"); //NON-NLS
        Element hrefTrackpoints = new Element("href", ns).addContent(cdataTrackpoints); //NON-NLS
        gpsTrackpointsFolder.addContent(new Element("Icon", ns).addContent(hrefTrackpoints)); //NON-NLS

        gpsExifMetadataFolder.addContent(new Element("name", ns).addContent("EXIF Metadata")); //NON-NLS
        gpsBookmarksFolder.addContent(new Element("name", ns).addContent("GPS Bookmarks")); //NON-NLS
        gpsLastKnownLocationFolder.addContent(new Element("name", ns).addContent("GPS Last Known Location")); //NON-NLS
        gpsRouteFolder.addContent(new Element("name", ns).addContent("GPS Routes")); //NON-NLS
        gpsSearchesFolder.addContent(new Element("name", ns).addContent("GPS Searches")); //NON-NLS
        gpsTrackpointsFolder.addContent(new Element("name", ns).addContent("GPS Trackpoints")); //NON-NLS

        document.addContent(gpsExifMetadataFolder);
        document.addContent(gpsBookmarksFolder);
        document.addContent(gpsLastKnownLocationFolder);
        document.addContent(gpsRouteFolder);
        document.addContent(gpsSearchesFolder);
        document.addContent(gpsTrackpointsFolder);

        ReportProgressPanel.ReportStatus result = ReportProgressPanel.ReportStatus.COMPLETE;

        /**
         * In the following code, nulls are okay, and are handled when we go to
         * write out the KML feature. Nulls are expected to be returned from any
         * method where the artifact is not found and is handled in the
         * individual feature creation methods. This is done because we don't
         * know beforehand which attributes will be included for which artifact,
         * as anyone could write a module that adds additional attributes to an
         * artifact.
         *
         * If there are any issues reading the database getting artifacts and
         * attributes, or any exceptions thrown during this process, a severe
         * error is logged, the report is marked as "Incomplete KML Report", and
         * we use a best-effort method to generate KML information on everything
         * we can successfully pull out of the database.
         */
        try {
<<<<<<< HEAD
            try (BufferedWriter out = new BufferedWriter(new FileWriter(reportPath2))) {

                double lat = 0; // temp latitude
                double lon = 0; //temp longitude
                AbstractFile aFile;
                String geoPath = ""; // will hold values of images to put in kml
                String imageName = "";

                File f;
                for (BlackboardArtifact artifact : skCase.getBlackboardArtifacts(BlackboardArtifact.ARTIFACT_TYPE.TSK_METADATA_EXIF)) {
                    if (progressPanel.getStatus() == ReportProgressPanel.ReportStatus.CANCELED) {
                        return;
                    }
                    lat = 0;
                    lon = 0;
                    geoPath = "";
                    String extractedToPath;
                    for (BlackboardAttribute attribute : artifact.getAttributes()) {
                        if (attribute.getAttributeType().getTypeID() == BlackboardAttribute.ATTRIBUTE_TYPE.TSK_GEO_LATITUDE.getTypeID()) //latitude
                        {

                            lat = attribute.getValueDouble();
=======
            for (BlackboardArtifact artifact : skCase.getBlackboardArtifacts(BlackboardArtifact.ARTIFACT_TYPE.TSK_METADATA_EXIF)) {
                try {
                    Long timestamp = getLong(artifact, BlackboardAttribute.ATTRIBUTE_TYPE.TSK_DATETIME_CREATED);
                    String desc = getDescriptionFromArtifact(artifact, "EXIF Metadata With Locations"); //NON-NLS
                    Double lat = getDouble(artifact, BlackboardAttribute.ATTRIBUTE_TYPE.TSK_GEO_LATITUDE);
                    Double lon = getDouble(artifact, BlackboardAttribute.ATTRIBUTE_TYPE.TSK_GEO_LONGITUDE);
                    Element point = makePoint(lat, lon, getDouble(artifact, BlackboardAttribute.ATTRIBUTE_TYPE.TSK_GEO_ALTITUDE));

                    if (lat != null && lat != 0.0 && lon != null && lon != 0.0) {
                        AbstractFile abstractFile = artifact.getSleuthkitCase().getAbstractFileById(artifact.getObjectID());
                        Path path = null;
                        copyFileUsingStream(abstractFile, Paths.get(baseReportDir, abstractFile.getName()).toFile());
                        try {
                            path = Paths.get(removeLeadingImgAndVol(abstractFile.getUniquePath()));
                        } catch (TskCoreException ex) {
                            path = Paths.get(abstractFile.getParentPath(), abstractFile.getName());
>>>>>>> d4367152
                        }
                        String formattedCoordinates = String.format("%.2f, %.2f", lat, lon);
                        if (path == null) {
                            path = Paths.get(abstractFile.getName());
                        }
                        gpsExifMetadataFolder.addContent(makePlacemarkWithPicture(abstractFile.getName(), FeatureColor.RED, desc, timestamp, point, path, formattedCoordinates));
                    }
                } catch (Exception ex) {
                    logger.log(Level.SEVERE, "Could not extract photo information.", ex); //NON-NLS
                    result = ReportProgressPanel.ReportStatus.ERROR;
                }
            }
        } catch (TskCoreException ex) {
            logger.log(Level.SEVERE, "Could not extract photos with EXIF metadata.", ex); //NON-NLS
            result = ReportProgressPanel.ReportStatus.ERROR;
        }

        try {
            for (BlackboardArtifact artifact : skCase.getBlackboardArtifacts(BlackboardArtifact.ARTIFACT_TYPE.TSK_GPS_BOOKMARK)) {
                try {
                    Long timestamp = getLong(artifact, BlackboardAttribute.ATTRIBUTE_TYPE.TSK_DATETIME);
                    String desc = getDescriptionFromArtifact(artifact, "GPS Bookmark"); //NON-NLS
                    Double lat = getDouble(artifact, BlackboardAttribute.ATTRIBUTE_TYPE.TSK_GEO_LATITUDE);
                    Double lon = getDouble(artifact, BlackboardAttribute.ATTRIBUTE_TYPE.TSK_GEO_LONGITUDE);
                    Element point = makePoint(lat, lon, getDouble(artifact, BlackboardAttribute.ATTRIBUTE_TYPE.TSK_GEO_ALTITUDE));
                    String bookmarkName = getString(artifact, BlackboardAttribute.ATTRIBUTE_TYPE.TSK_NAME);
                    String formattedCoordinates = String.format("%.2f, %.2f", lat, lon);
                    gpsBookmarksFolder.addContent(makePlacemark(bookmarkName, FeatureColor.BLUE, desc, timestamp, point, formattedCoordinates));
                } catch (Exception ex) {
                    logger.log(Level.SEVERE, "Could not extract Bookmark information.", ex); //NON-NLS
                    result = ReportProgressPanel.ReportStatus.ERROR;
                }
            }
        } catch (TskCoreException ex) {
            logger.log(Level.SEVERE, "Could not get GPS Bookmarks from database.", ex); //NON-NLS
            result = ReportProgressPanel.ReportStatus.ERROR;
        }

        try {
            for (BlackboardArtifact artifact : skCase.getBlackboardArtifacts(BlackboardArtifact.ARTIFACT_TYPE.TSK_GPS_LAST_KNOWN_LOCATION)) {
                try {
                    Long timestamp = getLong(artifact, BlackboardAttribute.ATTRIBUTE_TYPE.TSK_DATETIME);
                    String desc = getDescriptionFromArtifact(artifact, "GPS Last Known Location"); //NON-NLS
                    Double lat = getDouble(artifact, BlackboardAttribute.ATTRIBUTE_TYPE.TSK_GEO_LATITUDE);
                    Double lon = getDouble(artifact, BlackboardAttribute.ATTRIBUTE_TYPE.TSK_GEO_LONGITUDE);
                    Double alt = getDouble(artifact, BlackboardAttribute.ATTRIBUTE_TYPE.TSK_GEO_ALTITUDE);
                    Element point = makePoint(lat, lon, alt);
                    String formattedCoordinates = String.format("%.2f, %.2f", lat, lon);
                    gpsLastKnownLocationFolder.addContent(makePlacemark("Last Known Location", FeatureColor.PURPLE, desc, timestamp, point, formattedCoordinates)); //NON-NLS
                } catch (Exception ex) {
                    logger.log(Level.SEVERE, "Could not extract Last Known Location information.", ex); //NON-NLS
                    result = ReportProgressPanel.ReportStatus.ERROR;
                }
            }
        } catch (TskCoreException ex) {
            logger.log(Level.SEVERE, "Could not get GPS Last Known Location from database.", ex); //NON-NLS
            result = ReportProgressPanel.ReportStatus.ERROR;
        }

        try {
            for (BlackboardArtifact artifact : skCase.getBlackboardArtifacts(BlackboardArtifact.ARTIFACT_TYPE.TSK_GPS_ROUTE)) {
                try {
                    Long timestamp = getLong(artifact, BlackboardAttribute.ATTRIBUTE_TYPE.TSK_DATETIME);
                    String desc = getDescriptionFromArtifact(artifact, "GPS Route");
                    Double latitudeStart = getDouble(artifact, BlackboardAttribute.ATTRIBUTE_TYPE.TSK_GEO_LATITUDE_START);
                    Double longitudeStart = getDouble(artifact, BlackboardAttribute.ATTRIBUTE_TYPE.TSK_GEO_LONGITUDE_START);
                    Double latitudeEnd = getDouble(artifact, BlackboardAttribute.ATTRIBUTE_TYPE.TSK_GEO_LATITUDE_END);
                    Double longitudeEnd = getDouble(artifact, BlackboardAttribute.ATTRIBUTE_TYPE.TSK_GEO_LONGITUDE_END);
                    Double altitude = getDouble(artifact, BlackboardAttribute.ATTRIBUTE_TYPE.TSK_GEO_ALTITUDE);

                    Element route = makeLineString(latitudeStart, longitudeStart, altitude, latitudeEnd, longitudeEnd, altitude);
                    Element startingPoint = makePoint(latitudeStart, longitudeStart, altitude);
                    Element endingPoint = makePoint(latitudeEnd, longitudeEnd, altitude);

                    String formattedCoordinates = String.format("%.2f, %.2f to %.2f, %.2f", latitudeStart, longitudeStart, latitudeEnd, longitudeEnd);
                    gpsRouteFolder.addContent(makePlacemark("As-the-crow-flies Route", FeatureColor.GREEN, desc, timestamp, route, formattedCoordinates)); //NON-NLS

                    formattedCoordinates = String.format("%.2f, %.2f", latitudeStart, longitudeStart);
                    gpsRouteFolder.addContent(makePlacemark("Start", FeatureColor.GREEN, desc, timestamp, startingPoint, formattedCoordinates)); //NON-NLS

                    formattedCoordinates = String.format("%.2f, %.2f", latitudeEnd, longitudeEnd);
                    gpsRouteFolder.addContent(makePlacemark("End", FeatureColor.GREEN, desc, timestamp, endingPoint, formattedCoordinates)); //NON-NLS
                } catch (Exception ex) {
                    logger.log(Level.SEVERE, "Could not extract GPS Route information.", ex); //NON-NLS
                    result = ReportProgressPanel.ReportStatus.ERROR;
                }
            }
        } catch (TskCoreException ex) {
            logger.log(Level.SEVERE, "Could not get GPS Routes from database.", ex); //NON-NLS
            result = ReportProgressPanel.ReportStatus.ERROR;
        }

        try {
            for (BlackboardArtifact artifact : skCase.getBlackboardArtifacts(BlackboardArtifact.ARTIFACT_TYPE.TSK_GPS_SEARCH)) {
                Long timestamp = getLong(artifact, BlackboardAttribute.ATTRIBUTE_TYPE.TSK_DATETIME);
                String desc = getDescriptionFromArtifact(artifact, "GPS Search"); //NON-NLS
                Double lat = getDouble(artifact, BlackboardAttribute.ATTRIBUTE_TYPE.TSK_GEO_LATITUDE);
                Double lon = getDouble(artifact, BlackboardAttribute.ATTRIBUTE_TYPE.TSK_GEO_LONGITUDE);
                Double alt = getDouble(artifact, BlackboardAttribute.ATTRIBUTE_TYPE.TSK_GEO_ALTITUDE);
                Element point = makePoint(lat, lon, alt);
                String formattedCoordinates = String.format("%.2f, %.2f", lat, lon);
                String searchName = getString(artifact, BlackboardAttribute.ATTRIBUTE_TYPE.TSK_NAME);
                if (searchName == null || searchName.isEmpty()) {
                    searchName = getString(artifact, BlackboardAttribute.ATTRIBUTE_TYPE.TSK_LOCATION);
                }
                if (searchName == null || searchName.isEmpty()) {
                    searchName = "GPS Search";
                }
                gpsSearchesFolder.addContent(makePlacemark(searchName, FeatureColor.WHITE, desc, timestamp, point, formattedCoordinates)); //NON-NLS
            }
        } catch (TskCoreException ex) {
            logger.log(Level.SEVERE, "Could not get GPS Searches from database.", ex); //NON-NLS
            result = ReportProgressPanel.ReportStatus.ERROR;
        }

        try {
            for (BlackboardArtifact artifact : skCase.getBlackboardArtifacts(BlackboardArtifact.ARTIFACT_TYPE.TSK_GPS_TRACKPOINT)) {
                try {
                    Long timestamp = getLong(artifact, BlackboardAttribute.ATTRIBUTE_TYPE.TSK_DATETIME);
                    String desc = getDescriptionFromArtifact(artifact, "GPS Trackpoint"); //NON-NLS
                    Double lat = getDouble(artifact, BlackboardAttribute.ATTRIBUTE_TYPE.TSK_GEO_LATITUDE);
                    Double lon = getDouble(artifact, BlackboardAttribute.ATTRIBUTE_TYPE.TSK_GEO_LONGITUDE);
                    Double alt = getDouble(artifact, BlackboardAttribute.ATTRIBUTE_TYPE.TSK_GEO_ALTITUDE);
                    Element point = makePoint(lat, lon, alt);
                    String formattedCoordinates = String.format("%.2f, %.2f, %.2f", lat, lon, alt);
                    String trackName = getString(artifact, BlackboardAttribute.ATTRIBUTE_TYPE.TSK_NAME);
                    if (trackName == null || trackName.isEmpty()) {
                        trackName = getString(artifact, BlackboardAttribute.ATTRIBUTE_TYPE.TSK_PROG_NAME);
                    }
                    if (trackName == null || trackName.isEmpty()) {
                        trackName = getString(artifact, BlackboardAttribute.ATTRIBUTE_TYPE.TSK_FLAG);
                    }
                    if (trackName == null || trackName.isEmpty()) {
                        trackName = "GPS Trackpoint";
                    }
                    gpsTrackpointsFolder.addContent(makePlacemark(trackName, FeatureColor.YELLOW, desc, timestamp, point, formattedCoordinates));
                } catch (Exception ex) {
                    logger.log(Level.SEVERE, "Could not extract Trackpoint information.", ex); //NON-NLS
                    result = ReportProgressPanel.ReportStatus.ERROR;
                }
            }
        } catch (TskCoreException ex) {
            logger.log(Level.SEVERE, "Could not get GPS Trackpoints from database.", ex); //NON-NLS
            result = ReportProgressPanel.ReportStatus.ERROR;
        }

        // Copy the style sheet
        try {
            InputStream input = getClass().getResourceAsStream(STYLESHEETS_PATH + KML_STYLE_FILE); // Preserve slash direction
            OutputStream output = new FileOutputStream(baseReportDir + KML_STYLE_FILE); // Preserve slash direction
            FileUtil.copy(input, output);
        } catch (IOException ex) {
            logger.log(Level.SEVERE, "Error placing KML stylesheet. The .KML file will not function properly.", ex); //NON-NLS
            result = ReportProgressPanel.ReportStatus.ERROR;
        }

        try (FileOutputStream writer = new FileOutputStream(kmlFileFullPath)) {
            XMLOutputter outputter = new XMLOutputter(Format.getPrettyFormat());
            outputter.output(kmlDocument, writer);
            String prependedStatus = "";
            if (result == ReportProgressPanel.ReportStatus.ERROR) {
                prependedStatus = "Incomplete ";
            }
            Case.getCurrentCase().addReport(kmlFileFullPath,
                    NbBundle.getMessage(this.getClass(), "ReportKML.genReport.srcModuleName.text"),
                    prependedStatus + NbBundle.getMessage(this.getClass(), "ReportKML.genReport.reportName"));
        } catch (IOException ex) {
            logger.log(Level.SEVERE, "Could not write the KML file.", ex); //NON-NLS
            progressPanel.complete(ReportProgressPanel.ReportStatus.ERROR);
        } catch (TskCoreException ex) {
            String errorMessage = String.format("Error adding %s to case as a report", kmlFileFullPath); //NON-NLS
            logger.log(Level.SEVERE, errorMessage, ex);
            result = ReportProgressPanel.ReportStatus.ERROR;
        }

        progressPanel.complete(result);
    }

    /**
     * Get a Double from an artifact if it exists, return null otherwise.
     *
     * @param artifact The artifact to query
     * @param type     The attribute type we're looking for
     *
     * @return The Double if it exists, or null if not
     */
    private Double getDouble(BlackboardArtifact artifact, BlackboardAttribute.ATTRIBUTE_TYPE type) {
        Double returnValue = null;
        try {
            BlackboardAttribute bba = artifact.getAttribute(new BlackboardAttribute.Type(type));
            if (bba != null) {
                Double value = bba.getValueDouble();
                if (value != null) {
                    returnValue = value;
                }
            }
        } catch (TskCoreException ex) {
            logger.log(Level.SEVERE, "Error getting Double value: " + type.toString(), ex); //NON-NLS
        }
        return returnValue;
    }

    /**
     * Get a Long from an artifact if it exists, return null otherwise.
     *
     * @param artifact The artifact to query
     * @param type     The attribute type we're looking for
     *
     * @return The Long if it exists, or null if not
     */
    private Long getLong(BlackboardArtifact artifact, BlackboardAttribute.ATTRIBUTE_TYPE type) {
        Long returnValue = null;
        try {
            BlackboardAttribute bba = artifact.getAttribute(new BlackboardAttribute.Type(type));
            if (bba != null) {
                Long value = bba.getValueLong();
                if (value != null) {
                    returnValue = value;
                }
            }
        } catch (TskCoreException ex) {
            logger.log(Level.SEVERE, "Error getting Long value: " + type.toString(), ex); //NON-NLS
        }
        return returnValue;
    }

    /**
     * Get an Integer from an artifact if it exists, return null otherwise.
     *
     * @param artifact The artifact to query
     * @param type     The attribute type we're looking for
     *
     * @return The Integer if it exists, or null if not
     */
    private Integer getInteger(BlackboardArtifact artifact, BlackboardAttribute.ATTRIBUTE_TYPE type) {
        Integer returnValue = null;
        try {
            BlackboardAttribute bba = artifact.getAttribute(new BlackboardAttribute.Type(type));
            if (bba != null) {
                Integer value = bba.getValueInt();
                if (value != null) {
                    returnValue = value;
                }
            }
        } catch (TskCoreException ex) {
            logger.log(Level.SEVERE, "Error getting Integer value: " + type.toString(), ex); //NON-NLS
        }
        return returnValue;
    }

    /**
     * Get a String from an artifact if it exists, return null otherwise.
     *
     * @param artifact The artifact to query
     * @param type     The attribute type we're looking for
     *
     * @return The String if it exists, or null if not
     */
    private String getString(BlackboardArtifact artifact, BlackboardAttribute.ATTRIBUTE_TYPE type) {
        String returnValue = null;
        try {
            BlackboardAttribute bba = artifact.getAttribute(new BlackboardAttribute.Type(type));
            if (bba != null) {
                String value = bba.getValueString();
                if (value != null && !value.isEmpty()) {
                    returnValue = value;
                }
            }
        } catch (TskCoreException ex) {
            logger.log(Level.SEVERE, "Error getting String value: " + type.toString(), ex); //NON-NLS
        }
        return returnValue;
    }

    /**
     * This method creates a text description for a map feature using all the
     * geospatial and time data we can for the Artifact. It queries the
     * following attributes:
     *
     * TSK_GEO_LATITUDE 54; TSK_GEO_LONGITUDE 55; TSK_GEO_LATITUDE_START 98;
     * TSK_GEO_LATITUDE_END 99; TSK_GEO_LONGITUDE_START 100;
     * TSK_GEO_LONGITUDE_END 101; TSK_GEO_VELOCITY 56; TSK_GEO_ALTITUDE 57;
     * TSK_GEO_BEARING 58; TSK_GEO_HPRECISION 59; TSK_GEO_VPRECISION 60;
     * TSK_GEO_MAPDATUM 61; TSK_DATETIME_START 83; TSK_DATETIME_END 84;
     * TSK_LOCATION 86; TSK_PATH_SOURCE 94;
     *
     * @param artifact    the artifact to query.
     * @param featureType the type of Artifact we're working on.
     *
     * @return a String with the information we have available
     */
    private String getDescriptionFromArtifact(BlackboardArtifact artifact, String featureType) {
        StringBuilder result = new StringBuilder("<h3>" + featureType + "</h3>"); //NON-NLS

        String name = getString(artifact, BlackboardAttribute.ATTRIBUTE_TYPE.TSK_NAME);
        if (name != null && !name.isEmpty()) {
            result.append("<b>Name:</b> ").append(name).append(SEP); //NON-NLS
        }

        String location = getString(artifact, BlackboardAttribute.ATTRIBUTE_TYPE.TSK_LOCATION);
        if (location != null && !location.isEmpty()) {
            result.append("<b>Location:</b> ").append(location).append(SEP); //NON-NLS
        }

        Long timestamp = getLong(artifact, BlackboardAttribute.ATTRIBUTE_TYPE.TSK_DATETIME);
        if (timestamp != null) {
            result.append("<b>Timestamp:</b> ").append(getTimeStamp(timestamp)).append(SEP); //NON-NLS
            result.append("<b>Unix timestamp:</b> ").append(timestamp).append(SEP); //NON-NLS
        }

        Long startingTimestamp = getLong(artifact, BlackboardAttribute.ATTRIBUTE_TYPE.TSK_DATETIME_START);
        if (startingTimestamp != null) {
            result.append("<b>Starting Timestamp:</b> ").append(getTimeStamp(startingTimestamp)).append(SEP); //NON-NLS
            result.append("<b>Starting Unix timestamp:</b> ").append(startingTimestamp).append(SEP); //NON-NLS
        }

        Long endingTimestamp = getLong(artifact, BlackboardAttribute.ATTRIBUTE_TYPE.TSK_DATETIME_END);
        if (endingTimestamp != null) {
            result.append("<b>Ending Timestamp:</b> ").append(getTimeStamp(endingTimestamp)).append(SEP); //NON-NLS
            result.append("<b>Ending Unix timestamp:</b> ").append(endingTimestamp).append(SEP); //NON-NLS
        }

        Long createdTimestamp = getLong(artifact, BlackboardAttribute.ATTRIBUTE_TYPE.TSK_DATETIME_CREATED);
        if (createdTimestamp != null) {
            result.append("<b>Created Timestamp:</b> ").append(getTimeStamp(createdTimestamp)).append(SEP); //NON-NLS
            result.append("<b>Created Unix timestamp:</b> ").append(createdTimestamp).append(SEP); //NON-NLS
        }

        Double latitude = getDouble(artifact, BlackboardAttribute.ATTRIBUTE_TYPE.TSK_GEO_LATITUDE);
        if (latitude != null) {
            result.append("<b>Latitude:</b> ").append(latitude).append(SEP); //NON-NLS
        }

        Double longitude = getDouble(artifact, BlackboardAttribute.ATTRIBUTE_TYPE.TSK_GEO_LONGITUDE);
        if (longitude != null) {
            result.append("<b>Longitude:</b> ").append(longitude).append(SEP); //NON-NLS
        }

        Double latitudeStart = getDouble(artifact, BlackboardAttribute.ATTRIBUTE_TYPE.TSK_GEO_LATITUDE_START);
        if (latitudeStart != null) {
            result.append("<b>Latitude Start:</b> ").append(latitudeStart).append(SEP); //NON-NLS
        }

        Double longitudeStart = getDouble(artifact, BlackboardAttribute.ATTRIBUTE_TYPE.TSK_GEO_LONGITUDE_START);
        if (longitudeStart != null) {
            result.append("<b>Longitude Start:</b> ").append(longitudeStart).append(SEP); //NON-NLS
        }

        Double latitudeEnd = getDouble(artifact, BlackboardAttribute.ATTRIBUTE_TYPE.TSK_GEO_LATITUDE_END);
        if (latitudeEnd != null) {
            result.append("<b>Latitude End:</b> ").append(latitudeEnd).append(SEP); //NON-NLS
        }

        Double longitudeEnd = getDouble(artifact, BlackboardAttribute.ATTRIBUTE_TYPE.TSK_GEO_LONGITUDE_END);
        if (longitudeEnd != null) {
            result.append("<b>Longitude End:</b> ").append(longitudeEnd).append(SEP); //NON-NLS
        }

        Double velocity = getDouble(artifact, BlackboardAttribute.ATTRIBUTE_TYPE.TSK_GEO_VELOCITY);
        if (velocity != null) {
            result.append("<b>Velocity:</b> ").append(velocity).append(SEP); //NON-NLS
        }

        Double altitude = getDouble(artifact, BlackboardAttribute.ATTRIBUTE_TYPE.TSK_GEO_ALTITUDE);
        if (altitude != null) {
            result.append("<b>Altitude:</b> ").append(altitude).append(SEP); //NON-NLS
        }

        Double bearing = getDouble(artifact, BlackboardAttribute.ATTRIBUTE_TYPE.TSK_GEO_BEARING);
        if (bearing != null) {
            result.append("<b>Bearing:</b> ").append(bearing).append(SEP); //NON-NLS
        }

        Integer hPrecision = getInteger(artifact, BlackboardAttribute.ATTRIBUTE_TYPE.TSK_GEO_HPRECISION);
        if (hPrecision != null) {
            result.append("<b>Horizontal Precision Figure of Merit:</b> ").append(hPrecision).append(SEP); //NON-NLS
        }

        Integer vPrecision = getInteger(artifact, BlackboardAttribute.ATTRIBUTE_TYPE.TSK_GEO_VPRECISION);
        if (vPrecision != null) {
            result.append("<b>Vertical Precision Figure of Merit:</b> ").append(vPrecision).append(SEP); //NON-NLS
        }

        String mapDatum = getString(artifact, BlackboardAttribute.ATTRIBUTE_TYPE.TSK_GEO_MAPDATUM);
        if (mapDatum != null && !mapDatum.isEmpty()) {
            result.append("<b>Map Datum:</b> ").append(mapDatum).append(SEP); //NON-NLS
        }

        String programName = getString(artifact, BlackboardAttribute.ATTRIBUTE_TYPE.TSK_PROG_NAME);
        if (programName != null && !programName.isEmpty()) {
            result.append("<b>Reported by:</b> ").append(programName).append(SEP); //NON-NLS
        }

        String flag = getString(artifact, BlackboardAttribute.ATTRIBUTE_TYPE.TSK_FLAG);
        if (flag != null && !flag.isEmpty()) {
            result.append("<b>Flag:</b> ").append(flag).append(SEP); //NON-NLS
        }

        String pathSource = getString(artifact, BlackboardAttribute.ATTRIBUTE_TYPE.TSK_PATH_SOURCE);
        if (pathSource != null && !pathSource.isEmpty()) {
            result.append("<b>Source:</b> ").append(pathSource).append(SEP); //NON-NLS
        }

        String deviceMake = getString(artifact, BlackboardAttribute.ATTRIBUTE_TYPE.TSK_DEVICE_MAKE);
        if (deviceMake != null && !deviceMake.isEmpty()) {
            result.append("<b>Device Make:</b> ").append(deviceMake).append(SEP); //NON-NLS
        }

        String deviceModel = getString(artifact, BlackboardAttribute.ATTRIBUTE_TYPE.TSK_DEVICE_MODEL);
        if (deviceModel != null && !deviceModel.isEmpty()) {
            result.append("<b>Device Model:</b> ").append(deviceModel).append(SEP); //NON-NLS
        }

        return result.toString();
    }

    private String getTimeStamp(long timeStamp) {
        return kmlDateFormat.format(new java.util.Date(timeStamp * 1000));
    }

    /**
     * Create a Point for use in a Placemark. Note in this method altitude is
     * ignored, as Google Earth apparently has trouble using altitudes for
     * LineStrings, though the parameters are still in the call. Also note that
     * any null value passed in will be set to 0.0, under the idea that it is
     * better to show some data with gaps, than to show nothing at all.
     *
     * @param latitude  point latitude
     * @param longitude point longitude
     * @param altitude  point altitude. Currently ignored.
     *
     * @return the Point as an Element
     */
    private Element makePoint(Double latitude, Double longitude, Double altitude) {
        if (latitude == null) {
            latitude = 0.0;
        }
        if (longitude == null) {
            longitude = 0.0;
        }
        if (altitude == null) {
            altitude = 0.0;
        }
        Element point = new Element("Point", ns); //NON-NLS

        // KML uses lon, lat. Deliberately reversed.
        Element coordinates = new Element("coordinates", ns).addContent(longitude + "," + latitude + "," + altitude); //NON-NLS

        if (altitude != 0) {
            /* 
            Though we are including a non-zero altitude, clamp it to the 
            ground because inaccuracies from the GPS data can cause the terrain
            to occlude points when zoomed in otherwise. Show the altitude, but
            keep the point clamped to the ground. We may change this later for
            flying GPS sensors.
             */
            Element altitudeMode = new Element("altitudeMode", ns).addContent("clampToGround"); //NON-NLS
            point.addContent(altitudeMode);
        }
        point.addContent(coordinates);

        return point;
    }

    /**
     * Create a LineString for use in a Placemark. Note in this method, start
     * and stop altitudes get ignored, as Google Earth apparently has trouble
     * using altitudes for LineStrings, though the parameters are still in the
     * call. Also note that any null value passed in will be set to 0.0, under
     * the idea that it is better to show some data with gaps, than to show
     * nothing at all.
     *
     * @param startLatitude  Starting latitude
     * @param startLongitude Starting longitude
     * @param startAltitude  Starting altitude. Currently ignored.
     * @param stopLatitude   Ending latitude
     * @param stopLongitude  Ending longitude
     * @param stopAltitude   Ending altitude. Currently ignored.
     *
     * @return the Line as an Element
     */
    private Element makeLineString(Double startLatitude, Double startLongitude, Double startAltitude, Double stopLatitude, Double stopLongitude, Double stopAltitude) {
        if (startLatitude == null) {
            startLatitude = 0.0;
        }
        if (startLongitude == null) {
            startLongitude = 0.0;
        }
        if (startAltitude == null) {
            startAltitude = 0.0;
        }
        if (stopLatitude == null) {
            stopLatitude = 0.0;
        }
        if (stopLongitude == null) {
            stopLongitude = 0.0;
        }
        if (stopAltitude == null) {
            stopAltitude = 0.0;
        }

        Element lineString = new Element("LineString", ns); //NON-NLS
        lineString.addContent(new Element("extrude", ns).addContent("1")); //NON-NLS
        lineString.addContent(new Element("tessellate", ns).addContent("1")); //NON-NLS
        lineString.addContent(new Element("altitudeMode", ns).addContent("clampToGround")); //NON-NLS
        // KML uses lon, lat. Deliberately reversed.
        lineString.addContent(new Element("coordinates", ns).addContent(
                startLongitude + "," + startLatitude + ",0.0,"
                + stopLongitude + "," + stopLatitude + ",0.0")); //NON-NLS
        return lineString;
    }

    /**
     * Make a Placemark for use in displaying features. Takes a
     * coordinate-bearing feature (Point, LineString, etc) and places it in the
     * Placemark element.
     *
     * @param name        Placemark name
     * @param color       Placemark color
     * @param description Description for the info bubble on the map
     * @param timestamp   Placemark timestamp
     * @param feature     The feature to show. Could be Point, LineString, etc.
     * @param coordinates The coordinates to display in the list view snippet
     *
     * @return the entire KML placemark
     */
    private Element makePlacemark(String name, FeatureColor color, String description, Long timestamp, Element feature, String coordinates) {
        Element placemark = new Element("Placemark", ns); //NON-NLS
        if (name != null && !name.isEmpty()) {
            placemark.addContent(new Element("name", ns).addContent(name)); //NON-NLS
        } else if (timestamp != null) {
            placemark.addContent(new Element("name", ns).addContent(getTimeStamp(timestamp))); //NON-NLS
        } else {
            placemark.addContent(new Element("name", ns).addContent("")); //NON-NLS
        }
        placemark.addContent(new Element("styleUrl", ns).addContent(color.getColor())); //NON-NLS
        placemark.addContent(new Element("description", ns).addContent(description)); //NON-NLS
        if (timestamp != null) {
            Element time = new Element("TimeStamp", ns); //NON-NLS
            time.addContent(new Element("when", ns).addContent(getTimeStamp(timestamp))); //NON-NLS
            placemark.addContent(time);
        }
        placemark.addContent(feature);
        if (coordinates != null && !coordinates.isEmpty()) {
            placemark.addContent(new Element("snippet", ns).addContent(coordinates)); //NON-NLS
        }
        return placemark;
    }

    /**
     * Make a Placemark for use in displaying features. Takes a
     * coordinate-bearing feature (Point, LineString, etc) and places it in the
     * Placemark element.
     *
     * @param name        Placemark file name
     * @param color       Placemark color
     * @param description Description for the info bubble on the map
     * @param timestamp   Placemark timestamp
     * @param feature     The feature to show. Could be Point, LineString, etc.
     * @param path        The path to the file in the source image
     * @param coordinates The coordinates to display in the list view snippet
     *
     * @return the entire KML Placemark, including a picture.
     */
    private Element makePlacemarkWithPicture(String name, FeatureColor color, String description, Long timestamp, Element feature, Path path, String coordinates) {
        Element placemark = new Element("Placemark", ns); //NON-NLS
        Element desc = new Element("description", ns); //NON-NLS
        if (name != null && !name.isEmpty()) {
            placemark.addContent(new Element("name", ns).addContent(name)); //NON-NLS
            String image = "<img src='" + name + "' width='400'/>"; //NON-NLS
            desc.addContent(image);
        }
        placemark.addContent(new Element("styleUrl", ns).addContent(color.getColor())); //NON-NLS
        if (path != null) {
            String pathAsString = path.toString();
            if (pathAsString != null && !pathAsString.isEmpty()) {
                desc.addContent(description + "<b>Source Path:</b> " + pathAsString);
            }
        }
        placemark.addContent(desc);

        if (timestamp != null) {
            Element time = new Element("TimeStamp", ns); //NON-NLS
            time.addContent(new Element("when", ns).addContent(getTimeStamp(timestamp))); //NON-NLS
            placemark.addContent(time);
        }
        placemark.addContent(feature);
        if (coordinates != null && !coordinates.isEmpty()) {
            placemark.addContent(new Element("snippet", ns).addContent(coordinates)); //NON-NLS
        }
        return placemark;
    }

    /**
     * Extracts the file to the output folder.
     *
     * @param inputFile  The input AbstractFile to copy
     * @param outputFile the output file
     *
     * @throws IOException
     */
    private void copyFileUsingStream(AbstractFile inputFile, File outputFile) throws IOException {
        byte[] buffer = new byte[65536];
        int length;
        outputFile.createNewFile();
        try (InputStream is = new ReadContentInputStream(inputFile);
                OutputStream os = new FileOutputStream(outputFile)) {
            while ((length = is.read(buffer)) != -1) {
                os.write(buffer, 0, length);
            }
        }
    }

    @Override
    public String getName() {
        String name = NbBundle.getMessage(this.getClass(), "ReportKML.getName.text");
        return name;
    }

    @Override
    public String getRelativeFilePath() {
        return "ReportKML.kml"; //NON-NLS
    }

    @Override
    public String getDescription() {
        String desc = NbBundle.getMessage(this.getClass(), "ReportKML.getDesc.text");
        return desc;
    }

    @Override
    public JPanel getConfigurationPanel() {
        return null; // No configuration panel
    }

    /**
     * This is a smash-n-grab from AbstractFile.createNonUniquePath(String).
     * This method is intended to be removed when img_ and vol_ are no longer
     * added to images and volumes respectively, OR when AbstractFile is sorted
     * out with respect to this.
     *
     * @param uniquePath The path to sanitize.
     *
     * @return path without leading img_/vol_ in position 0 or 1 respectively.
     */
    private static String removeLeadingImgAndVol(String uniquePath) {
        // split the path into parts
        String[] pathSegments = uniquePath.replaceFirst("^/*", "").split("/"); //NON-NLS

        // Replace image/volume name if they exist in specific entries
        if (pathSegments.length > 0) {
            pathSegments[0] = pathSegments[0].replaceFirst("^img_", ""); //NON-NLS
        }
        if (pathSegments.length > 1) {
            pathSegments[1] = pathSegments[1].replaceFirst("^vol_", ""); //NON-NLS
        }

        // Assemble the path
        StringBuilder strbuf = new StringBuilder();
        for (String segment : pathSegments) {
            if (!segment.isEmpty()) {
                strbuf.append("/").append(segment);
            }
        }
        return strbuf.toString();
    }
}<|MERGE_RESOLUTION|>--- conflicted
+++ resolved
@@ -1,45 +1,33 @@
-/*
+/**
  *
  * Autopsy Forensic Browser
- * 
- * Copyright 2014-2016 Basis Technology Corp.
+ *
+ * Copyright 2014 Basis Technology Corp.
  * contact: carrier <at> sleuthkit <dot> org
- * 
- * Licensed under the Apache License, Version 2.0 (the "License");
- * you may not use this file except in compliance with the License.
- * You may obtain a copy of the License at
- * 
- *     http://www.apache.org/licenses/LICENSE-2.0
- * 
+ *
+ * Licensed under the Apache License, Version 2.0 (the "License"); you may not
+ * use this file except in compliance with the License. You may obtain a copy of
+ * the License at
+ *
+ * http://www.apache.org/licenses/LICENSE-2.0
+ *
  * Unless required by applicable law or agreed to in writing, software
- * distributed under the License is distributed on an "AS IS" BASIS,
- * WITHOUT WARRANTIES OR CONDITIONS OF ANY KIND, either express or implied.
- * See the License for the specific language governing permissions and
- * limitations under the License.
+ * distributed under the License is distributed on an "AS IS" BASIS, WITHOUT
+ * WARRANTIES OR CONDITIONS OF ANY KIND, either express or implied. See the
+ * License for the specific language governing permissions and limitations under
+ * the License.
  */
 package org.sleuthkit.autopsy.report;
 
-<<<<<<< HEAD
 import java.io.BufferedReader;
 import java.io.BufferedWriter;
-=======
-import javax.swing.JPanel;
-
-import org.openide.util.NbBundle;
-import org.sleuthkit.autopsy.casemodule.Case;
-import org.sleuthkit.autopsy.coreutils.Logger;
-import org.sleuthkit.datamodel.*;
-import org.sleuthkit.autopsy.ingest.IngestManager;
-import org.sleuthkit.datamodel.BlackboardArtifact;
->>>>>>> d4367152
 import java.io.File;
 import java.io.FileOutputStream;
+import java.io.FileReader;
+import java.io.FileWriter;
 import java.io.IOException;
 import java.io.InputStream;
 import java.io.OutputStream;
-import java.nio.file.Path;
-import java.nio.file.Paths;
-import java.text.SimpleDateFormat;
 import java.util.logging.Level;
 import javax.swing.JPanel;
 import org.apache.commons.lang.StringEscapeUtils;
@@ -48,50 +36,22 @@
 import org.jdom2.Namespace;
 import org.jdom2.output.Format;
 import org.jdom2.output.XMLOutputter;
-<<<<<<< HEAD
 import org.openide.util.NbBundle;
 import org.sleuthkit.autopsy.casemodule.Case;
 import org.sleuthkit.autopsy.coreutils.Logger;
 import org.sleuthkit.autopsy.ingest.IngestManager;
 import org.sleuthkit.datamodel.*;
-=======
-import org.jdom2.CDATA;
-import org.openide.filesystems.FileUtil;
->>>>>>> d4367152
 
 /**
- * Generates a KML file based on geospatial information from the BlackBoard.
+ * Generates a KML file based on geo coordinates store in blackboard.
  */
 class ReportKML implements GeneralReportModule {
 
     private static final Logger logger = Logger.getLogger(ReportKML.class.getName());
-    private static final String KML_STYLE_FILE = "style.kml";
-    private static final String REPORT_KML = "ReportKML.kml";
-    private static final String STYLESHEETS_PATH = "/org/sleuthkit/autopsy/report/stylesheets/";
     private static ReportKML instance = null;
     private Case currentCase;
     private SleuthkitCase skCase;
-    private final SimpleDateFormat kmlDateFormat = new SimpleDateFormat("yyyy-MM-dd'T'HH:mm:ssX");
-    private Namespace ns;
-    private final String SEP = "<br>";
-
-    private enum FeatureColor {
-        RED("style.kml#redFeature"),
-        GREEN("style.kml#greenFeature"),
-        BLUE("style.kml#blueFeature"),
-        PURPLE("style.kml#purpleFeature"),
-        WHITE("style.kml#whiteFeature"),
-        YELLOW("style.kml#yellowFeature");
-        private String color;
-
-        FeatureColor(String color) {
-            this.color = color;
-        }
-
-        String getColor() {
-            return this.color;
-        }
-    }
+    private String reportPath;
 
     // Hidden constructor for the report
     private ReportKML() {
@@ -115,101 +75,27 @@
     public void generateReport(String baseReportDir, ReportProgressPanel progressPanel) {
 
         // Start the progress bar and setup the report
-        progressPanel.setIndeterminate(true);
+        progressPanel.setIndeterminate(false);
         progressPanel.start();
         progressPanel.updateStatusLabel(NbBundle.getMessage(this.getClass(), "ReportKML.progress.querying"));
-        String kmlFileFullPath = baseReportDir + REPORT_KML; //NON-NLS
+        reportPath = baseReportDir + "ReportKML.kml"; //NON-NLS
+        String reportPath2 = baseReportDir + "ReportKML.txt"; //NON-NLS
         currentCase = Case.getCurrentCase();
         skCase = currentCase.getSleuthkitCase();
+
         progressPanel.updateStatusLabel(NbBundle.getMessage(this.getClass(), "ReportKML.progress.loading"));
-
-        ns = Namespace.getNamespace("", "http://www.opengis.net/kml/2.2"); //NON-NLS
-
-        Element kml = new Element("kml", ns); //NON-NLS
-        kml.addNamespaceDeclaration(Namespace.getNamespace("gx", "http://www.google.com/kml/ext/2.2")); //NON-NLS
-        kml.addNamespaceDeclaration(Namespace.getNamespace("kml", "http://www.opengis.net/kml/2.2")); //NON-NLS
-        kml.addNamespaceDeclaration(Namespace.getNamespace("atom", "http://www.w3.org/2005/Atom")); //NON-NLS
-        Document kmlDocument = new Document(kml);
-
-        Element document = new Element("Document", ns); //NON-NLS
-        kml.addContent(document);
-
-        Element name = new Element("name", ns); //NON-NLS
-        ReportBranding rb = new ReportBranding();
-        name.setText(rb.getReportTitle() + " KML"); //NON-NLS
-        document.addContent(name);
-
         // Check if ingest has finished
+        String ingestwarning = "";
         if (IngestManager.getInstance().isIngestRunning()) {
-            Element ingestwarning = new Element("snippet", ns); //NON-NLS
-            ingestwarning.addContent(NbBundle.getMessage(this.getClass(), "ReportBodyFile.ingestWarning.text")); //NON-NLS
-            document.addContent(ingestwarning);
+            ingestwarning = NbBundle.getMessage(this.getClass(), "ReportBodyFile.ingestWarning.text");
         }
-
-        // Create folder structure
-        Element gpsExifMetadataFolder = new Element("Folder", ns); //NON-NLS
-        CDATA cdataExifMetadataFolder = new CDATA("https://raw.githubusercontent.com/sleuthkit/autopsy/develop/Core/src/org/sleuthkit/autopsy/images/camera-icon-16.png"); //NON-NLS
-        Element hrefExifMetadata = new Element("href", ns).addContent(cdataExifMetadataFolder); //NON-NLS
-        gpsExifMetadataFolder.addContent(new Element("Icon", ns).addContent(hrefExifMetadata)); //NON-NLS
-
-        Element gpsBookmarksFolder = new Element("Folder", ns); //NON-NLS
-        CDATA cdataBookmarks = new CDATA("https://raw.githubusercontent.com/sleuthkit/autopsy/develop/Core/src/org/sleuthkit/autopsy/images/gpsfav.png"); //NON-NLS
-        Element hrefBookmarks = new Element("href", ns).addContent(cdataBookmarks); //NON-NLS
-        gpsBookmarksFolder.addContent(new Element("Icon", ns).addContent(hrefBookmarks)); //NON-NLS
-
-        Element gpsLastKnownLocationFolder = new Element("Folder", ns); //NON-NLS
-        CDATA cdataLastKnownLocation = new CDATA("https://raw.githubusercontent.com/sleuthkit/autopsy/develop/Core/src/org/sleuthkit/autopsy/images/gps-lastlocation.png"); //NON-NLS
-        Element hrefLastKnownLocation = new Element("href", ns).addContent(cdataLastKnownLocation); //NON-NLS
-        gpsLastKnownLocationFolder.addContent(new Element("Icon", ns).addContent(hrefLastKnownLocation)); //NON-NLS
-
-        Element gpsRouteFolder = new Element("Folder", ns); //NON-NLS
-        CDATA cdataRoute = new CDATA("https://raw.githubusercontent.com/sleuthkit/autopsy/develop/Core/src/org/sleuthkit/autopsy/images/gps-trackpoint.png"); //NON-NLS
-        Element hrefRoute = new Element("href", ns).addContent(cdataRoute); //NON-NLS
-        gpsRouteFolder.addContent(new Element("Icon", ns).addContent(hrefRoute)); //NON-NLS
-
-        Element gpsSearchesFolder = new Element("Folder", ns); //NON-NLS
-        CDATA cdataSearches = new CDATA("https://raw.githubusercontent.com/sleuthkit/autopsy/develop/Core/src/org/sleuthkit/autopsy/images/gps-search.png"); //NON-NLS
-        Element hrefSearches = new Element("href", ns).addContent(cdataSearches); //NON-NLS
-        gpsSearchesFolder.addContent(new Element("Icon", ns).addContent(hrefSearches)); //NON-NLS
-
-        Element gpsTrackpointsFolder = new Element("Folder", ns); //NON-NLS
-        CDATA cdataTrackpoints = new CDATA("https://raw.githubusercontent.com/sleuthkit/autopsy/develop/Core/src/org/sleuthkit/autopsy/images/gps-trackpoint.png"); //NON-NLS
-        Element hrefTrackpoints = new Element("href", ns).addContent(cdataTrackpoints); //NON-NLS
-        gpsTrackpointsFolder.addContent(new Element("Icon", ns).addContent(hrefTrackpoints)); //NON-NLS
-
-        gpsExifMetadataFolder.addContent(new Element("name", ns).addContent("EXIF Metadata")); //NON-NLS
-        gpsBookmarksFolder.addContent(new Element("name", ns).addContent("GPS Bookmarks")); //NON-NLS
-        gpsLastKnownLocationFolder.addContent(new Element("name", ns).addContent("GPS Last Known Location")); //NON-NLS
-        gpsRouteFolder.addContent(new Element("name", ns).addContent("GPS Routes")); //NON-NLS
-        gpsSearchesFolder.addContent(new Element("name", ns).addContent("GPS Searches")); //NON-NLS
-        gpsTrackpointsFolder.addContent(new Element("name", ns).addContent("GPS Trackpoints")); //NON-NLS
-
-        document.addContent(gpsExifMetadataFolder);
-        document.addContent(gpsBookmarksFolder);
-        document.addContent(gpsLastKnownLocationFolder);
-        document.addContent(gpsRouteFolder);
-        document.addContent(gpsSearchesFolder);
-        document.addContent(gpsTrackpointsFolder);
-
-        ReportProgressPanel.ReportStatus result = ReportProgressPanel.ReportStatus.COMPLETE;
-
-        /**
-         * In the following code, nulls are okay, and are handled when we go to
-         * write out the KML feature. Nulls are expected to be returned from any
-         * method where the artifact is not found and is handled in the
-         * individual feature creation methods. This is done because we don't
-         * know beforehand which attributes will be included for which artifact,
-         * as anyone could write a module that adds additional attributes to an
-         * artifact.
-         *
-         * If there are any issues reading the database getting artifacts and
-         * attributes, or any exceptions thrown during this process, a severe
-         * error is logged, the report is marked as "Incomplete KML Report", and
-         * we use a best-effort method to generate KML information on everything
-         * we can successfully pull out of the database.
-         */
+        progressPanel.setMaximumProgress(5);
+        progressPanel.increment();
+
+        // @@@ BC: I don't get why we do this in two passes.  
+        // Why not just print the coordinates as we find them and make some utility methods to do the printing?
+        // Should pull out time values for all of these points and store in TimeSpan element
         try {
-<<<<<<< HEAD
             try (BufferedWriter out = new BufferedWriter(new FileWriter(reportPath2))) {
 
                 double lat = 0; // temp latitude
@@ -220,646 +106,251 @@
 
                 File f;
                 for (BlackboardArtifact artifact : skCase.getBlackboardArtifacts(BlackboardArtifact.ARTIFACT_TYPE.TSK_METADATA_EXIF)) {
-                    if (progressPanel.getStatus() == ReportProgressPanel.ReportStatus.CANCELED) {
-                        return;
-                    }
                     lat = 0;
                     lon = 0;
                     geoPath = "";
                     String extractedToPath;
                     for (BlackboardAttribute attribute : artifact.getAttributes()) {
-                        if (attribute.getAttributeType().getTypeID() == BlackboardAttribute.ATTRIBUTE_TYPE.TSK_GEO_LATITUDE.getTypeID()) //latitude
+                        if (attribute.getAttributeTypeID() == BlackboardAttribute.ATTRIBUTE_TYPE.TSK_GEO_LATITUDE.getTypeID()) //latitude
                         {
 
                             lat = attribute.getValueDouble();
-=======
-            for (BlackboardArtifact artifact : skCase.getBlackboardArtifacts(BlackboardArtifact.ARTIFACT_TYPE.TSK_METADATA_EXIF)) {
-                try {
-                    Long timestamp = getLong(artifact, BlackboardAttribute.ATTRIBUTE_TYPE.TSK_DATETIME_CREATED);
-                    String desc = getDescriptionFromArtifact(artifact, "EXIF Metadata With Locations"); //NON-NLS
-                    Double lat = getDouble(artifact, BlackboardAttribute.ATTRIBUTE_TYPE.TSK_GEO_LATITUDE);
-                    Double lon = getDouble(artifact, BlackboardAttribute.ATTRIBUTE_TYPE.TSK_GEO_LONGITUDE);
-                    Element point = makePoint(lat, lon, getDouble(artifact, BlackboardAttribute.ATTRIBUTE_TYPE.TSK_GEO_ALTITUDE));
-
-                    if (lat != null && lat != 0.0 && lon != null && lon != 0.0) {
-                        AbstractFile abstractFile = artifact.getSleuthkitCase().getAbstractFileById(artifact.getObjectID());
-                        Path path = null;
-                        copyFileUsingStream(abstractFile, Paths.get(baseReportDir, abstractFile.getName()).toFile());
-                        try {
-                            path = Paths.get(removeLeadingImgAndVol(abstractFile.getUniquePath()));
-                        } catch (TskCoreException ex) {
-                            path = Paths.get(abstractFile.getParentPath(), abstractFile.getName());
->>>>>>> d4367152
-                        }
-                        String formattedCoordinates = String.format("%.2f, %.2f", lat, lon);
-                        if (path == null) {
-                            path = Paths.get(abstractFile.getName());
-                        }
-                        gpsExifMetadataFolder.addContent(makePlacemarkWithPicture(abstractFile.getName(), FeatureColor.RED, desc, timestamp, point, path, formattedCoordinates));
-                    }
-                } catch (Exception ex) {
-                    logger.log(Level.SEVERE, "Could not extract photo information.", ex); //NON-NLS
-                    result = ReportProgressPanel.ReportStatus.ERROR;
-                }
+                        }
+                        if (attribute.getAttributeTypeID() == BlackboardAttribute.ATTRIBUTE_TYPE.TSK_GEO_LONGITUDE.getTypeID()) //longitude
+                        {
+                            lon = attribute.getValueDouble();
+                        }
+                    }
+                    if (lon != 0 && lat != 0) {
+                        aFile = artifact.getSleuthkitCase().getAbstractFileById(artifact.getObjectID());
+
+                        if (aFile != null) {
+                            extractedToPath = reportPath + aFile.getName();
+                            geoPath = extractedToPath;
+                            f = new File(extractedToPath);
+                            f.createNewFile();
+                            copyFileUsingStream(aFile, f);
+                            imageName = aFile.getName();
+                        }
+                        out.write(String.valueOf(lat));
+                        out.write(";");
+                        out.write(String.valueOf(lon));
+                        out.write(";");
+                        out.write(String.valueOf(geoPath));
+                        out.write(";");
+                        out.write(String.valueOf(imageName));
+                        out.write("\n");
+                        // lat lon path name
+                    }
+                }
+
+                for (BlackboardArtifact artifact : skCase.getBlackboardArtifacts(BlackboardArtifact.ARTIFACT_TYPE.TSK_GPS_TRACKPOINT)) {
+                    lat = 0;
+                    lon = 0;
+                    for (BlackboardAttribute attribute : artifact.getAttributes()) {
+                        if (attribute.getAttributeTypeID() == BlackboardAttribute.ATTRIBUTE_TYPE.TSK_GEO_LATITUDE.getTypeID()) //latitude
+                        {
+                            lat = attribute.getValueDouble();
+                        }
+                        if (attribute.getAttributeTypeID() == BlackboardAttribute.ATTRIBUTE_TYPE.TSK_GEO_LONGITUDE.getTypeID()) //longitude
+                        {
+                            lon = attribute.getValueDouble();
+                        }
+                    }
+                    if (lon != 0 && lat != 0) {
+                        out.write(lat + ";" + lon + "\n");
+                    }
+                }
+
+                for (BlackboardArtifact artifact : skCase.getBlackboardArtifacts(BlackboardArtifact.ARTIFACT_TYPE.TSK_GPS_ROUTE)) {
+                    lat = 0;
+                    lon = 0;
+                    double destlat = 0;
+                    double destlon = 0;
+                    String name = "";
+                    String location = "";
+                    for (BlackboardAttribute attribute : artifact.getAttributes()) {
+                        if (attribute.getAttributeTypeID() == BlackboardAttribute.ATTRIBUTE_TYPE.TSK_GEO_LATITUDE_START.getTypeID()) //latitude
+                        {
+                            lat = attribute.getValueDouble();
+                        } else if (attribute.getAttributeTypeID() == BlackboardAttribute.ATTRIBUTE_TYPE.TSK_GEO_LATITUDE_END.getTypeID()) //longitude
+                        {
+                            destlat = attribute.getValueDouble();
+                        } else if (attribute.getAttributeTypeID() == BlackboardAttribute.ATTRIBUTE_TYPE.TSK_GEO_LONGITUDE_START.getTypeID()) //longitude
+                        {
+                            lon = attribute.getValueDouble();
+                        } else if (attribute.getAttributeTypeID() == BlackboardAttribute.ATTRIBUTE_TYPE.TSK_GEO_LONGITUDE_END.getTypeID()) //longitude 
+                        {
+                            destlon = attribute.getValueDouble();
+                        } else if (attribute.getAttributeTypeID() == BlackboardAttribute.ATTRIBUTE_TYPE.TSK_NAME.getTypeID()) //longitude 
+                        {
+                            name = attribute.getValueString();
+                        } else if (attribute.getAttributeTypeID() == BlackboardAttribute.ATTRIBUTE_TYPE.TSK_LOCATION.getTypeID()) //longitude 
+                        {
+                            location = attribute.getValueString();
+                        }
+                    }
+
+                    // @@@ Should do something more fancy with these in KML and store them as a single point.
+                    String display = name;
+                    if (display.isEmpty()) {
+                        display = location;
+                    }
+
+                    if (lon != 0 && lat != 0) {
+                        out.write(NbBundle.getMessage(this.getClass(), "ReportKML.latLongStartPoint", lat, lon, display));
+                    }
+                    if (destlat != 0 && destlon != 0) {
+                        out.write(NbBundle.getMessage(this.getClass(), "ReportKML.latLongEndPoint", destlat, destlon,
+                                display));
+                    }
+                }
+
+                out.flush();
+
+                progressPanel.increment();
+                /*
+                 * Step 1: generate XML stub
+                 */
+                Namespace ns = Namespace.getNamespace("", "http://earth.google.com/kml/2.2"); //NON-NLS
+                // kml
+                Element kml = new Element("kml", ns); //NON-NLS
+                Document kmlDocument = new Document(kml);
+
+                // Document
+                Element document = new Element("Document", ns); //NON-NLS
+                kml.addContent(document);
+
+                // name
+                Element name = new Element("name", ns); //NON-NLS
+                name.setText("Java Generated KML Document"); //NON-NLS
+                document.addContent(name);
+
+                /*
+                 * Step 2: add in Style elements
+                 */
+                // Style
+                Element style = new Element("Style", ns); //NON-NLS
+                style.setAttribute("id", "redIcon"); //NON-NLS
+                document.addContent(style);
+
+                // IconStyle
+                Element iconStyle = new Element("IconStyle", ns); //NON-NLS
+                style.addContent(iconStyle);
+
+                // color
+                Element color = new Element("color", ns); //NON-NLS
+                color.setText("990000ff"); //NON-NLS
+                iconStyle.addContent(color);
+
+                // Icon
+                Element icon = new Element("Icon", ns); //NON-NLS
+                iconStyle.addContent(icon);
+
+                // href
+                Element href = new Element("href", ns); //NON-NLS
+                href.setText("http://www.cs.mun.ca/~hoeber/teaching/cs4767/notes/02.1-kml/circle.png"); //NON-NLS
+                icon.addContent(href);
+                progressPanel.increment();
+                /*
+                 * Step 3: read data from source location and add in a Placemark
+                 * for each data element
+                 */
+
+                File file = new File(reportPath2);
+                try (BufferedReader reader = new BufferedReader(new FileReader(file))) {
+                    String line = reader.readLine();
+                    while (line != null) {
+                        String[] lineParts = line.split(";");
+                        if (lineParts.length > 1) {
+                            String coordinates = lineParts[1].trim() + "," + lineParts[0].trim(); //lat,lon
+                            // Placemark
+                            Element placemark = new Element("Placemark", ns); //NON-NLS
+                            document.addContent(placemark);
+
+                            if (lineParts.length == 4) {
+                                // name
+                                Element pmName = new Element("name", ns); //NON-NLS
+                                pmName.setText(lineParts[3].trim());
+                                placemark.addContent(pmName);
+
+                                String savedPath = lineParts[2].trim();
+                                if (savedPath.isEmpty() == false) {
+                                    // Path
+                                    Element pmPath = new Element("Path", ns); //NON-NLS
+                                    pmPath.setText(savedPath);
+                                    placemark.addContent(pmPath);
+
+                                    // description
+                                    Element pmDescription = new Element("description", ns); //NON-NLS
+                                    String xml = "<![CDATA[  \n" + " <img src='file:///" + savedPath + "' width='400' /><br/&gt;  \n"; //NON-NLS
+                                    StringEscapeUtils.unescapeXml(xml);
+                                    pmDescription.setText(xml);
+                                    placemark.addContent(pmDescription);
+                                }
+                            }
+
+                            // styleUrl
+                            Element pmStyleUrl = new Element("styleUrl", ns); //NON-NLS
+                            pmStyleUrl.setText("#redIcon"); //NON-NLS
+                            placemark.addContent(pmStyleUrl);
+
+                            // Point
+                            Element pmPoint = new Element("Point", ns); //NON-NLS
+                            placemark.addContent(pmPoint);
+
+                            // coordinates
+                            Element pmCoordinates = new Element("coordinates", ns); //NON-NLS
+
+                            pmCoordinates.setText(coordinates);
+                            pmPoint.addContent(pmCoordinates);
+
+                        }
+
+                        // read the next line
+                        line = reader.readLine();
+                    }
+
+                }
+                progressPanel.increment();
+                /*
+                 * Step 4: write the XML file
+                 */
+                try (FileOutputStream writer = new FileOutputStream(reportPath)) {
+                    XMLOutputter outputter = new XMLOutputter(Format.getPrettyFormat());
+                    outputter.output(kmlDocument, writer);
+                    Case.getCurrentCase().addReport(reportPath, NbBundle.getMessage(this.getClass(),
+                            "ReportKML.genReport.srcModuleName.text"), "");
+                } catch (IOException ex) {
+                    logger.log(Level.WARNING, "Could not write the KML file.", ex); //NON-NLS
+                } catch (TskCoreException ex) {
+                    String errorMessage = String.format("Error adding %s to case as a report", reportPath); //NON-NLS
+                    logger.log(Level.SEVERE, errorMessage, ex);
+                }
+            } catch (IOException ex) {
+                logger.log(Level.WARNING, "Could not write the KML report.", ex); //NON-NLS
             }
-        } catch (TskCoreException ex) {
-            logger.log(Level.SEVERE, "Could not extract photos with EXIF metadata.", ex); //NON-NLS
-            result = ReportProgressPanel.ReportStatus.ERROR;
-        }
-
-        try {
-            for (BlackboardArtifact artifact : skCase.getBlackboardArtifacts(BlackboardArtifact.ARTIFACT_TYPE.TSK_GPS_BOOKMARK)) {
-                try {
-                    Long timestamp = getLong(artifact, BlackboardAttribute.ATTRIBUTE_TYPE.TSK_DATETIME);
-                    String desc = getDescriptionFromArtifact(artifact, "GPS Bookmark"); //NON-NLS
-                    Double lat = getDouble(artifact, BlackboardAttribute.ATTRIBUTE_TYPE.TSK_GEO_LATITUDE);
-                    Double lon = getDouble(artifact, BlackboardAttribute.ATTRIBUTE_TYPE.TSK_GEO_LONGITUDE);
-                    Element point = makePoint(lat, lon, getDouble(artifact, BlackboardAttribute.ATTRIBUTE_TYPE.TSK_GEO_ALTITUDE));
-                    String bookmarkName = getString(artifact, BlackboardAttribute.ATTRIBUTE_TYPE.TSK_NAME);
-                    String formattedCoordinates = String.format("%.2f, %.2f", lat, lon);
-                    gpsBookmarksFolder.addContent(makePlacemark(bookmarkName, FeatureColor.BLUE, desc, timestamp, point, formattedCoordinates));
-                } catch (Exception ex) {
-                    logger.log(Level.SEVERE, "Could not extract Bookmark information.", ex); //NON-NLS
-                    result = ReportProgressPanel.ReportStatus.ERROR;
-                }
-            }
-        } catch (TskCoreException ex) {
-            logger.log(Level.SEVERE, "Could not get GPS Bookmarks from database.", ex); //NON-NLS
-            result = ReportProgressPanel.ReportStatus.ERROR;
-        }
-
-        try {
-            for (BlackboardArtifact artifact : skCase.getBlackboardArtifacts(BlackboardArtifact.ARTIFACT_TYPE.TSK_GPS_LAST_KNOWN_LOCATION)) {
-                try {
-                    Long timestamp = getLong(artifact, BlackboardAttribute.ATTRIBUTE_TYPE.TSK_DATETIME);
-                    String desc = getDescriptionFromArtifact(artifact, "GPS Last Known Location"); //NON-NLS
-                    Double lat = getDouble(artifact, BlackboardAttribute.ATTRIBUTE_TYPE.TSK_GEO_LATITUDE);
-                    Double lon = getDouble(artifact, BlackboardAttribute.ATTRIBUTE_TYPE.TSK_GEO_LONGITUDE);
-                    Double alt = getDouble(artifact, BlackboardAttribute.ATTRIBUTE_TYPE.TSK_GEO_ALTITUDE);
-                    Element point = makePoint(lat, lon, alt);
-                    String formattedCoordinates = String.format("%.2f, %.2f", lat, lon);
-                    gpsLastKnownLocationFolder.addContent(makePlacemark("Last Known Location", FeatureColor.PURPLE, desc, timestamp, point, formattedCoordinates)); //NON-NLS
-                } catch (Exception ex) {
-                    logger.log(Level.SEVERE, "Could not extract Last Known Location information.", ex); //NON-NLS
-                    result = ReportProgressPanel.ReportStatus.ERROR;
-                }
-            }
-        } catch (TskCoreException ex) {
-            logger.log(Level.SEVERE, "Could not get GPS Last Known Location from database.", ex); //NON-NLS
-            result = ReportProgressPanel.ReportStatus.ERROR;
-        }
-
-        try {
-            for (BlackboardArtifact artifact : skCase.getBlackboardArtifacts(BlackboardArtifact.ARTIFACT_TYPE.TSK_GPS_ROUTE)) {
-                try {
-                    Long timestamp = getLong(artifact, BlackboardAttribute.ATTRIBUTE_TYPE.TSK_DATETIME);
-                    String desc = getDescriptionFromArtifact(artifact, "GPS Route");
-                    Double latitudeStart = getDouble(artifact, BlackboardAttribute.ATTRIBUTE_TYPE.TSK_GEO_LATITUDE_START);
-                    Double longitudeStart = getDouble(artifact, BlackboardAttribute.ATTRIBUTE_TYPE.TSK_GEO_LONGITUDE_START);
-                    Double latitudeEnd = getDouble(artifact, BlackboardAttribute.ATTRIBUTE_TYPE.TSK_GEO_LATITUDE_END);
-                    Double longitudeEnd = getDouble(artifact, BlackboardAttribute.ATTRIBUTE_TYPE.TSK_GEO_LONGITUDE_END);
-                    Double altitude = getDouble(artifact, BlackboardAttribute.ATTRIBUTE_TYPE.TSK_GEO_ALTITUDE);
-
-                    Element route = makeLineString(latitudeStart, longitudeStart, altitude, latitudeEnd, longitudeEnd, altitude);
-                    Element startingPoint = makePoint(latitudeStart, longitudeStart, altitude);
-                    Element endingPoint = makePoint(latitudeEnd, longitudeEnd, altitude);
-
-                    String formattedCoordinates = String.format("%.2f, %.2f to %.2f, %.2f", latitudeStart, longitudeStart, latitudeEnd, longitudeEnd);
-                    gpsRouteFolder.addContent(makePlacemark("As-the-crow-flies Route", FeatureColor.GREEN, desc, timestamp, route, formattedCoordinates)); //NON-NLS
-
-                    formattedCoordinates = String.format("%.2f, %.2f", latitudeStart, longitudeStart);
-                    gpsRouteFolder.addContent(makePlacemark("Start", FeatureColor.GREEN, desc, timestamp, startingPoint, formattedCoordinates)); //NON-NLS
-
-                    formattedCoordinates = String.format("%.2f, %.2f", latitudeEnd, longitudeEnd);
-                    gpsRouteFolder.addContent(makePlacemark("End", FeatureColor.GREEN, desc, timestamp, endingPoint, formattedCoordinates)); //NON-NLS
-                } catch (Exception ex) {
-                    logger.log(Level.SEVERE, "Could not extract GPS Route information.", ex); //NON-NLS
-                    result = ReportProgressPanel.ReportStatus.ERROR;
-                }
-            }
-        } catch (TskCoreException ex) {
-            logger.log(Level.SEVERE, "Could not get GPS Routes from database.", ex); //NON-NLS
-            result = ReportProgressPanel.ReportStatus.ERROR;
-        }
-
-        try {
-            for (BlackboardArtifact artifact : skCase.getBlackboardArtifacts(BlackboardArtifact.ARTIFACT_TYPE.TSK_GPS_SEARCH)) {
-                Long timestamp = getLong(artifact, BlackboardAttribute.ATTRIBUTE_TYPE.TSK_DATETIME);
-                String desc = getDescriptionFromArtifact(artifact, "GPS Search"); //NON-NLS
-                Double lat = getDouble(artifact, BlackboardAttribute.ATTRIBUTE_TYPE.TSK_GEO_LATITUDE);
-                Double lon = getDouble(artifact, BlackboardAttribute.ATTRIBUTE_TYPE.TSK_GEO_LONGITUDE);
-                Double alt = getDouble(artifact, BlackboardAttribute.ATTRIBUTE_TYPE.TSK_GEO_ALTITUDE);
-                Element point = makePoint(lat, lon, alt);
-                String formattedCoordinates = String.format("%.2f, %.2f", lat, lon);
-                String searchName = getString(artifact, BlackboardAttribute.ATTRIBUTE_TYPE.TSK_NAME);
-                if (searchName == null || searchName.isEmpty()) {
-                    searchName = getString(artifact, BlackboardAttribute.ATTRIBUTE_TYPE.TSK_LOCATION);
-                }
-                if (searchName == null || searchName.isEmpty()) {
-                    searchName = "GPS Search";
-                }
-                gpsSearchesFolder.addContent(makePlacemark(searchName, FeatureColor.WHITE, desc, timestamp, point, formattedCoordinates)); //NON-NLS
-            }
-        } catch (TskCoreException ex) {
-            logger.log(Level.SEVERE, "Could not get GPS Searches from database.", ex); //NON-NLS
-            result = ReportProgressPanel.ReportStatus.ERROR;
-        }
-
-        try {
-            for (BlackboardArtifact artifact : skCase.getBlackboardArtifacts(BlackboardArtifact.ARTIFACT_TYPE.TSK_GPS_TRACKPOINT)) {
-                try {
-                    Long timestamp = getLong(artifact, BlackboardAttribute.ATTRIBUTE_TYPE.TSK_DATETIME);
-                    String desc = getDescriptionFromArtifact(artifact, "GPS Trackpoint"); //NON-NLS
-                    Double lat = getDouble(artifact, BlackboardAttribute.ATTRIBUTE_TYPE.TSK_GEO_LATITUDE);
-                    Double lon = getDouble(artifact, BlackboardAttribute.ATTRIBUTE_TYPE.TSK_GEO_LONGITUDE);
-                    Double alt = getDouble(artifact, BlackboardAttribute.ATTRIBUTE_TYPE.TSK_GEO_ALTITUDE);
-                    Element point = makePoint(lat, lon, alt);
-                    String formattedCoordinates = String.format("%.2f, %.2f, %.2f", lat, lon, alt);
-                    String trackName = getString(artifact, BlackboardAttribute.ATTRIBUTE_TYPE.TSK_NAME);
-                    if (trackName == null || trackName.isEmpty()) {
-                        trackName = getString(artifact, BlackboardAttribute.ATTRIBUTE_TYPE.TSK_PROG_NAME);
-                    }
-                    if (trackName == null || trackName.isEmpty()) {
-                        trackName = getString(artifact, BlackboardAttribute.ATTRIBUTE_TYPE.TSK_FLAG);
-                    }
-                    if (trackName == null || trackName.isEmpty()) {
-                        trackName = "GPS Trackpoint";
-                    }
-                    gpsTrackpointsFolder.addContent(makePlacemark(trackName, FeatureColor.YELLOW, desc, timestamp, point, formattedCoordinates));
-                } catch (Exception ex) {
-                    logger.log(Level.SEVERE, "Could not extract Trackpoint information.", ex); //NON-NLS
-                    result = ReportProgressPanel.ReportStatus.ERROR;
-                }
-            }
-        } catch (TskCoreException ex) {
-            logger.log(Level.SEVERE, "Could not get GPS Trackpoints from database.", ex); //NON-NLS
-            result = ReportProgressPanel.ReportStatus.ERROR;
-        }
-
-        // Copy the style sheet
-        try {
-            InputStream input = getClass().getResourceAsStream(STYLESHEETS_PATH + KML_STYLE_FILE); // Preserve slash direction
-            OutputStream output = new FileOutputStream(baseReportDir + KML_STYLE_FILE); // Preserve slash direction
-            FileUtil.copy(input, output);
-        } catch (IOException ex) {
-            logger.log(Level.SEVERE, "Error placing KML stylesheet. The .KML file will not function properly.", ex); //NON-NLS
-            result = ReportProgressPanel.ReportStatus.ERROR;
-        }
-
-        try (FileOutputStream writer = new FileOutputStream(kmlFileFullPath)) {
-            XMLOutputter outputter = new XMLOutputter(Format.getPrettyFormat());
-            outputter.output(kmlDocument, writer);
-            String prependedStatus = "";
-            if (result == ReportProgressPanel.ReportStatus.ERROR) {
-                prependedStatus = "Incomplete ";
-            }
-            Case.getCurrentCase().addReport(kmlFileFullPath,
-                    NbBundle.getMessage(this.getClass(), "ReportKML.genReport.srcModuleName.text"),
-                    prependedStatus + NbBundle.getMessage(this.getClass(), "ReportKML.genReport.reportName"));
-        } catch (IOException ex) {
-            logger.log(Level.SEVERE, "Could not write the KML file.", ex); //NON-NLS
             progressPanel.complete(ReportProgressPanel.ReportStatus.ERROR);
         } catch (TskCoreException ex) {
-            String errorMessage = String.format("Error adding %s to case as a report", kmlFileFullPath); //NON-NLS
-            logger.log(Level.SEVERE, errorMessage, ex);
-            result = ReportProgressPanel.ReportStatus.ERROR;
+            logger.log(Level.WARNING, "Failed to get the unique path.", ex); //NON-NLS
         }
-
-        progressPanel.complete(result);
-    }
-
-    /**
-     * Get a Double from an artifact if it exists, return null otherwise.
-     *
-     * @param artifact The artifact to query
-     * @param type     The attribute type we're looking for
-     *
-     * @return The Double if it exists, or null if not
-     */
-    private Double getDouble(BlackboardArtifact artifact, BlackboardAttribute.ATTRIBUTE_TYPE type) {
-        Double returnValue = null;
+        progressPanel.increment();
+        progressPanel.complete(ReportProgressPanel.ReportStatus.COMPLETE);
+    }
+
+    public static void copyFileUsingStream(AbstractFile file, File jFile) throws IOException {
+        InputStream is = new ReadContentInputStream(file);
+        OutputStream os = new FileOutputStream(jFile);
+        byte[] buffer = new byte[8192];
+        int length;
         try {
-            BlackboardAttribute bba = artifact.getAttribute(new BlackboardAttribute.Type(type));
-            if (bba != null) {
-                Double value = bba.getValueDouble();
-                if (value != null) {
-                    returnValue = value;
-                }
-            }
-        } catch (TskCoreException ex) {
-            logger.log(Level.SEVERE, "Error getting Double value: " + type.toString(), ex); //NON-NLS
-        }
-        return returnValue;
-    }
-
-    /**
-     * Get a Long from an artifact if it exists, return null otherwise.
-     *
-     * @param artifact The artifact to query
-     * @param type     The attribute type we're looking for
-     *
-     * @return The Long if it exists, or null if not
-     */
-    private Long getLong(BlackboardArtifact artifact, BlackboardAttribute.ATTRIBUTE_TYPE type) {
-        Long returnValue = null;
-        try {
-            BlackboardAttribute bba = artifact.getAttribute(new BlackboardAttribute.Type(type));
-            if (bba != null) {
-                Long value = bba.getValueLong();
-                if (value != null) {
-                    returnValue = value;
-                }
-            }
-        } catch (TskCoreException ex) {
-            logger.log(Level.SEVERE, "Error getting Long value: " + type.toString(), ex); //NON-NLS
-        }
-        return returnValue;
-    }
-
-    /**
-     * Get an Integer from an artifact if it exists, return null otherwise.
-     *
-     * @param artifact The artifact to query
-     * @param type     The attribute type we're looking for
-     *
-     * @return The Integer if it exists, or null if not
-     */
-    private Integer getInteger(BlackboardArtifact artifact, BlackboardAttribute.ATTRIBUTE_TYPE type) {
-        Integer returnValue = null;
-        try {
-            BlackboardAttribute bba = artifact.getAttribute(new BlackboardAttribute.Type(type));
-            if (bba != null) {
-                Integer value = bba.getValueInt();
-                if (value != null) {
-                    returnValue = value;
-                }
-            }
-        } catch (TskCoreException ex) {
-            logger.log(Level.SEVERE, "Error getting Integer value: " + type.toString(), ex); //NON-NLS
-        }
-        return returnValue;
-    }
-
-    /**
-     * Get a String from an artifact if it exists, return null otherwise.
-     *
-     * @param artifact The artifact to query
-     * @param type     The attribute type we're looking for
-     *
-     * @return The String if it exists, or null if not
-     */
-    private String getString(BlackboardArtifact artifact, BlackboardAttribute.ATTRIBUTE_TYPE type) {
-        String returnValue = null;
-        try {
-            BlackboardAttribute bba = artifact.getAttribute(new BlackboardAttribute.Type(type));
-            if (bba != null) {
-                String value = bba.getValueString();
-                if (value != null && !value.isEmpty()) {
-                    returnValue = value;
-                }
-            }
-        } catch (TskCoreException ex) {
-            logger.log(Level.SEVERE, "Error getting String value: " + type.toString(), ex); //NON-NLS
-        }
-        return returnValue;
-    }
-
-    /**
-     * This method creates a text description for a map feature using all the
-     * geospatial and time data we can for the Artifact. It queries the
-     * following attributes:
-     *
-     * TSK_GEO_LATITUDE 54; TSK_GEO_LONGITUDE 55; TSK_GEO_LATITUDE_START 98;
-     * TSK_GEO_LATITUDE_END 99; TSK_GEO_LONGITUDE_START 100;
-     * TSK_GEO_LONGITUDE_END 101; TSK_GEO_VELOCITY 56; TSK_GEO_ALTITUDE 57;
-     * TSK_GEO_BEARING 58; TSK_GEO_HPRECISION 59; TSK_GEO_VPRECISION 60;
-     * TSK_GEO_MAPDATUM 61; TSK_DATETIME_START 83; TSK_DATETIME_END 84;
-     * TSK_LOCATION 86; TSK_PATH_SOURCE 94;
-     *
-     * @param artifact    the artifact to query.
-     * @param featureType the type of Artifact we're working on.
-     *
-     * @return a String with the information we have available
-     */
-    private String getDescriptionFromArtifact(BlackboardArtifact artifact, String featureType) {
-        StringBuilder result = new StringBuilder("<h3>" + featureType + "</h3>"); //NON-NLS
-
-        String name = getString(artifact, BlackboardAttribute.ATTRIBUTE_TYPE.TSK_NAME);
-        if (name != null && !name.isEmpty()) {
-            result.append("<b>Name:</b> ").append(name).append(SEP); //NON-NLS
-        }
-
-        String location = getString(artifact, BlackboardAttribute.ATTRIBUTE_TYPE.TSK_LOCATION);
-        if (location != null && !location.isEmpty()) {
-            result.append("<b>Location:</b> ").append(location).append(SEP); //NON-NLS
-        }
-
-        Long timestamp = getLong(artifact, BlackboardAttribute.ATTRIBUTE_TYPE.TSK_DATETIME);
-        if (timestamp != null) {
-            result.append("<b>Timestamp:</b> ").append(getTimeStamp(timestamp)).append(SEP); //NON-NLS
-            result.append("<b>Unix timestamp:</b> ").append(timestamp).append(SEP); //NON-NLS
-        }
-
-        Long startingTimestamp = getLong(artifact, BlackboardAttribute.ATTRIBUTE_TYPE.TSK_DATETIME_START);
-        if (startingTimestamp != null) {
-            result.append("<b>Starting Timestamp:</b> ").append(getTimeStamp(startingTimestamp)).append(SEP); //NON-NLS
-            result.append("<b>Starting Unix timestamp:</b> ").append(startingTimestamp).append(SEP); //NON-NLS
-        }
-
-        Long endingTimestamp = getLong(artifact, BlackboardAttribute.ATTRIBUTE_TYPE.TSK_DATETIME_END);
-        if (endingTimestamp != null) {
-            result.append("<b>Ending Timestamp:</b> ").append(getTimeStamp(endingTimestamp)).append(SEP); //NON-NLS
-            result.append("<b>Ending Unix timestamp:</b> ").append(endingTimestamp).append(SEP); //NON-NLS
-        }
-
-        Long createdTimestamp = getLong(artifact, BlackboardAttribute.ATTRIBUTE_TYPE.TSK_DATETIME_CREATED);
-        if (createdTimestamp != null) {
-            result.append("<b>Created Timestamp:</b> ").append(getTimeStamp(createdTimestamp)).append(SEP); //NON-NLS
-            result.append("<b>Created Unix timestamp:</b> ").append(createdTimestamp).append(SEP); //NON-NLS
-        }
-
-        Double latitude = getDouble(artifact, BlackboardAttribute.ATTRIBUTE_TYPE.TSK_GEO_LATITUDE);
-        if (latitude != null) {
-            result.append("<b>Latitude:</b> ").append(latitude).append(SEP); //NON-NLS
-        }
-
-        Double longitude = getDouble(artifact, BlackboardAttribute.ATTRIBUTE_TYPE.TSK_GEO_LONGITUDE);
-        if (longitude != null) {
-            result.append("<b>Longitude:</b> ").append(longitude).append(SEP); //NON-NLS
-        }
-
-        Double latitudeStart = getDouble(artifact, BlackboardAttribute.ATTRIBUTE_TYPE.TSK_GEO_LATITUDE_START);
-        if (latitudeStart != null) {
-            result.append("<b>Latitude Start:</b> ").append(latitudeStart).append(SEP); //NON-NLS
-        }
-
-        Double longitudeStart = getDouble(artifact, BlackboardAttribute.ATTRIBUTE_TYPE.TSK_GEO_LONGITUDE_START);
-        if (longitudeStart != null) {
-            result.append("<b>Longitude Start:</b> ").append(longitudeStart).append(SEP); //NON-NLS
-        }
-
-        Double latitudeEnd = getDouble(artifact, BlackboardAttribute.ATTRIBUTE_TYPE.TSK_GEO_LATITUDE_END);
-        if (latitudeEnd != null) {
-            result.append("<b>Latitude End:</b> ").append(latitudeEnd).append(SEP); //NON-NLS
-        }
-
-        Double longitudeEnd = getDouble(artifact, BlackboardAttribute.ATTRIBUTE_TYPE.TSK_GEO_LONGITUDE_END);
-        if (longitudeEnd != null) {
-            result.append("<b>Longitude End:</b> ").append(longitudeEnd).append(SEP); //NON-NLS
-        }
-
-        Double velocity = getDouble(artifact, BlackboardAttribute.ATTRIBUTE_TYPE.TSK_GEO_VELOCITY);
-        if (velocity != null) {
-            result.append("<b>Velocity:</b> ").append(velocity).append(SEP); //NON-NLS
-        }
-
-        Double altitude = getDouble(artifact, BlackboardAttribute.ATTRIBUTE_TYPE.TSK_GEO_ALTITUDE);
-        if (altitude != null) {
-            result.append("<b>Altitude:</b> ").append(altitude).append(SEP); //NON-NLS
-        }
-
-        Double bearing = getDouble(artifact, BlackboardAttribute.ATTRIBUTE_TYPE.TSK_GEO_BEARING);
-        if (bearing != null) {
-            result.append("<b>Bearing:</b> ").append(bearing).append(SEP); //NON-NLS
-        }
-
-        Integer hPrecision = getInteger(artifact, BlackboardAttribute.ATTRIBUTE_TYPE.TSK_GEO_HPRECISION);
-        if (hPrecision != null) {
-            result.append("<b>Horizontal Precision Figure of Merit:</b> ").append(hPrecision).append(SEP); //NON-NLS
-        }
-
-        Integer vPrecision = getInteger(artifact, BlackboardAttribute.ATTRIBUTE_TYPE.TSK_GEO_VPRECISION);
-        if (vPrecision != null) {
-            result.append("<b>Vertical Precision Figure of Merit:</b> ").append(vPrecision).append(SEP); //NON-NLS
-        }
-
-        String mapDatum = getString(artifact, BlackboardAttribute.ATTRIBUTE_TYPE.TSK_GEO_MAPDATUM);
-        if (mapDatum != null && !mapDatum.isEmpty()) {
-            result.append("<b>Map Datum:</b> ").append(mapDatum).append(SEP); //NON-NLS
-        }
-
-        String programName = getString(artifact, BlackboardAttribute.ATTRIBUTE_TYPE.TSK_PROG_NAME);
-        if (programName != null && !programName.isEmpty()) {
-            result.append("<b>Reported by:</b> ").append(programName).append(SEP); //NON-NLS
-        }
-
-        String flag = getString(artifact, BlackboardAttribute.ATTRIBUTE_TYPE.TSK_FLAG);
-        if (flag != null && !flag.isEmpty()) {
-            result.append("<b>Flag:</b> ").append(flag).append(SEP); //NON-NLS
-        }
-
-        String pathSource = getString(artifact, BlackboardAttribute.ATTRIBUTE_TYPE.TSK_PATH_SOURCE);
-        if (pathSource != null && !pathSource.isEmpty()) {
-            result.append("<b>Source:</b> ").append(pathSource).append(SEP); //NON-NLS
-        }
-
-        String deviceMake = getString(artifact, BlackboardAttribute.ATTRIBUTE_TYPE.TSK_DEVICE_MAKE);
-        if (deviceMake != null && !deviceMake.isEmpty()) {
-            result.append("<b>Device Make:</b> ").append(deviceMake).append(SEP); //NON-NLS
-        }
-
-        String deviceModel = getString(artifact, BlackboardAttribute.ATTRIBUTE_TYPE.TSK_DEVICE_MODEL);
-        if (deviceModel != null && !deviceModel.isEmpty()) {
-            result.append("<b>Device Model:</b> ").append(deviceModel).append(SEP); //NON-NLS
-        }
-
-        return result.toString();
-    }
-
-    private String getTimeStamp(long timeStamp) {
-        return kmlDateFormat.format(new java.util.Date(timeStamp * 1000));
-    }
-
-    /**
-     * Create a Point for use in a Placemark. Note in this method altitude is
-     * ignored, as Google Earth apparently has trouble using altitudes for
-     * LineStrings, though the parameters are still in the call. Also note that
-     * any null value passed in will be set to 0.0, under the idea that it is
-     * better to show some data with gaps, than to show nothing at all.
-     *
-     * @param latitude  point latitude
-     * @param longitude point longitude
-     * @param altitude  point altitude. Currently ignored.
-     *
-     * @return the Point as an Element
-     */
-    private Element makePoint(Double latitude, Double longitude, Double altitude) {
-        if (latitude == null) {
-            latitude = 0.0;
-        }
-        if (longitude == null) {
-            longitude = 0.0;
-        }
-        if (altitude == null) {
-            altitude = 0.0;
-        }
-        Element point = new Element("Point", ns); //NON-NLS
-
-        // KML uses lon, lat. Deliberately reversed.
-        Element coordinates = new Element("coordinates", ns).addContent(longitude + "," + latitude + "," + altitude); //NON-NLS
-
-        if (altitude != 0) {
-            /* 
-            Though we are including a non-zero altitude, clamp it to the 
-            ground because inaccuracies from the GPS data can cause the terrain
-            to occlude points when zoomed in otherwise. Show the altitude, but
-            keep the point clamped to the ground. We may change this later for
-            flying GPS sensors.
-             */
-            Element altitudeMode = new Element("altitudeMode", ns).addContent("clampToGround"); //NON-NLS
-            point.addContent(altitudeMode);
-        }
-        point.addContent(coordinates);
-
-        return point;
-    }
-
-    /**
-     * Create a LineString for use in a Placemark. Note in this method, start
-     * and stop altitudes get ignored, as Google Earth apparently has trouble
-     * using altitudes for LineStrings, though the parameters are still in the
-     * call. Also note that any null value passed in will be set to 0.0, under
-     * the idea that it is better to show some data with gaps, than to show
-     * nothing at all.
-     *
-     * @param startLatitude  Starting latitude
-     * @param startLongitude Starting longitude
-     * @param startAltitude  Starting altitude. Currently ignored.
-     * @param stopLatitude   Ending latitude
-     * @param stopLongitude  Ending longitude
-     * @param stopAltitude   Ending altitude. Currently ignored.
-     *
-     * @return the Line as an Element
-     */
-    private Element makeLineString(Double startLatitude, Double startLongitude, Double startAltitude, Double stopLatitude, Double stopLongitude, Double stopAltitude) {
-        if (startLatitude == null) {
-            startLatitude = 0.0;
-        }
-        if (startLongitude == null) {
-            startLongitude = 0.0;
-        }
-        if (startAltitude == null) {
-            startAltitude = 0.0;
-        }
-        if (stopLatitude == null) {
-            stopLatitude = 0.0;
-        }
-        if (stopLongitude == null) {
-            stopLongitude = 0.0;
-        }
-        if (stopAltitude == null) {
-            stopAltitude = 0.0;
-        }
-
-        Element lineString = new Element("LineString", ns); //NON-NLS
-        lineString.addContent(new Element("extrude", ns).addContent("1")); //NON-NLS
-        lineString.addContent(new Element("tessellate", ns).addContent("1")); //NON-NLS
-        lineString.addContent(new Element("altitudeMode", ns).addContent("clampToGround")); //NON-NLS
-        // KML uses lon, lat. Deliberately reversed.
-        lineString.addContent(new Element("coordinates", ns).addContent(
-                startLongitude + "," + startLatitude + ",0.0,"
-                + stopLongitude + "," + stopLatitude + ",0.0")); //NON-NLS
-        return lineString;
-    }
-
-    /**
-     * Make a Placemark for use in displaying features. Takes a
-     * coordinate-bearing feature (Point, LineString, etc) and places it in the
-     * Placemark element.
-     *
-     * @param name        Placemark name
-     * @param color       Placemark color
-     * @param description Description for the info bubble on the map
-     * @param timestamp   Placemark timestamp
-     * @param feature     The feature to show. Could be Point, LineString, etc.
-     * @param coordinates The coordinates to display in the list view snippet
-     *
-     * @return the entire KML placemark
-     */
-    private Element makePlacemark(String name, FeatureColor color, String description, Long timestamp, Element feature, String coordinates) {
-        Element placemark = new Element("Placemark", ns); //NON-NLS
-        if (name != null && !name.isEmpty()) {
-            placemark.addContent(new Element("name", ns).addContent(name)); //NON-NLS
-        } else if (timestamp != null) {
-            placemark.addContent(new Element("name", ns).addContent(getTimeStamp(timestamp))); //NON-NLS
-        } else {
-            placemark.addContent(new Element("name", ns).addContent("")); //NON-NLS
-        }
-        placemark.addContent(new Element("styleUrl", ns).addContent(color.getColor())); //NON-NLS
-        placemark.addContent(new Element("description", ns).addContent(description)); //NON-NLS
-        if (timestamp != null) {
-            Element time = new Element("TimeStamp", ns); //NON-NLS
-            time.addContent(new Element("when", ns).addContent(getTimeStamp(timestamp))); //NON-NLS
-            placemark.addContent(time);
-        }
-        placemark.addContent(feature);
-        if (coordinates != null && !coordinates.isEmpty()) {
-            placemark.addContent(new Element("snippet", ns).addContent(coordinates)); //NON-NLS
-        }
-        return placemark;
-    }
-
-    /**
-     * Make a Placemark for use in displaying features. Takes a
-     * coordinate-bearing feature (Point, LineString, etc) and places it in the
-     * Placemark element.
-     *
-     * @param name        Placemark file name
-     * @param color       Placemark color
-     * @param description Description for the info bubble on the map
-     * @param timestamp   Placemark timestamp
-     * @param feature     The feature to show. Could be Point, LineString, etc.
-     * @param path        The path to the file in the source image
-     * @param coordinates The coordinates to display in the list view snippet
-     *
-     * @return the entire KML Placemark, including a picture.
-     */
-    private Element makePlacemarkWithPicture(String name, FeatureColor color, String description, Long timestamp, Element feature, Path path, String coordinates) {
-        Element placemark = new Element("Placemark", ns); //NON-NLS
-        Element desc = new Element("description", ns); //NON-NLS
-        if (name != null && !name.isEmpty()) {
-            placemark.addContent(new Element("name", ns).addContent(name)); //NON-NLS
-            String image = "<img src='" + name + "' width='400'/>"; //NON-NLS
-            desc.addContent(image);
-        }
-        placemark.addContent(new Element("styleUrl", ns).addContent(color.getColor())); //NON-NLS
-        if (path != null) {
-            String pathAsString = path.toString();
-            if (pathAsString != null && !pathAsString.isEmpty()) {
-                desc.addContent(description + "<b>Source Path:</b> " + pathAsString);
-            }
-        }
-        placemark.addContent(desc);
-
-        if (timestamp != null) {
-            Element time = new Element("TimeStamp", ns); //NON-NLS
-            time.addContent(new Element("when", ns).addContent(getTimeStamp(timestamp))); //NON-NLS
-            placemark.addContent(time);
-        }
-        placemark.addContent(feature);
-        if (coordinates != null && !coordinates.isEmpty()) {
-            placemark.addContent(new Element("snippet", ns).addContent(coordinates)); //NON-NLS
-        }
-        return placemark;
-    }
-
-    /**
-     * Extracts the file to the output folder.
-     *
-     * @param inputFile  The input AbstractFile to copy
-     * @param outputFile the output file
-     *
-     * @throws IOException
-     */
-    private void copyFileUsingStream(AbstractFile inputFile, File outputFile) throws IOException {
-        byte[] buffer = new byte[65536];
-        int length;
-        outputFile.createNewFile();
-        try (InputStream is = new ReadContentInputStream(inputFile);
-                OutputStream os = new FileOutputStream(outputFile)) {
             while ((length = is.read(buffer)) != -1) {
                 os.write(buffer, 0, length);
             }
+
+        } finally {
+            is.close();
+            os.close();
         }
     }
 
@@ -884,36 +375,4 @@
     public JPanel getConfigurationPanel() {
         return null; // No configuration panel
     }
-
-    /**
-     * This is a smash-n-grab from AbstractFile.createNonUniquePath(String).
-     * This method is intended to be removed when img_ and vol_ are no longer
-     * added to images and volumes respectively, OR when AbstractFile is sorted
-     * out with respect to this.
-     *
-     * @param uniquePath The path to sanitize.
-     *
-     * @return path without leading img_/vol_ in position 0 or 1 respectively.
-     */
-    private static String removeLeadingImgAndVol(String uniquePath) {
-        // split the path into parts
-        String[] pathSegments = uniquePath.replaceFirst("^/*", "").split("/"); //NON-NLS
-
-        // Replace image/volume name if they exist in specific entries
-        if (pathSegments.length > 0) {
-            pathSegments[0] = pathSegments[0].replaceFirst("^img_", ""); //NON-NLS
-        }
-        if (pathSegments.length > 1) {
-            pathSegments[1] = pathSegments[1].replaceFirst("^vol_", ""); //NON-NLS
-        }
-
-        // Assemble the path
-        StringBuilder strbuf = new StringBuilder();
-        for (String segment : pathSegments) {
-            if (!segment.isEmpty()) {
-                strbuf.append("/").append(segment);
-            }
-        }
-        return strbuf.toString();
-    }
 }