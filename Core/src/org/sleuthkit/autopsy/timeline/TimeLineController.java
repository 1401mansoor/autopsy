--- conflicted
+++ resolved
@@ -336,39 +336,18 @@
     }
 
     /**
-     * rebuild the repo using the given repoBuilder (expected to be a member
+     * Rebuild the repo using the given repoBuilder (expected to be a member
      * reference to EventsRepository.rebuildRepository() or
      * EventsRepository.rebuildTags()) and display the ui when it is done.
      *
-<<<<<<< HEAD
-     * @param repoBuilder a Function from Consumer<Worker.State> to
-     *                    CancellationProgressTask<?>. Ie a function that given
-     *                    a worker state listener, produces a task with + that
-     *                    listener attached. Expected to be a method reference
-     *                    to either EventsRepository.rebuildRepository() or
-     *                    EventsRepository.rebuildTags() @param markDBNotStale
-     *                    after the repo is rebuilt should it be marked not
-     *                    stale
-     */
-    @ThreadConfined(type = ThreadConfined.ThreadType.JFX)
-    private void rebuildRepoHelper(Function<Consumer<Worker.State>, CancellationProgressTask<?>> repoBuilder, boolean markDBNotStale) {
-        boolean ingestRunning = IngestManager.getInstance().isIngestRunning();
-        //confirm timeline during ingest
-        if (ingestRunning && promptDialogManager.confirmDuringIngest() == false) {
-            return;
-        }
-
-        final CancellationProgressTask<?> rebuildRepository = repoBuilder.apply(newSate -> {
-
-=======
-     * @param repoBuilder    a Function from Consumer<Worker.State> to
+     * @param repoBuilder    A Function from Consumer<Worker.State> to
      *                       CancellationProgressTask<?>. Ie a function that
      *                       given a worker state listener, produces a task with
      *                       that listener attached. Expected to be a method
      *                       reference to either
      *                       EventsRepository.rebuildRepository() or
      *                       EventsRepository.rebuildTags()
-     * @param markDBNotStale after the repo is rebuilt should it be marked not
+     * @param markDBNotStale After the repo is rebuilt should it be marked not
      *                       stale
      */
     @ThreadConfined(type = ThreadConfined.ThreadType.JFX)
@@ -382,7 +361,7 @@
 
         //get a task that rebuilds the repo with the bellow state listener attached
         final CancellationProgressTask<?> rebuildRepositoryTask = repoBuilder.apply(newSate -> {
->>>>>>> db15dcc2
+
             //this will be on JFX thread
             switch (newSate) {
                 case SUCCEEDED:
@@ -399,25 +378,17 @@
                     break;
             }
         });
-<<<<<<< HEAD
-        promptDialogManager.showDBPopulationProgressDialog(rebuildRepository);
-=======
 
         /*
          * since both of the expected repoBuilders start the back ground task,
          * all we have to do is show progress dialog for the task
          */
-        promptDialogManager.showProgressDialog(rebuildRepositoryTask);
->>>>>>> db15dcc2
+        promptDialogManager.showDBPopulationProgressDialog(rebuildRepositoryTask);
     }
 
     /**
      * Rebuild the entire repo in the background, and show the timeline when
-<<<<<<< HEAD
-     * done
-=======
      * done.
->>>>>>> db15dcc2
      */
     @ThreadConfined(type = ThreadConfined.ThreadType.JFX)
     void rebuildRepo() {
@@ -482,7 +453,6 @@
     }
 
     /**
-<<<<<<< HEAD
      * Checks if a database rebuild is necessary and prompt the user to confirm
      * it. If the user confirms, rebuilds the database. Shows the timeline
      * window when the rebuild is done, or immediately if the rebuild is not
@@ -507,25 +477,13 @@
      */
     @ThreadConfined(type = ThreadConfined.ThreadType.JFX)
     public void promptForRebuild(String dataSourceName) {
-=======
-     * Check if a database rebuild is necessary and prompt the user to confirm
-     * it. If the user confirms, rebuild the database. Shows the timeline window
-     * when the rebuild is done, or immediately if the rebuild is not required
-     * or confirmed.
-     */
-    @ThreadConfined(type = ThreadConfined.ThreadType.JFX)
-    public void checkAndPromptForRebuild() {
->>>>>>> db15dcc2
+
         //if there is an existing prompt or progressdialog, just show that
         if (promptDialogManager.bringCurrentDialogToFront()) {
             return;
         }
 
-<<<<<<< HEAD
-        //if the repo is empty just (re)build it with out asking, they can always cancel part way through
-=======
         //if the repo is empty just (re)build it with out asking, the user can always cancel part way through
->>>>>>> db15dcc2
         if (eventsRepository.countAllEvents() == 0) {
             rebuildRepo();
             return;
@@ -533,14 +491,9 @@
 
         //if necessary prompt user with reasons to rebuild
         ArrayList<String> rebuildReasons = getRebuildReasons();
-<<<<<<< HEAD
-        if (rebuildReasons.isEmpty() == false) {
+        if (false == rebuildReasons.isEmpty()) {
             if (promptDialogManager.confirmRebuild(dataSourceName, rebuildReasons)) {
-=======
-        if (false == rebuildReasons.isEmpty()) {
-            if (promptDialogManager.confirmRebuild(rebuildReasons)) {
-
->>>>>>> db15dcc2
+
                 rebuildRepo();
                 return;
             }
@@ -829,46 +782,14 @@
     }
 
     /**
-     * is the timeline window open.
-     *
-     * @return true if the timeline window is open
-     */
-    @ThreadConfined(type = ThreadConfined.ThreadType.AWT)
-    private boolean isWindowOpen() {
-        return mainFrame != null && mainFrame.isOpened() && mainFrame.isVisible();
-    }
-
-    /**
-<<<<<<< HEAD
-     * is the events db out of date
-     *
-     * @return true if the events db is out of date , false otherwise
-     */
-    public boolean isEventsDBStale() {
-        return eventsDBStale.get();
-    }
-
-    /**
-     *
-     * @param stale the value of stale
-     */
-    private void setEventsDBStale(final Boolean stale) {
-        eventsDBStale.set(stale);
-        try {
-            perCaseTimelineProperties.setDbStale(stale);
-        } catch (IOException ex) {
-            MessageNotifyUtil.Notify.error("Timeline", "Failed to mark the timeline db as " + (stale ? "" : "not ") + "stale. Some results may be out of date or missing.");
-            LOGGER.log(Level.SEVERE, "Error marking the timeline db as stale.", ex);
-=======
      * Rebuild the db ONLY IF THE TIMELINE WINDOW IS OPEN. The user will be
      * prompted with reasons why the database needs to be rebuilt and can still
      * cancel the rebuild.
      */
     @ThreadConfined(type = ThreadConfined.ThreadType.AWT)
-    public void rebuildIfWindowOpen() throws MissingResourceException, HeadlessException {
-        if (isWindowOpen()) {
-            Platform.runLater(() -> this.checkAndPromptForRebuild());
->>>>>>> db15dcc2
+    public void rebuildIfWindowOpen(String dataSourceName) {
+        if (mainFrame != null && mainFrame.isOpened() && mainFrame.isVisible()) {
+            Platform.runLater(() -> this.promptForRebuild(dataSourceName));
         }
     }
 
@@ -878,7 +799,6 @@
         } catch (IOException ex) {
             MessageNotifyUtil.Notify.error("Timeline", "Failed to mark the timeline db as populated while ingest was" + (ingestRunning ? "" : "not ") + "running. Some results may be out of date or missing.");
             LOGGER.log(Level.SEVERE, "Error marking the ingest state while the timeline db was populated.", ex);
-
         }
     }
 
@@ -930,21 +850,14 @@
         @Override
         public void propertyChange(PropertyChangeEvent evt) {
             switch (IngestManager.IngestJobEvent.valueOf(evt.getPropertyName())) {
-<<<<<<< HEAD
                 case DATA_SOURCE_ANALYSIS_COMPLETED:
                     // include data source name in rebuild prompt on ingest completed
                     final Content dataSource = ((DataSourceAnalysisEvent) evt).getDataSource();
-                    SwingUtilities.invokeLater(() -> {
-                        if (isWindowOpen()) {
-                            Platform.runLater(() -> promptForRebuild(dataSource.getName()));
-                        }
-                    });
-=======
+                    SwingUtilities.invokeLater(() -> rebuildIfWindowOpen(dataSource.getName()));
+                    break;
                 case CANCELLED:
                 case COMPLETED:
-                    // Ingest is done so prompt the user to rebuild the timeline
-                    SwingUtilities.invokeLater(TimeLineController.this::rebuildIfWindowOpen);
->>>>>>> db15dcc2
+                    break;
             }
         }
     }
@@ -971,16 +884,11 @@
                     executor.submit(() -> filteredEvents.handleContentTagDeleted((ContentTagDeletedEvent) evt));
                     break;
                 case DATA_SOURCE_ADDED:
-<<<<<<< HEAD
-                    //mark db stale
-                    Platform.runLater(() -> setEventsDBStale(true));
-=======
                     //mark db stale, and prompt to rebuild
                     Platform.runLater(() -> {
                         setEventsDBStale(true);
-                        SwingUtilities.invokeLater(TimeLineController.this::rebuildIfWindowOpen);
+                        SwingUtilities.invokeLater(() -> TimeLineController.this.rebuildIfWindowOpen(null));
                     });
->>>>>>> db15dcc2
                     break;
                 case CURRENT_CASE:
                     //close timeline on case changes.
