--- conflicted
+++ resolved
@@ -77,7 +77,6 @@
 import org.sleuthkit.autopsy.ingest.IngestManager;
 import static org.sleuthkit.autopsy.ingest.IngestManager.IngestJobEvent.CANCELLED;
 import org.sleuthkit.autopsy.ingest.events.DataSourceAnalysisEvent;
-import static org.sleuthkit.autopsy.timeline.Bundle.*;
 import org.sleuthkit.autopsy.timeline.datamodel.FilteredEventsModel;
 import org.sleuthkit.autopsy.timeline.datamodel.TimeLineEvent;
 import org.sleuthkit.autopsy.timeline.datamodel.eventtype.EventType;
@@ -361,15 +360,11 @@
      *                       stale
      */
     @ThreadConfined(type = ThreadConfined.ThreadType.JFX)
-<<<<<<< HEAD
-    private void rebuildRepoHelper(Function<Consumer<Worker.State>, CancellationProgressTask<?>> repoBuilder, Interval interval) {
-        SwingUtilities.invokeLater(this::closeTimelineWindow);
-=======
     @NbBundle.Messages({
         "TimeLineController.setIngestRunning.errMsgRunning=Failed to mark the timeline db as populated while ingest was running. Some results may be out of date or missing.",
         "TimeLinecontroller.setIngestRunning.errMsgNotRunning=Failed to mark the timeline db as populated while ingest was not running. Some results may be out of date or missing."})
-    private void rebuildRepoHelper(Function<Consumer<Worker.State>, CancellationProgressTask<?>> repoBuilder, Boolean markDBNotStale) {
->>>>>>> c24da63f
+    private void rebuildRepoHelper(Function<Consumer<Worker.State>, CancellationProgressTask<?>> repoBuilder, Boolean markDBNotStale, Interval interval) {
+
         boolean ingestRunning = IngestManager.getInstance().isIngestRunning();
         //if there is an existing prompt or progressdialog, just show that
         if (promptDialogManager.bringCurrentDialogToFront()) {
@@ -386,12 +381,6 @@
             //this will be on JFX thread
             switch (newSate) {
                 case SUCCEEDED:
-<<<<<<< HEAD
-                    setEventsDBStale(false);
-                    SwingUtilities.invokeLater(TimeLineController.this::showWindow);
-                    historyManager.reset(filteredEvents.zoomParametersProperty().get());
-                    TimeLineController.this.showRange(interval);
-=======
                     /*
                      * Record if ingest was running the last time the db was
                      * rebuilt, and hence it might stale.
@@ -400,15 +389,15 @@
                         perCaseTimelineProperties.setIngestRunning(ingestRunning);
                     } catch (IOException ex) {
                         MessageNotifyUtil.Notify.error(Bundle.Timeline_dialogs_title(),
-                                ingestRunning ? TimeLineController_setIngestRunning_errMsgRunning()
-                                        : TimeLinecontroller_setIngestRunning_errMsgNotRunning());
+                                ingestRunning ? Bundle.TimeLineController_setIngestRunning_errMsgRunning()
+                                        : Bundle.TimeLinecontroller_setIngestRunning_errMsgNotRunning());
                         LOGGER.log(Level.SEVERE, "Error marking the ingest state while the timeline db was populated.", ex); //NON-NLS
                     }
                     if (markDBNotStale) {
                         setEventsDBStale(false);
                     }
                     SwingUtilities.invokeLater(this::showWindow);
->>>>>>> c24da63f
+                    TimeLineController.this.showRange(interval);
                     break;
 
                 case FAILED:
@@ -430,13 +419,8 @@
      * done.
      */
     @ThreadConfined(type = ThreadConfined.ThreadType.JFX)
-<<<<<<< HEAD
     void rebuildRepo(Interval interval) {
-        rebuildRepoHelper(eventsRepository::rebuildRepository, interval);
-=======
-    public void rebuildRepo() {
-        rebuildRepoHelper(eventsRepository::rebuildRepository, true);
->>>>>>> c24da63f
+        rebuildRepoHelper(eventsRepository::rebuildRepository, true, interval);
     }
 
     /**
@@ -444,9 +428,9 @@
      * timeline when done.
      */
     @ThreadConfined(type = ThreadConfined.ThreadType.JFX)
-<<<<<<< HEAD
+
     void rebuildTagsTable(Interval interval) {
-        rebuildRepoHelper(eventsRepository::rebuildTags, interval);
+        rebuildRepoHelper(eventsRepository::rebuildTags, false, interval);
     }
 
     @ThreadConfined(type = ThreadConfined.ThreadType.AWT)
@@ -454,10 +438,6 @@
         if (isWindowOpen()) {
             mainFrame.close();
         }
-=======
-    void rebuildTagsTable() {
-        rebuildRepoHelper(eventsRepository::rebuildTags, false);
->>>>>>> c24da63f
     }
 
     /**
@@ -469,7 +449,6 @@
         }
     }
 
-<<<<<<< HEAD
     public void showRange(Interval interval) {
         if (interval == null) {
             showFullRange();
@@ -480,12 +459,10 @@
         }
     }
 
-=======
     /**
      * "Shut down" Timeline. Remove all the case and ingest listers. Close the
      * timeline window.
      */
->>>>>>> c24da63f
     @ThreadConfined(type = ThreadConfined.ThreadType.AWT)
     public void shutDownTimeLine() {
         listeningToAutopsy = false;
@@ -512,36 +489,7 @@
             listeningToAutopsy = true;
         }
 
-<<<<<<< HEAD
-        Platform.runLater(() -> {
-            try {
-                if (promptDialogManager.bringCurrentDialogToFront()) {
-                    return;
-                }
-                if (IngestManager.getInstance().isIngestRunning()) {
-                    //confirm timeline during ingest
-                    if (promptDialogManager.confirmDuringIngest() == false) {
-                        return;
-                    }
-                }
-
-                /*
-                 * if the repo was not rebuilt at minimum rebuild the tags which
-                 * may have been updated without our knowing it, since we
-                 * can't/aren't checking them. This should at least be quick.
-                 * //TODO: can we check the tags to see if we need to do this?
-                 */
-                if (checkAndPromptForRebuild(interval) == false) {
-                    rebuildTagsTable(interval);
-                }
-
-            } catch (HeadlessException | MissingResourceException ex) {
-                LOGGER.log(Level.SEVERE, "Unexpected error when generating timeline, ", ex); // NON-NLS //NOI18N
-            }
-        });
-=======
-        Platform.runLater(() -> promptForRebuild(null));
->>>>>>> c24da63f
+        Platform.runLater(() -> promptForRebuild(null, interval));
     }
 
     /**
@@ -555,27 +503,7 @@
      *                       processing. Will be ignored if it is null or empty.
      */
     @ThreadConfined(type = ThreadConfined.ThreadType.JFX)
-<<<<<<< HEAD
-    private boolean checkAndPromptForRebuild() {
-        return checkAndPromptForRebuild(null);
-    }
-
-    @ThreadConfined(type = ThreadConfined.ThreadType.JFX)
-    private boolean checkAndPromptForRebuild(Interval interval) {
-        //if the repo is empty just (r)ebuild it with out asking,  they can always cancel part way through;
-        if (eventsRepository.countAllEvents() == 0) {
-            rebuildRepo(interval);
-            return true;
-        }
-
-        ArrayList<String> rebuildReasons = getRebuildReasons();
-        if (rebuildReasons.isEmpty() == false) {
-            if (promptDialogManager.confirmRebuild(rebuildReasons)) {
-                rebuildRepo(interval);
-                return true;
-=======
-    private void promptForRebuild(@Nullable String dataSourceName) {
-
+    private void promptForRebuild(@Nullable String dataSourceName, Interval interval) {
         //if there is an existing prompt or progressdialog, just show that
         if (promptDialogManager.bringCurrentDialogToFront()) {
             return;
@@ -583,7 +511,7 @@
 
         //if the repo is empty just (re)build it with out asking, the user can always cancel part way through
         if (eventsRepository.countAllEvents() == 0) {
-            rebuildRepo();
+            rebuildRepo(interval);
             return;
         }
 
@@ -591,9 +519,8 @@
         List<String> rebuildReasons = getRebuildReasons();
         if (false == rebuildReasons.isEmpty()) {
             if (promptDialogManager.confirmRebuild(dataSourceName, rebuildReasons)) {
-                rebuildRepo();
+                rebuildRepo(interval);
                 return;
->>>>>>> c24da63f
             }
         }
 
@@ -604,7 +531,7 @@
          *
          * //TODO: can we check the tags to see if we need to do this?
          */
-        rebuildTagsTable();
+        rebuildTagsTable(interval);
     }
 
     /**
