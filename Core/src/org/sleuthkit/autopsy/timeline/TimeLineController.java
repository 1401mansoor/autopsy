--- conflicted
+++ resolved
@@ -1,7 +1,7 @@
 /*
  * Autopsy Forensic Browser
  *
- * Copyright 2014-2019 Basis Technology Corp.
+ * Copyright 2014-2018 Basis Technology Corp.
  * Contact: carrier <at> sleuthkit <dot> org
  *
  * Licensed under the Apache License, Version 2.0 (the "License");
@@ -28,14 +28,8 @@
 import java.time.ZoneId;
 import java.util.Collection;
 import java.util.Collections;
-<<<<<<< HEAD
-import java.util.EnumSet;
-import java.util.List;
-=======
 import static java.util.Collections.singleton;
->>>>>>> 80ff04b9
 import java.util.Optional;
-import java.util.Set;
 import java.util.TimeZone;
 import java.util.concurrent.ExecutionException;
 import java.util.concurrent.Executors;
@@ -82,15 +76,8 @@
 import org.sleuthkit.autopsy.coreutils.ThreadConfined;
 import org.sleuthkit.autopsy.events.AutopsyEvent;
 import org.sleuthkit.autopsy.ingest.IngestManager;
-<<<<<<< HEAD
-import org.sleuthkit.autopsy.timeline.datamodel.FilteredEventsModel;
-import org.sleuthkit.autopsy.timeline.datamodel.TimeLineEvent;
-import org.sleuthkit.autopsy.timeline.datamodel.eventtype.EventType;
-import org.sleuthkit.autopsy.timeline.db.EventsRepository;
-=======
 import org.sleuthkit.autopsy.ingest.ModuleDataEvent;
 import org.sleuthkit.autopsy.timeline.events.TimelineEventAddedEvent;
->>>>>>> 80ff04b9
 import org.sleuthkit.autopsy.timeline.events.ViewInTimelineRequestedEvent;
 import org.sleuthkit.autopsy.timeline.ui.detailview.datamodel.DetailViewEvent;
 import org.sleuthkit.autopsy.timeline.ui.filtering.datamodel.SqlFilterState;
@@ -126,14 +113,8 @@
     "TimeLinecontroller.updateNowQuestion=Do you want to update the events database now?"})
 public class TimeLineController {
 
-<<<<<<< HEAD
-    private static final Logger LOGGER = Logger.getLogger(TimeLineController.class.getName());
-    private static final Set<IngestManager.IngestJobEvent> INGEST_JOB_EVENTS_OF_INTEREST = EnumSet.of(IngestManager.IngestJobEvent.DATA_SOURCE_ANALYSIS_COMPLETED);
-    private static final Set<IngestManager.IngestModuleEvent> INGEST_MODULE_EVENTS_OF_INTEREST = EnumSet.of(IngestManager.IngestModuleEvent.DATA_ADDED, IngestManager.IngestModuleEvent.CONTENT_CHANGED);
-=======
     private static final Logger logger = Logger.getLogger(TimeLineController.class.getName());
 
->>>>>>> 80ff04b9
     private static final ReadOnlyObjectWrapper<TimeZone> timeZone = new ReadOnlyObjectWrapper<>(TimeZone.getDefault());
 
     private final ListeningExecutorService executor = MoreExecutors.listeningDecorator(Executors.newSingleThreadExecutor(
@@ -162,24 +143,9 @@
         return timeZone.getReadOnlyProperty();
     }
 
-<<<<<<< HEAD
-    private final ExecutorService executor = Executors.newSingleThreadExecutor();
-
-    private final ReadOnlyListWrapper<Task<?>> tasks = new ReadOnlyListWrapper<>(FXCollections.observableArrayList());
-
-    private final ReadOnlyDoubleWrapper taskProgress = new ReadOnlyDoubleWrapper(-1);
-
-    private final ReadOnlyStringWrapper taskMessage = new ReadOnlyStringWrapper();
-
-    private final ReadOnlyStringWrapper taskTitle = new ReadOnlyStringWrapper();
-
-    private final ReadOnlyStringWrapper statusMessage = new ReadOnlyStringWrapper();
-    private final EventBus eventbus = new EventBus("TimeLineController_EventBus");
-=======
     public static TimeZone getTimeZone() {
         return timeZone.get();
     }
->>>>>>> 80ff04b9
 
     /**
      * Status is a string that will be displayed in the status bar as a kind of
@@ -380,136 +346,6 @@
     }
 
     /**
-<<<<<<< HEAD
-     * Rebuild the repo using the given repoBuilder (expected to be a member
-     * reference to EventsRepository.rebuildRepository() or
-     * EventsRepository.rebuildTags()) and display the UI when it is done. If
-     * either file or artifact is not null the user will be prompted to choose a
-     * derived event and time range to show in the Timeline List View.
-     *
-     * @param repoBuilder    A Function from Consumer<Worker.State> to
-     *                       CancellationProgressTask<?>. Ie a function that
-     *                       given a worker state listener, produces a task with
-     *                       that listener attached. Expected to be a method
-     *                       reference to either
-     *                       EventsRepository.rebuildRepository() or
-     *                       EventsRepository.rebuildTags()
-     * @param markDBNotStale After the repo is rebuilt should it be marked not
-     *                       stale
-     * @param file           The AbstractFile from which to choose an event to
-     *                       show in the List View.
-     * @param artifact       The BlackboardArtifact to show in the List View.
-     */
-    @ThreadConfined(type = ThreadConfined.ThreadType.JFX)
-    @NbBundle.Messages({
-        "TimeLineController.setIngestRunning.errMsgRunning=Failed to mark the timeline db as populated while ingest was running. Some results may be out of date or missing.",
-        "TimeLinecontroller.setIngestRunning.errMsgNotRunning=Failed to mark the timeline db as populated while ingest was not running. Some results may be out of date or missing."})
-    private void rebuildRepoHelper(Function<Consumer<Worker.State>, CancellationProgressTask<?>> repoBuilder, Boolean markDBNotStale, AbstractFile file, BlackboardArtifact artifact) {
-
-        boolean ingestRunning = IngestManager.getInstance().isIngestRunning();
-        //if there is an existing prompt or progressdialog, just show that
-        if (promptDialogManager.bringCurrentDialogToFront()) {
-            return;
-        }
-
-        //confirm timeline during ingest
-        if (ingestRunning && promptDialogManager.confirmDuringIngest() == false) {
-            return;  //if they cancel, do nothing.
-        }
-
-        //get a task that rebuilds the repo with the below state listener attached
-        final CancellationProgressTask<?> rebuildRepositoryTask;
-        rebuildRepositoryTask = repoBuilder.apply(new Consumer<Worker.State>() {
-            @Override
-            public void accept(Worker.State newSate) {
-                //this will be on JFX thread
-                switch (newSate) {
-                    case SUCCEEDED:
-                        /*
-                         * Record if ingest was running the last time the db was
-                         * rebuilt, and hence it might stale.
-                         */
-                        try {
-                            perCaseTimelineProperties.setIngestRunning(ingestRunning);
-                        } catch (IOException ex) {
-                            MessageNotifyUtil.Notify.error(Bundle.Timeline_dialogs_title(),
-                                    ingestRunning ? Bundle.TimeLineController_setIngestRunning_errMsgRunning()
-                                            : Bundle.TimeLinecontroller_setIngestRunning_errMsgNotRunning());
-                            LOGGER.log(Level.SEVERE, "Error marking the ingest state while the timeline db was populated.", ex); //NON-NLS
-                        }
-                        if (markDBNotStale) {
-                            setEventsDBStale(false);
-                            filteredEvents.postDBUpdated();
-                        }
-                        if (file == null && artifact == null) {
-                            SwingUtilities.invokeLater(TimeLineController.this::showWindow);
-                            TimeLineController.this.showFullRange();
-                        } else {
-                            //prompt user to pick specific event and time range
-                            ShowInTimelineDialog showInTimelineDilaog
-                                    = (file == null)
-                                            ? new ShowInTimelineDialog(TimeLineController.this, artifact)
-                                            : new ShowInTimelineDialog(TimeLineController.this, file);
-                            Optional<ViewInTimelineRequestedEvent> dialogResult = showInTimelineDilaog.showAndWait();
-                            dialogResult.ifPresent(viewInTimelineRequestedEvent -> {
-                                SwingUtilities.invokeLater(TimeLineController.this::showWindow);
-                                showInListView(viewInTimelineRequestedEvent); //show requested event in list view
-                            });
-                        }
-                        break;
-                    case FAILED:
-                    case CANCELLED:
-                        setEventsDBStale(true);
-                        break;
-                }
-            }
-        });
-
-        /*
-         * Since both of the expected repoBuilders start the back ground task,
-         * all we have to do is show progress dialog for the task
-         */
-        promptDialogManager.showDBPopulationProgressDialog(rebuildRepositoryTask);
-    }
-
-    /**
-     * Rebuild the entire repo in the background, and show the timeline when
-     * done.
-     */
-    @ThreadConfined(type = ThreadConfined.ThreadType.JFX)
-    public void rebuildRepo() {
-        rebuildRepo(null, null);
-    }
-
-    /**
-     * Rebuild the entire repo in the background, and show the timeline when
-     * done.
-     *
-     * @param file     The AbstractFile from which to choose an event to show in
-     *                 the List View.
-     * @param artifact The BlackboardArtifact to show in the List View.
-     */
-    @ThreadConfined(type = ThreadConfined.ThreadType.JFX)
-    private void rebuildRepo(AbstractFile file, BlackboardArtifact artifact) {
-        rebuildRepoHelper(eventsRepository::rebuildRepository, true, file, artifact);
-    }
-
-    /**
-     * Drop the tags table and rebuild it in the background, and show the
-     * timeline when done.
-     *
-     * @param file     The AbstractFile from which to choose an event to show in
-     *                 the List View.
-     * @param artifact The BlackboardArtifact to show in the List View.
-     */
-    @ThreadConfined(type = ThreadConfined.ThreadType.JFX)
-    private void rebuildTagsTable(AbstractFile file, BlackboardArtifact artifact) {
-        rebuildRepoHelper(eventsRepository::rebuildTags, false, file, artifact);
-    }
-
-    /**
-=======
->>>>>>> 80ff04b9
      * Show the entire range of the timeline.
      */
     private boolean showFullRange() throws TskCoreException {
@@ -562,65 +398,11 @@
      */
     @ThreadConfined(type = ThreadConfined.ThreadType.AWT)
     void showTimeLine(AbstractFile file, BlackboardArtifact artifact) {
-<<<<<<< HEAD
-        // listen for case changes (specifically images being added, and case changes).
-        if (Case.isCaseOpen() && !listeningToAutopsy) {
-            IngestManager.getInstance().addIngestModuleEventListener(INGEST_MODULE_EVENTS_OF_INTEREST, ingestModuleListener);
-            IngestManager.getInstance().addIngestJobEventListener(INGEST_JOB_EVENTS_OF_INTEREST, ingestJobListener);
-            Case.addPropertyChangeListener(caseListener);
-            listeningToAutopsy = true;
-        }
-        Platform.runLater(() -> promptForRebuild(file, artifact));
-    }
-
-    /**
-     * Prompt the user to confirm rebuilding the db. Checks if a database
-     * rebuild is necessary and includes the reasons in the prompt. If the user
-     * confirms, rebuilds the database. Shows the timeline window when the
-     * rebuild is done, or immediately if the rebuild is not confirmed.
-     *
-     * @param file     The AbstractFile from which to choose an event to show in
-     *                 the List View.
-     * @param artifact The BlackboardArtifact to show in the List View.
-     */
-    @ThreadConfined(type = ThreadConfined.ThreadType.JFX)
-    private void promptForRebuild(AbstractFile file, BlackboardArtifact artifact) {
-        //if there is an existing prompt or progressdialog, just show that
-        if (promptDialogManager.bringCurrentDialogToFront()) {
-            return;
-        }
-
-        //if the repo is empty just (re)build it with out asking, the user can always cancel part way through
-        if (eventsRepository.countAllEvents() == 0) {
-            rebuildRepo(file, artifact);
-            return;
-        }
-
-        //if necessary prompt user with reasons to rebuild
-        List<String> rebuildReasons = getRebuildReasons();
-        if (false == rebuildReasons.isEmpty()) {
-            if (promptDialogManager.confirmRebuild(rebuildReasons)) {
-                rebuildRepo(file, artifact);
-                return;
-            }
-        }
-
-        /*
-         * if the repo was not rebuilt, at a minimum rebuild the tags which may
-         * have been updated without our knowing it, since we can't/aren't
-         * checking them. This should at least be quick.
-         *
-         * //TODO: can we check the tags to see if we need to do this?
-         */
-        rebuildTagsTable(file, artifact);
-    }
-=======
         Platform.runLater(() -> {
             //if there is an existing prompt or progressdialog,...
             if (promptDialogManager.bringCurrentDialogToFront()) {
                 //... just show that
             } else {
->>>>>>> 80ff04b9
 
                 if ( //confirm timeline during ingest
                         IngestManager.getInstance().isIngestRunning()
@@ -976,45 +758,11 @@
             //@@@ This causes HUGE slow downs during ingest when TL is open.  
             // executor.submit(filteredEvents::invalidateAllCaches);
 
-<<<<<<< HEAD
-            switch (IngestManager.IngestModuleEvent.valueOf(evt.getPropertyName())) {
-                case CONTENT_CHANGED:
-                case DATA_ADDED:
-                    //since black board artifacts or new derived content have been added, the DB is stale.
-                    Platform.runLater(() -> setEventsDBStale(true));
-                    break;
-                default:
-                    /*
-                     * Do nothing, since we have captured all new results in
-                     * CONTENT_CHANGED and DATA_ADDED or the IngestJob listener,
-                     */
-                    break;
-=======
             // known state should have been udpated automatically via SleuthkitCase.setKnown();
             // hashes should have been updated from event
->>>>>>> 80ff04b9
             }
     }
 
-<<<<<<< HEAD
-    /**
-     * Listener for IngestManager.IngestJobEvents
-     */
-    @Immutable
-    private class AutopsyIngestJobListener implements PropertyChangeListener {
-
-        @Override
-        public void propertyChange(PropertyChangeEvent evt) {
-            switch (IngestManager.IngestJobEvent.valueOf(evt.getPropertyName())) {
-                case DATA_SOURCE_ANALYSIS_COMPLETED:
-                    //mark db stale, and prompt to rebuild
-                    Platform.runLater(() -> setEventsDBStale(true));
-                    filteredEvents.postAutopsyEventLocally((AutopsyEvent) evt);
-                    break;
-                default:
-                    break;
-            }
-=======
     void handleCaseEvent(PropertyChangeEvent evt) {
         ListenableFuture<?> future = Futures.immediateFuture(null);
         switch (Case.Events.valueOf(evt.getPropertyName())) {
@@ -1046,7 +794,6 @@
                     return null;
                 });
                 break;
->>>>>>> 80ff04b9
         }
         logFutureException(future,
                 "Error executing task in response to " + evt.getPropertyName() + " event.",
