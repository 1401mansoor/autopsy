--- conflicted
+++ resolved
@@ -30,19 +30,6 @@
 /**
  * An AutopsyEvent broadcast when a TimelineEvent is added to the case.
  */
-<<<<<<< HEAD
-public class EventAddedEvent extends AutopsyEvent {
- 
-    private final long addedEventID;
-
-    public long getAddedEventID() {
-        return addedEventID;
-    }
-
-    public EventAddedEvent(org.sleuthkit.datamodel.TimelineManager.EventAddedEvent event) {
-        super(Case.Events.EVENT_ADDED.name(), null, event.getEvent());
-        addedEventID = event.getEvent().getEventID();
-=======
 public class EventAddedEvent extends AutopsyEvent implements Serializable {
 
     private static final long serialVersionUID = 1L;
@@ -93,6 +80,14 @@
      */
     public TimelineEvent getAddedEvent() {
         return getNewValue();
->>>>>>> da2f713c
+    }
+
+    /**
+     * Gets the Id of the event that was added.
+     *
+     * @return The Id of the event that was added.
+     */
+    public long getAddedEventID() {
+        return (long) super.getNewValue();
     }
 }