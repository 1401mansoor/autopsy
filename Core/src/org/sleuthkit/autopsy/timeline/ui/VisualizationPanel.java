--- conflicted
+++ resolved
@@ -75,12 +75,8 @@
 import org.sleuthkit.autopsy.timeline.TimeLineView;
 import org.sleuthkit.autopsy.timeline.VisualizationMode;
 import org.sleuthkit.autopsy.timeline.actions.ResetFilters;
-<<<<<<< HEAD
-import org.sleuthkit.autopsy.timeline.actions.SaveSnapshot;
+import org.sleuthkit.autopsy.timeline.actions.SaveSnapshotAsReport;
 import org.sleuthkit.autopsy.timeline.actions.ZoomIn;
-=======
-import org.sleuthkit.autopsy.timeline.actions.SaveSnapshotAsReport;
->>>>>>> c0a43b67
 import org.sleuthkit.autopsy.timeline.actions.ZoomOut;
 import org.sleuthkit.autopsy.timeline.actions.ZoomToEvents;
 import org.sleuthkit.autopsy.timeline.datamodel.FilteredEventsModel;
@@ -293,33 +289,12 @@
         }
         zoomMenuButton.setText(NbBundle.getMessage(VisualizationPanel.class, "VisualizationPanel.zoomMenuButton.text")); // NON-NLS
 
-<<<<<<< HEAD
-        snapShotButton.setOnAction((ActionEvent event) -> {
-            //take snapshot
-            final SnapshotParameters snapshotParameters = new SnapshotParameters();
-            snapshotParameters.setViewport(new Rectangle2D(visualization.getBoundsInParent().getMinX(), visualization.getBoundsInParent().getMinY(),
-                    visualization.getBoundsInParent().getWidth(),
-                    contextPane.getLayoutBounds().getHeight() + visualization.getLayoutBounds().getHeight() + partPane.getLayoutBounds().getHeight()
-            ));
-            WritableImage snapshot = this.snapshot(snapshotParameters, null);
-            //pass snapshot to save action
-            new SaveSnapshot(controller, snapshot).handle(event);
-        });
-=======
-        zoomOutButton.setOnAction(e -> {
-            controller.pushZoomOutTime();
-        });
-        zoomInButton.setOnAction(e -> {
-            controller.pushZoomInTime();
-        });
-
         snapShotButton.setOnAction(event ->
                 this.snapshot(snapShotResult -> {
                     new SaveSnapshotAsReport(controller, snapShotResult.getImage()).handle(event);
                     return null;
                 }, null, null)
         );
->>>>>>> c0a43b67
 
         snapShotButton.setText(NbBundle.getMessage(VisualizationPanel.class, "VisualizationPanel.snapShotButton.text")); // NON-NLS
     }
