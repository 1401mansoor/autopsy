/*
 * Autopsy Forensic Browser
 *
 * Copyright 2013-2020 Basis Technology Corp.
 * Contact: carrier <at> sleuthkit <dot> org
 *
 * Licensed under the Apache License, Version 2.0 (the "License");
 * you may not use this file except in compliance with the License.
 * You may obtain a copy of the License at
 *
 *     http://www.apache.org/licenses/LICENSE-2.0
 *
 * Unless required by applicable law or agreed to in writing, software
 * distributed under the License is distributed on an "AS IS" BASIS,
 * WITHOUT WARRANTIES OR CONDITIONS OF ANY KIND, either express or implied.
 * See the License for the specific language governing permissions and
 * limitations under the License.
 */
package org.sleuthkit.autopsy.corelibs;

import java.awt.image.BufferedImage;
import java.awt.image.BufferedImageOp;
import org.imgscalr.Scalr;
import org.imgscalr.Scalr.Method;

/**
 * Scalr wrapper to deal with exports and provide thread-safety
 *
 */
public class ScalrWrapper {

    public static synchronized BufferedImage resize(BufferedImage input, int width, int height) {
        return Scalr.resize(input, width, height, Scalr.OP_ANTIALIAS);
    }

    public static synchronized BufferedImage resize(BufferedImage input, int size) {
        return Scalr.resize(input, size, Scalr.OP_ANTIALIAS);
    }

<<<<<<< HEAD
    public static synchronized BufferedImage resize(BufferedImage bufferedImage, Method method, Scalr.Mode mode, int width, int height, BufferedImageOp... ops) {
=======
    public static synchronized BufferedImage resize(BufferedImage bufferedImage, Method method, Scalr.Mode mode, int width, int height, BufferedImageOp ...ops) {
>>>>>>> e978a4b7
        return Scalr.resize(bufferedImage, method, mode, width, height, ops);
    }
    
    public static synchronized BufferedImage resizeHighQuality(BufferedImage input, int width, int height) {
        return Scalr.resize(input, Method.QUALITY, width, height, Scalr.OP_ANTIALIAS);
    }

    public static synchronized BufferedImage resizeFast(BufferedImage input, int size) {
        return Scalr.resize(input, Method.SPEED, Scalr.Mode.AUTOMATIC, size, Scalr.OP_ANTIALIAS);
    }

    public static synchronized BufferedImage resizeFast(BufferedImage input, int width, int height) {
        return Scalr.resize(input, Method.SPEED, Scalr.Mode.AUTOMATIC, width, height, Scalr.OP_ANTIALIAS);
    }

    public static synchronized BufferedImage cropImage(BufferedImage input, int width, int height) {
        return Scalr.crop(input, width, height, (BufferedImageOp) null);
    }


}<|MERGE_RESOLUTION|>--- conflicted
+++ resolved
@@ -37,11 +37,7 @@
         return Scalr.resize(input, size, Scalr.OP_ANTIALIAS);
     }
 
-<<<<<<< HEAD
-    public static synchronized BufferedImage resize(BufferedImage bufferedImage, Method method, Scalr.Mode mode, int width, int height, BufferedImageOp... ops) {
-=======
     public static synchronized BufferedImage resize(BufferedImage bufferedImage, Method method, Scalr.Mode mode, int width, int height, BufferedImageOp ...ops) {
->>>>>>> e978a4b7
         return Scalr.resize(bufferedImage, method, mode, width, height, ops);
     }
     
