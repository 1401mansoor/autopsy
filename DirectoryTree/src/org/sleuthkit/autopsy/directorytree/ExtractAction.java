/*
 * Autopsy Forensic Browser
 *
 * Copyright 2011 Basis Technology Corp.
 * Contact: carrier <at> sleuthkit <dot> org
 *
 * Licensed under the Apache License, Version 2.0 (the "License");
 * you may not use this file except in compliance with the License.
 * You may obtain a copy of the License at
 *
 *     http://www.apache.org/licenses/LICENSE-2.0
 *
 * Unless required by applicable law or agreed to in writing, software
 * distributed under the License is distributed on an "AS IS" BASIS,
 * WITHOUT WARRANTIES OR CONDITIONS OF ANY KIND, either express or implied.
 * See the License for the specific language governing permissions and
 * limitations under the License.
 */
package org.sleuthkit.autopsy.directorytree;

import java.awt.Component;
import java.awt.event.ActionEvent;
import java.io.File;
import java.util.concurrent.CancellationException;
import java.util.logging.Level;
import java.util.logging.Logger;
import javax.swing.AbstractAction;
import javax.swing.JFileChooser;
import javax.swing.JOptionPane;
import javax.swing.SwingWorker;
import org.netbeans.api.progress.ProgressHandle;
import org.netbeans.api.progress.ProgressHandleFactory;
import org.openide.nodes.Node;
import org.openide.util.Cancellable;
import org.sleuthkit.autopsy.casemodule.Case;
import org.sleuthkit.autopsy.coreutils.FileUtil;
import org.sleuthkit.autopsy.datamodel.ContentUtils;
import org.sleuthkit.autopsy.datamodel.ContentUtils.ExtractFscContentVisitor;
import org.sleuthkit.datamodel.Content;
import org.sleuthkit.datamodel.ContentVisitor;
import org.sleuthkit.datamodel.Directory;
import org.sleuthkit.datamodel.FsContent;

/**
 * Exports files and folders
 */
public final class ExtractAction extends AbstractAction {

    private static final InitializeContentVisitor initializeCV = new InitializeContentVisitor();
    private FsContent fsContent;
    private Logger logger = Logger.getLogger(ExtractAction.class.getName());

    public ExtractAction(String title, Node contentNode) {
        super(title);
        Content tempContent = contentNode.getLookup().lookup(Content.class);

        this.fsContent = tempContent.accept(initializeCV);
        this.setEnabled(fsContent != null);
    }

    /**
     * Returns the FsContent if it is supported, otherwise null
     */
    private static class InitializeContentVisitor extends ContentVisitor.Default<FsContent> {

        @Override
        public FsContent visit(org.sleuthkit.datamodel.File f) {
            return f;
        }

        @Override
        public FsContent visit(Directory dir) {
            return ContentUtils.isDotDirectory(dir) ? null : dir;
        }

        @Override
        protected FsContent defaultVisit(Content cntnt) {
            return null;
        }
    }

    /**
     * Asks user to choose destination, then extracts file/directory to 
     * destination (recursing on directories)
     * @param e  the action event
     */
    @Override
    public void actionPerformed(ActionEvent e) {
        // Get file and check that it's okay to overwrite existing file
        JFileChooser fc = new JFileChooser();
        fc.setCurrentDirectory(new File(Case.getCurrentCase().getCaseDirectory()));
        fc.setSelectedFile(new File(this.fsContent.getName()));
        int returnValue = fc.showSaveDialog((Component) e.getSource());

        if (returnValue == JFileChooser.APPROVE_OPTION) {
            File destination = fc.getSelectedFile();

            // do the check
            if (destination.exists()) {
                int choice = JOptionPane.showConfirmDialog(
                        (Component) e.getSource(),
                        "Destination file already exists, it will be overwritten.",
                        "Destination already exists!",
                        JOptionPane.OK_CANCEL_OPTION);

                if (choice != JOptionPane.OK_OPTION) {
                    return; // Just exit the function
                }

                if (!destination.delete()) {
                    JOptionPane.showMessageDialog(
                            (Component) e.getSource(),
                            "Couldn't delete existing file.");
                }
            }
        
            try {
                ExtractFileThread extract = new ExtractFileThread();    
                extract.init(this.fsContent, e, destination);
                extract.execute();
            } catch (Exception ex) {
                logger.log(Level.WARNING, "Unable to start background thread.", ex);
            }
        }
    }
    
    private class ExtractFileThread extends SwingWorker<Object,Void> {
        private Logger logger = Logger.getLogger(ExtractFileThread.class.getName());
        private ProgressHandle progress;
        private FsContent fsContent;
        ActionEvent e;
        File destination;
        
        private void init(FsContent fsContent, ActionEvent e, File destination) {
            this.fsContent = fsContent;
            this.e = e;
            this.destination = destination;
        }

        @Override
        protected Object doInBackground() throws Exception {
            logger.log(Level.INFO, "Starting background processing for file extraction.");
            
            // Setup progress bar
            final String displayName = "Extracting";
            progress = ProgressHandleFactory.createHandle(displayName, new Cancellable() {
                @Override
                public boolean cancel() {
                    if (progress != null)
                        progress.setDisplayName(displayName + " (Cancelling...)");
                    return ExtractAction.ExtractFileThread.this.cancel(true);
                }
            });

            // Start the progress bar as indeterminate
            progress.start();
            progress.switchToIndeterminate();
            if(fsContent.isFile()) {
                // Max file size of 200GB
                long filesize = fsContent.getSize();
                int unit = (int) (filesize / 100);
                progress.switchToDeterminate(100);
            } else if(fsContent.isDir()) {
                // If dir base progress off number of children
                int toProcess = fsContent.getChildren().size();
                progress.switchToDeterminate(toProcess);
            }

            // Start extracting the file/directory
            ExtractFscContentVisitor.extract(fsContent, destination, progress, this);
            logger.log(Level.INFO, "Done background processing");
            return null;
        }
        
        @Override
        protected void done() {
            try {
                super.get(); //block and get all exceptions thrown while doInBackground()
            } catch (CancellationException ex) {
                logger.log(Level.INFO, "Extraction was canceled.");
            } catch (InterruptedException ex) {
                logger.log(Level.INFO, "Extraction was interrupted.");
            } catch (Exception ex) {
                logger.log(Level.SEVERE, "Fatal error during file extraction.", ex);
            } finally {
                progress.finish();
                if (!this.isCancelled()) {
                    logger.log(Level.INFO, "Extracting completed without cancellation.");
                    // Alert the user extraction is over
                    if(fsContent.isDir()) {
                        JOptionPane.showMessageDialog((Component) e.getSource(), "Directory extracted.");
                    } else if(fsContent.isFile()){
                        JOptionPane.showMessageDialog((Component) e.getSource(), "File extracted.");
                    }
                } else {
                    logger.log(Level.INFO, "Attempting to delete file(s).");
<<<<<<< HEAD
                    if(delete(destination)) {
=======
                    if(FileUtil.deleteFileDir(destination)) {
>>>>>>> b50e3beb
                        logger.log(Level.INFO, "Finished deletion sucessfully.");
                    } else {
                        logger.log(Level.WARNING, "Deletion attempt complete; not all files were sucessfully deleted.");
                    }
                }
<<<<<<< HEAD
            }
        }
        
        private boolean delete(File file) {
            boolean sucess = true;
            // If it's a file
            if(file.isFile()) {
                if(!file.delete()) {
                    sucess = false;
                    logger.log(Level.WARNING, "Failed to delete file {0}", file.getPath());
                }
            // If it's a directory
            } else {
                // If the dir is empty
                if(file.list().length==0) {
                    if(!file.delete()) {
                        sucess = false;
                        logger.log(Level.WARNING, "Failed to delete the empty directory at {0}", file.getPath());
                    }
                } else {
                    String files[] = file.list();
                    for(String s:files) {
                        File sub = new File(file, s);
                        sucess = delete(sub);
                    }
                    
                    // Delete the newly-empty dir
                    if(file.list().length==0) {
                        if(!file.delete()) {
                            sucess = false;
                            logger.log(Level.WARNING, "Failed to delete the empty directory at {0}", file.getPath());
                        }
                    } else {
                        sucess = false;
                        logger.log(Level.WARNING, "Directory {0} did not recursivly delete sucessfully.", file.getPath());
                    }
                }
=======
>>>>>>> b50e3beb
            }
            return sucess;
        }
        
<<<<<<< HEAD
=======
        
        
>>>>>>> b50e3beb
    }
    
}<|MERGE_RESOLUTION|>--- conflicted
+++ resolved
@@ -194,65 +194,17 @@
                     }
                 } else {
                     logger.log(Level.INFO, "Attempting to delete file(s).");
-<<<<<<< HEAD
-                    if(delete(destination)) {
-=======
                     if(FileUtil.deleteFileDir(destination)) {
->>>>>>> b50e3beb
                         logger.log(Level.INFO, "Finished deletion sucessfully.");
                     } else {
                         logger.log(Level.WARNING, "Deletion attempt complete; not all files were sucessfully deleted.");
                     }
                 }
-<<<<<<< HEAD
-            }
-        }
-        
-        private boolean delete(File file) {
-            boolean sucess = true;
-            // If it's a file
-            if(file.isFile()) {
-                if(!file.delete()) {
-                    sucess = false;
-                    logger.log(Level.WARNING, "Failed to delete file {0}", file.getPath());
-                }
-            // If it's a directory
-            } else {
-                // If the dir is empty
-                if(file.list().length==0) {
-                    if(!file.delete()) {
-                        sucess = false;
-                        logger.log(Level.WARNING, "Failed to delete the empty directory at {0}", file.getPath());
-                    }
-                } else {
-                    String files[] = file.list();
-                    for(String s:files) {
-                        File sub = new File(file, s);
-                        sucess = delete(sub);
-                    }
-                    
-                    // Delete the newly-empty dir
-                    if(file.list().length==0) {
-                        if(!file.delete()) {
-                            sucess = false;
-                            logger.log(Level.WARNING, "Failed to delete the empty directory at {0}", file.getPath());
-                        }
-                    } else {
-                        sucess = false;
-                        logger.log(Level.WARNING, "Directory {0} did not recursivly delete sucessfully.", file.getPath());
-                    }
-                }
-=======
->>>>>>> b50e3beb
-            }
-            return sucess;
-        }
-        
-<<<<<<< HEAD
-=======
-        
-        
->>>>>>> b50e3beb
+            }
+        }
+        
+        
+        
     }
     
 }