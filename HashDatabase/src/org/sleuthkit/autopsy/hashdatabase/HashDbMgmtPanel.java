--- conflicted
+++ resolved
@@ -20,27 +20,21 @@
 
 import java.awt.Component;
 import java.awt.Dimension;
-import java.awt.event.ActionListener;
 import java.io.IOException;
+import java.util.logging.Level;
 import javax.swing.Box;
 import javax.swing.BoxLayout;
-import javax.swing.JButton;
 import javax.swing.JLabel;
-import javax.swing.JPanel;
 import javax.swing.border.EmptyBorder;
-<<<<<<< HEAD
 import org.openide.DialogDisplayer;
 import org.openide.NotifyDescriptor;
 import org.sleuthkit.autopsy.coreutils.Log;
-=======
-
->>>>>>> 9c89af11
 
 /**
  * Panel for displaying and editing the Hash Database settings.
  * @author pmartel
  */
-class HashDbMgmtPanel extends JPanel{
+class HashDbMgmtPanel extends javax.swing.JPanel {
 
     private HashDbSettings settings;
     private static HashDbMgmtPanel instance;
@@ -134,7 +128,6 @@
         this.add(Box.createRigidArea(new Dimension(0, 10)));
     }
 
-<<<<<<< HEAD
     void save(){
         if (indexesExist()) {
             try {
@@ -147,7 +140,4 @@
             DialogDisplayer.getDefault().notify(d);
         }
     }
-=======
-   
->>>>>>> 9c89af11
 }