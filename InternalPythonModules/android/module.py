--- conflicted
+++ resolved
@@ -47,11 +47,8 @@
 import textmessage
 import wwfmessage
 import imo
-<<<<<<< HEAD
 import skype
-=======
 import line
->>>>>>> 4d56e0ea
 import whatsapp
 import textnow
 
@@ -98,12 +95,8 @@
         analyzers = [contact.ContactAnalyzer(), calllog.CallLogAnalyzer(), textmessage.TextMessageAnalyzer(),
                      tangomessage.TangoMessageAnalyzer(), wwfmessage.WWFMessageAnalyzer(),
                      googlemaplocation.GoogleMapLocationAnalyzer(), browserlocation.BrowserLocationAnalyzer(),
-<<<<<<< HEAD
-                     cachelocation.CacheLocationAnalyzer(), imo.IMOAnalyzer(), whatsapp.WhatsAppAnalyzer(), textnow.TextNowAnalyzer(),
-                     skype.SkypeAnalyzer()]
-=======
-                     cachelocation.CacheLocationAnalyzer(), imo.IMOAnalyzer(), line.LineAnalyzer(), textnow.TextNowAnalyzer(), whatsapp.WhatsAppAnalyzer()]
->>>>>>> 4d56e0ea
+                     cachelocation.CacheLocationAnalyzer(), imo.IMOAnalyzer(), line.LineAnalyzer(), whatsapp.WhatsAppAnalyzer(), 
+                     textnow.TextNowAnalyzer(), skype.SkypeAnalyzer()]
         self.log(Level.INFO, "running " + str(len(analyzers)) + " analyzers")
         progressBar.switchToDeterminate(len(analyzers))
 
