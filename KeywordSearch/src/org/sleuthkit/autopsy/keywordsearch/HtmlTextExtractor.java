--- conflicted
+++ resolved
@@ -49,32 +49,6 @@
             "text/html", //NON-NLS NON-NLS
             "text/javascript" //NON-NLS
     );
-
-<<<<<<< HEAD
-    HtmlTextExtractor() {
-        ingester = Ingester.getDefault();
-    }
-
-    @Override
-    public boolean setScripts(List<SCRIPT> extractScripts) {
-        return false;
-    }
-
-    @Override
-    public List<SCRIPT> getScripts() {
-        return null;
-    }
-
-    @Override
-    public Map<String, String> getOptions() {
-        return null;
-    }
-
-    @Override
-    public void setOptions(Map<String, String> options) {
-    }
-=======
->>>>>>> 3557f141
 
     @Override
     boolean isContentTypeSpecific() {
