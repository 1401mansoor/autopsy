/*
 * Autopsy Forensic Browser
 * 
 * Copyright 2011 Basis Technology Corp.
 * Contact: carrier <at> sleuthkit <dot> org
 * 
 * Licensed under the Apache License, Version 2.0 (the "License");
 * you may not use this file except in compliance with the License.
 * You may obtain a copy of the License at
 * 
 *     http://www.apache.org/licenses/LICENSE-2.0
 * 
 * Unless required by applicable law or agreed to in writing, software
 * distributed under the License is distributed on an "AS IS" BASIS,
 * WITHOUT WARRANTIES OR CONDITIONS OF ANY KIND, either express or implied.
 * See the License for the specific language governing permissions and
 * limitations under the License.
 */


package org.sleuthkit.autopsy.keywordsearch;

import java.awt.Component;
import java.awt.event.ActionEvent;
import java.awt.event.ActionListener;
import java.beans.PropertyChangeEvent;
import java.beans.PropertyChangeListener;
import java.io.File;
import java.util.ArrayList;
import java.util.Arrays;
import java.util.List;
import java.util.logging.Level;
import java.util.logging.Logger;
import java.util.regex.Pattern;
import java.util.regex.PatternSyntaxException;
import javax.swing.DefaultListSelectionModel;
import javax.swing.JCheckBox;
import javax.swing.JFileChooser;
import javax.swing.JMenuItem;
import javax.swing.JOptionPane;
import javax.swing.JTable;
import javax.swing.ListSelectionModel;
import javax.swing.event.ListSelectionEvent;
import javax.swing.event.ListSelectionListener;
import javax.swing.filechooser.FileNameExtensionFilter;
import javax.swing.table.AbstractTableModel;
import javax.swing.table.TableCellRenderer;
import javax.swing.table.TableColumn;
import org.sleuthkit.autopsy.ingest.IngestManager;
import org.sleuthkit.datamodel.BlackboardAttribute;

/**
 *  KeywordSearchEditListPanel widget to manage keywords in lists
 */
class KeywordSearchEditListPanel extends javax.swing.JPanel implements ListSelectionListener {

    private static Logger logger = Logger.getLogger(KeywordSearchEditListPanel.class.getName());
    private KeywordTableModel tableModel;
    private KeywordSearchList currentKeywordList;

    
    private boolean ingestRunning;
    private static KeywordSearchEditListPanel instance = null;

    /** Creates new form KeywordSearchEditListPanel */
    private KeywordSearchEditListPanel() {
        tableModel = new KeywordTableModel();
        initComponents();
        customizeComponents();
    }

    public static synchronized KeywordSearchEditListPanel getDefault() {
        if (instance == null) {
            instance = new KeywordSearchEditListPanel();
        }
        return instance;
    }
    

    private void customizeComponents() {
        chRegex.setToolTipText("Keyword is a regular expression");
        addWordButton.setToolTipText(("Add a new word to the keyword search list"));
        addWordField.setToolTipText("Enter a new word or regex to search");
        exportButton.setToolTipText("Export the current keyword list to a file");
        saveListButton.setToolTipText("Save the current keyword list with a new name");
        deleteWordButton.setToolTipText("Remove selected keyword(s) from the list");

        //keywordTable.setAutoscrolls(true);
        //keywordTable.setTableHeader(null);
        keywordTable.setShowHorizontalLines(false);
        keywordTable.setShowVerticalLines(false);

        keywordTable.getParent().setBackground(keywordTable.getBackground());

        //customize column witdhs
        final int width = jScrollPane1.getPreferredSize().width;
        TableColumn column = null;
        for (int i = 0; i < keywordTable.getColumnCount(); i++) {
            column = keywordTable.getColumnModel().getColumn(i);
            if (i == 0) {
                column.setPreferredWidth(((int) (width * 0.84)));
            } else {
                column.setPreferredWidth(((int) (width * 0.14)));
                column.setCellRenderer(new CheckBoxRenderer());
            }
        }
        keywordTable.setCellSelectionEnabled(false);
        keywordTable.setRowSelectionAllowed(true);

        final ListSelectionModel lsm = keywordTable.getSelectionModel();
        lsm.addListSelectionListener(new ListSelectionListener() {
   
            @Override
            public void valueChanged(ListSelectionEvent e) {
                if (lsm.isSelectionEmpty() || currentKeywordList.isLocked()) {
                    deleteWordButton.setEnabled(false);
                    return;
                } else {
                    deleteWordButton.setEnabled(true);
                }
                
                //show selector if available
                DefaultListSelectionModel selModel = (DefaultListSelectionModel) e.getSource();
                if (!selModel.getValueIsAdjusting()) {
                    List<Keyword> keywords = currentKeywordList.getKeywords();
                    final int minIndex = selModel.getMinSelectionIndex();
                    final int maxIndex = selModel.getMaxSelectionIndex();
                    int selected = -1;
                    for (int i = minIndex; i <= maxIndex; i++) {
                        if (selModel.isSelectedIndex(i)) {
                            selected = i;
                            break;
                        }
                    }
                    if (selected > -1 && selected < keywords.size()) {
                        Keyword k = keywords.get(selected);
                        BlackboardAttribute.ATTRIBUTE_TYPE selType = k.getType();
                        if (selType != null) {
                            selectorsCombo.setSelectedIndex(selType.ordinal());
                        } else {
                            //set to none (last item)
                            selectorsCombo.setSelectedIndex(selectorsCombo.getItemCount() - 1);
                        }
                    }


                }
            }
        });

        //loadDefaultKeywords();
        

        initButtons();

        addWordField.setComponentPopupMenu(rightClickMenu);
        ActionListener actList = new ActionListener() {

            @Override
            public void actionPerformed(ActionEvent e) {
                JMenuItem jmi = (JMenuItem) e.getSource();
                if (jmi.equals(cutMenuItem)) {
                    addWordField.cut();
                } else if (jmi.equals(copyMenuItem)) {
                    addWordField.copy();
                } else if (jmi.equals(pasteMenuItem)) {
                    addWordField.paste();
                } else if (jmi.equals(selectAllMenuItem)) {
                    addWordField.selectAll();
                }
            }
        };
        cutMenuItem.addActionListener(actList);
        copyMenuItem.addActionListener(actList);
        pasteMenuItem.addActionListener(actList);
        selectAllMenuItem.addActionListener(actList);



        if (IngestManager.getDefault().isServiceRunning(KeywordSearchIngestService.getDefault())) {
            initIngest(0);
        } else {
            initIngest(1);
        }

        IngestManager.addPropertyChangeListener(new PropertyChangeListener() {

            @Override
            public void propertyChange(PropertyChangeEvent evt) {
                String changed = evt.getPropertyName();
                Object oldValue = evt.getOldValue();
                if (changed.equals(IngestManager.SERVICE_COMPLETED_EVT)
                        && ((String) oldValue).equals(KeywordSearchIngestService.MODULE_NAME)) {
                    initIngest(1);
                } else if (changed.equals(IngestManager.SERVICE_STARTED_EVT)
                        && ((String) oldValue).equals(KeywordSearchIngestService.MODULE_NAME)) {
                    initIngest(0);
                } else if (changed.equals(IngestManager.SERVICE_STOPPED_EVT)
                        && ((String) oldValue).equals(KeywordSearchIngestService.MODULE_NAME)) {
                    initIngest(1);
                }
            }
        });

        //selectors
        selectorsCombo.setEnabled(false);
        for (BlackboardAttribute.ATTRIBUTE_TYPE type : BlackboardAttribute.ATTRIBUTE_TYPE.values()) {
            selectorsCombo.addItem(type.getDisplayName());
        }
        selectorsCombo.addItem("<none>");
        selectorsCombo.setSelectedIndex(selectorsCombo.getItemCount() - 1);

    }

    /** 
     * Initialize this panel depending on whether ingest is running
     * @param running 
     * case 0: ingest running
     * case 1: ingest not running
     */
    private void initIngest(int running) {
        switch (running) {
            case 0:
                ingestRunning = true;
                break;
            case 1:
                ingestRunning = false;
                break;
        }
        initButtons();
    }

    void initButtons() {
        //initialize buttons
        // Certain buttons will be disabled if no list is set
        boolean listSet = currentKeywordList != null;
        // Certain buttons will be disabled if ingest is ongoing
        boolean ingestOngoing = this.ingestRunning;
        // Certain buttons will be disabled if ingest is ongoing on this list
        boolean useForIngest = !listSet ? false : currentKeywordList.getUseForIngest();
        // Certain buttons will be disabled if the list shouldn't send ingest messages
        boolean sendIngestMessages = !listSet ? false : currentKeywordList.getIngestMessages();
        // Certain buttons will be disabled if the selected list is locked
        boolean isLocked = !listSet ? true : currentKeywordList.isLocked();
        // Certain buttons will be disabled if no keywords are set
        boolean noKeywords = !listSet ? true : currentKeywordList.getKeywords().isEmpty();

        // Certain buttons will be disabled if ingest is ongoing on this list
        List<String> ingestLists = new ArrayList<String>();
        if (ingestOngoing) {
            ingestLists = KeywordSearchIngestService.getDefault().getKeywordLists();
        }
        boolean inIngest = !listSet ? false : ingestLists.contains(currentKeywordList.getName());

        addWordButton.setEnabled(listSet && (!ingestOngoing || !inIngest) && !isLocked);
        addWordField.setEnabled(listSet && (!ingestOngoing || !inIngest) && !isLocked);
        chRegex.setEnabled(listSet && (!ingestOngoing || !inIngest) && !isLocked);
        selectorsCombo.setEnabled(listSet && (!ingestOngoing || !inIngest) && !isLocked && chRegex.isSelected());
        useForIngestCheckbox.setEnabled(listSet && (!ingestOngoing || !inIngest));
        useForIngestCheckbox.setSelected(useForIngest);
        ingestMessagesCheckbox.setEnabled(useForIngestCheckbox.isEnabled() && useForIngestCheckbox.isSelected());
        ingestMessagesCheckbox.setSelected(sendIngestMessages);
        saveListButton.setEnabled(listSet);
        exportButton.setEnabled(listSet);
        deleteListButton.setEnabled(listSet && (!ingestOngoing || !inIngest) && !isLocked);
        deleteWordButton.setEnabled(listSet && (!ingestOngoing || !inIngest) && !isLocked);

        if (noKeywords) {
            saveListButton.setEnabled(false);
            exportButton.setEnabled(false);
            deleteWordButton.setEnabled(false);
        } else {
            saveListButton.setEnabled(true);
            exportButton.setEnabled(true);
        }
    }

    /** This method is called from within the constructor to
     * initialize the form.
     * WARNING: Do NOT modify this code. The content of this method is
     * always regenerated by the Form Editor.
     */
    @SuppressWarnings("unchecked")
    // <editor-fold defaultstate="collapsed" desc="Generated Code">//GEN-BEGIN:initComponents
    private void initComponents() {

        rightClickMenu = new javax.swing.JPopupMenu();
        cutMenuItem = new javax.swing.JMenuItem();
        copyMenuItem = new javax.swing.JMenuItem();
        pasteMenuItem = new javax.swing.JMenuItem();
        selectAllMenuItem = new javax.swing.JMenuItem();
        listEditorPanel = new javax.swing.JPanel();
        jScrollPane1 = new javax.swing.JScrollPane();
        keywordTable = new javax.swing.JTable();
        deleteWordButton = new javax.swing.JButton();
        useForIngestCheckbox = new javax.swing.JCheckBox();
        addKeywordPanel = new javax.swing.JPanel();
        addWordButton = new javax.swing.JButton();
        addWordField = new javax.swing.JTextField();
        chRegex = new javax.swing.JCheckBox();
        selectorsCombo = new javax.swing.JComboBox();
        ingestMessagesCheckbox = new javax.swing.JCheckBox();
        saveListButton = new javax.swing.JButton();
        exportButton = new javax.swing.JButton();
        deleteListButton = new javax.swing.JButton();
        jSeparator1 = new javax.swing.JSeparator();

        cutMenuItem.setText(org.openide.util.NbBundle.getMessage(KeywordSearchEditListPanel.class, "KeywordSearchEditListPanel.cutMenuItem.text")); // NOI18N
        rightClickMenu.add(cutMenuItem);

        copyMenuItem.setText(org.openide.util.NbBundle.getMessage(KeywordSearchEditListPanel.class, "KeywordSearchEditListPanel.copyMenuItem.text")); // NOI18N
        rightClickMenu.add(copyMenuItem);

        pasteMenuItem.setText(org.openide.util.NbBundle.getMessage(KeywordSearchEditListPanel.class, "KeywordSearchEditListPanel.pasteMenuItem.text")); // NOI18N
        rightClickMenu.add(pasteMenuItem);

        selectAllMenuItem.setText(org.openide.util.NbBundle.getMessage(KeywordSearchEditListPanel.class, "KeywordSearchEditListPanel.selectAllMenuItem.text")); // NOI18N
        rightClickMenu.add(selectAllMenuItem);

        setMinimumSize(new java.awt.Dimension(340, 300));
        setPreferredSize(new java.awt.Dimension(340, 420));

        jScrollPane1.setPreferredSize(new java.awt.Dimension(340, 300));

        keywordTable.setModel(tableModel);
        keywordTable.setAutoResizeMode(javax.swing.JTable.AUTO_RESIZE_OFF);
        keywordTable.setShowHorizontalLines(false);
        keywordTable.setShowVerticalLines(false);
        keywordTable.getTableHeader().setReorderingAllowed(false);
        jScrollPane1.setViewportView(keywordTable);

        deleteWordButton.setText(org.openide.util.NbBundle.getMessage(KeywordSearchEditListPanel.class, "KeywordSearchEditListPanel.deleteWordButton.text")); // NOI18N
        deleteWordButton.addActionListener(new java.awt.event.ActionListener() {
            public void actionPerformed(java.awt.event.ActionEvent evt) {
                deleteWordButtonActionPerformed(evt);
            }
        });

        useForIngestCheckbox.setText(org.openide.util.NbBundle.getMessage(KeywordSearchEditListPanel.class, "KeywordSearchEditListPanel.useForIngestCheckbox.text")); // NOI18N
        useForIngestCheckbox.addActionListener(new java.awt.event.ActionListener() {
            public void actionPerformed(java.awt.event.ActionEvent evt) {
                useForIngestCheckboxActionPerformed(evt);
            }
        });

        addWordButton.setText(org.openide.util.NbBundle.getMessage(KeywordSearchEditListPanel.class, "KeywordSearchEditListPanel.addWordButton.text")); // NOI18N
        addWordButton.addActionListener(new java.awt.event.ActionListener() {
            public void actionPerformed(java.awt.event.ActionEvent evt) {
                addWordButtonActionPerformed(evt);
            }
        });

        addWordField.setText(org.openide.util.NbBundle.getMessage(KeywordSearchEditListPanel.class, "KeywordSearchEditListPanel.addWordField.text")); // NOI18N
        addWordField.addActionListener(new java.awt.event.ActionListener() {
            public void actionPerformed(java.awt.event.ActionEvent evt) {
                addWordFieldActionPerformed(evt);
            }
        });

        chRegex.setText(org.openide.util.NbBundle.getMessage(KeywordSearchEditListPanel.class, "KeywordSearchEditListPanel.chRegex.text")); // NOI18N
        chRegex.addActionListener(new java.awt.event.ActionListener() {
            public void actionPerformed(java.awt.event.ActionEvent evt) {
                chRegexActionPerformed(evt);
            }
        });

        selectorsCombo.setToolTipText(org.openide.util.NbBundle.getMessage(KeywordSearchEditListPanel.class, "KeywordSearchEditListPanel.selectorsCombo.toolTipText")); // NOI18N

        javax.swing.GroupLayout addKeywordPanelLayout = new javax.swing.GroupLayout(addKeywordPanel);
        addKeywordPanel.setLayout(addKeywordPanelLayout);
        addKeywordPanelLayout.setHorizontalGroup(
            addKeywordPanelLayout.createParallelGroup(javax.swing.GroupLayout.Alignment.LEADING)
            .addGroup(addKeywordPanelLayout.createSequentialGroup()
                .addContainerGap()
                .addGroup(addKeywordPanelLayout.createParallelGroup(javax.swing.GroupLayout.Alignment.LEADING)
                    .addGroup(addKeywordPanelLayout.createSequentialGroup()
                        .addComponent(addWordField, javax.swing.GroupLayout.PREFERRED_SIZE, 152, javax.swing.GroupLayout.PREFERRED_SIZE)
                        .addPreferredGap(javax.swing.LayoutStyle.ComponentPlacement.UNRELATED)
                        .addComponent(addWordButton))
                    .addGroup(addKeywordPanelLayout.createSequentialGroup()
                        .addGap(10, 10, 10)
                        .addComponent(chRegex)
                        .addPreferredGap(javax.swing.LayoutStyle.ComponentPlacement.UNRELATED)
                        .addComponent(selectorsCombo, javax.swing.GroupLayout.PREFERRED_SIZE, 126, javax.swing.GroupLayout.PREFERRED_SIZE)))
                .addContainerGap(18, Short.MAX_VALUE))
        );
        addKeywordPanelLayout.setVerticalGroup(
            addKeywordPanelLayout.createParallelGroup(javax.swing.GroupLayout.Alignment.LEADING)
            .addGroup(addKeywordPanelLayout.createSequentialGroup()
                .addGap(0, 0, 0)
                .addGroup(addKeywordPanelLayout.createParallelGroup(javax.swing.GroupLayout.Alignment.LEADING)
                    .addComponent(addWordButton)
                    .addGroup(addKeywordPanelLayout.createSequentialGroup()
                        .addComponent(addWordField, javax.swing.GroupLayout.PREFERRED_SIZE, javax.swing.GroupLayout.DEFAULT_SIZE, javax.swing.GroupLayout.PREFERRED_SIZE)
                        .addPreferredGap(javax.swing.LayoutStyle.ComponentPlacement.RELATED)
                        .addGroup(addKeywordPanelLayout.createParallelGroup(javax.swing.GroupLayout.Alignment.BASELINE)
                            .addComponent(selectorsCombo, javax.swing.GroupLayout.PREFERRED_SIZE, javax.swing.GroupLayout.DEFAULT_SIZE, javax.swing.GroupLayout.PREFERRED_SIZE)
                            .addComponent(chRegex))))
                .addContainerGap())
        );

        ingestMessagesCheckbox.setText(org.openide.util.NbBundle.getMessage(KeywordSearchEditListPanel.class, "KeywordSearchEditListPanel.ingestMessagesCheckbox.text")); // NOI18N
        ingestMessagesCheckbox.setToolTipText(org.openide.util.NbBundle.getMessage(KeywordSearchEditListPanel.class, "KeywordSearchEditListPanel.ingestMessagesCheckbox.toolTipText")); // NOI18N
        ingestMessagesCheckbox.addActionListener(new java.awt.event.ActionListener() {
            public void actionPerformed(java.awt.event.ActionEvent evt) {
                ingestMessagesCheckboxActionPerformed(evt);
            }
        });

        javax.swing.GroupLayout listEditorPanelLayout = new javax.swing.GroupLayout(listEditorPanel);
        listEditorPanel.setLayout(listEditorPanelLayout);
        listEditorPanelLayout.setHorizontalGroup(
            listEditorPanelLayout.createParallelGroup(javax.swing.GroupLayout.Alignment.LEADING)
            .addGroup(javax.swing.GroupLayout.Alignment.TRAILING, listEditorPanelLayout.createSequentialGroup()
                .addContainerGap()
                .addComponent(useForIngestCheckbox)
                .addPreferredGap(javax.swing.LayoutStyle.ComponentPlacement.RELATED, 62, Short.MAX_VALUE)
                .addComponent(deleteWordButton)
                .addContainerGap())
            .addComponent(jScrollPane1, javax.swing.GroupLayout.DEFAULT_SIZE, javax.swing.GroupLayout.DEFAULT_SIZE, Short.MAX_VALUE)
            .addGroup(javax.swing.GroupLayout.Alignment.TRAILING, listEditorPanelLayout.createSequentialGroup()
                .addContainerGap(34, Short.MAX_VALUE)
                .addComponent(addKeywordPanel, javax.swing.GroupLayout.PREFERRED_SIZE, javax.swing.GroupLayout.DEFAULT_SIZE, javax.swing.GroupLayout.PREFERRED_SIZE)
                .addGap(19, 19, 19))
            .addGroup(listEditorPanelLayout.createSequentialGroup()
                .addContainerGap()
                .addComponent(ingestMessagesCheckbox)
                .addContainerGap(131, Short.MAX_VALUE))
        );
        listEditorPanelLayout.setVerticalGroup(
            listEditorPanelLayout.createParallelGroup(javax.swing.GroupLayout.Alignment.LEADING)
            .addGroup(javax.swing.GroupLayout.Alignment.TRAILING, listEditorPanelLayout.createSequentialGroup()
                .addComponent(jScrollPane1, javax.swing.GroupLayout.DEFAULT_SIZE, 242, Short.MAX_VALUE)
                .addGap(5, 5, 5)
                .addComponent(addKeywordPanel, javax.swing.GroupLayout.PREFERRED_SIZE, javax.swing.GroupLayout.DEFAULT_SIZE, javax.swing.GroupLayout.PREFERRED_SIZE)
                .addPreferredGap(javax.swing.LayoutStyle.ComponentPlacement.UNRELATED)
                .addGroup(listEditorPanelLayout.createParallelGroup(javax.swing.GroupLayout.Alignment.LEADING)
                    .addComponent(deleteWordButton)
                    .addComponent(useForIngestCheckbox))
                .addPreferredGap(javax.swing.LayoutStyle.ComponentPlacement.RELATED)
                .addComponent(ingestMessagesCheckbox)
                .addContainerGap())
        );

        saveListButton.setText(org.openide.util.NbBundle.getMessage(KeywordSearchEditListPanel.class, "KeywordSearchEditListPanel.saveListButton.text")); // NOI18N
        saveListButton.addActionListener(new java.awt.event.ActionListener() {
            public void actionPerformed(java.awt.event.ActionEvent evt) {
                saveListButtonActionPerformed(evt);
            }
        });

        exportButton.setText(org.openide.util.NbBundle.getMessage(KeywordSearchEditListPanel.class, "KeywordSearchEditListPanel.exportButton.text")); // NOI18N
        exportButton.addActionListener(new java.awt.event.ActionListener() {
            public void actionPerformed(java.awt.event.ActionEvent evt) {
                exportButtonActionPerformed(evt);
            }
        });

        deleteListButton.setText(org.openide.util.NbBundle.getMessage(KeywordSearchEditListPanel.class, "KeywordSearchEditListPanel.deleteListButton.text")); // NOI18N
        deleteListButton.addActionListener(new java.awt.event.ActionListener() {
            public void actionPerformed(java.awt.event.ActionEvent evt) {
                deleteListButtonActionPerformed(evt);
            }
        });

        javax.swing.GroupLayout layout = new javax.swing.GroupLayout(this);
        this.setLayout(layout);
        layout.setHorizontalGroup(
            layout.createParallelGroup(javax.swing.GroupLayout.Alignment.LEADING)
            .addComponent(jSeparator1, javax.swing.GroupLayout.DEFAULT_SIZE, 340, Short.MAX_VALUE)
            .addComponent(listEditorPanel, javax.swing.GroupLayout.DEFAULT_SIZE, javax.swing.GroupLayout.DEFAULT_SIZE, Short.MAX_VALUE)
            .addGroup(javax.swing.GroupLayout.Alignment.TRAILING, layout.createSequentialGroup()
                .addContainerGap(81, Short.MAX_VALUE)
                .addComponent(exportButton)
                .addPreferredGap(javax.swing.LayoutStyle.ComponentPlacement.RELATED)
                .addComponent(deleteListButton)
                .addPreferredGap(javax.swing.LayoutStyle.ComponentPlacement.RELATED)
                .addComponent(saveListButton)
                .addContainerGap())
        );
        layout.setVerticalGroup(
            layout.createParallelGroup(javax.swing.GroupLayout.Alignment.LEADING)
            .addGroup(javax.swing.GroupLayout.Alignment.TRAILING, layout.createSequentialGroup()
                .addComponent(listEditorPanel, javax.swing.GroupLayout.DEFAULT_SIZE, javax.swing.GroupLayout.DEFAULT_SIZE, Short.MAX_VALUE)
                .addPreferredGap(javax.swing.LayoutStyle.ComponentPlacement.RELATED)
                .addComponent(jSeparator1, javax.swing.GroupLayout.PREFERRED_SIZE, 10, javax.swing.GroupLayout.PREFERRED_SIZE)
                .addGap(0, 0, 0)
                .addGroup(layout.createParallelGroup(javax.swing.GroupLayout.Alignment.BASELINE)
                    .addComponent(exportButton)
                    .addComponent(deleteListButton)
                    .addComponent(saveListButton))
                .addContainerGap())
        );
    }// </editor-fold>//GEN-END:initComponents

    private void addWordButtonActionPerformed(java.awt.event.ActionEvent evt) {//GEN-FIRST:event_addWordButtonActionPerformed
        String newWord = addWordField.getText().trim();
        boolean isLiteral = !chRegex.isSelected();
        final Keyword keyword = new Keyword(newWord, isLiteral);
        if (!isLiteral) {
            //get selector
            int selI = this.selectorsCombo.getSelectedIndex();
            if (selI < this.selectorsCombo.getItemCount() - 1) {
                BlackboardAttribute.ATTRIBUTE_TYPE selector = BlackboardAttribute.ATTRIBUTE_TYPE.values()[selI];
                keyword.setType(selector);
            }
        }

        if (newWord.equals("")) {
            return;
        } else if (currentKeywordList.hasKeyword(keyword)) {
            KeywordSearchUtil.displayDialog("New Keyword Entry", "Keyword already exists in the list.", KeywordSearchUtil.DIALOG_MESSAGE_TYPE.INFO);
            return;
        }


        //check if valid
        boolean valid = true;
        try {
            Pattern.compile(newWord);
        } catch (PatternSyntaxException ex1) {
            valid = false;
        } catch (IllegalArgumentException ex2) {
            valid = false;
        }
        if (!valid) {
            KeywordSearchUtil.displayDialog("New Keyword Entry", "Invalid keyword pattern.  Use words or a correct regex pattern.", KeywordSearchUtil.DIALOG_MESSAGE_TYPE.ERROR);
            return;
        }

        //add & reset checkbox
        tableModel.addKeyword(keyword);
        KeywordSearchListsXML.getCurrent().addList(currentKeywordList);
        chRegex.setSelected(false);
        addWordField.setText("");

        initButtons();
    }//GEN-LAST:event_addWordButtonActionPerformed

    private void saveListButtonActionPerformed(java.awt.event.ActionEvent evt) {//GEN-FIRST:event_saveListButtonActionPerformed
        final String FEATURE_NAME = "Save Keyword List";
        KeywordSearchListsXML writer = KeywordSearchListsXML.getCurrent();

        List<Keyword> keywords = currentKeywordList.getKeywords();
        if (keywords.isEmpty()) {
            KeywordSearchUtil.displayDialog(FEATURE_NAME, "Keyword List is empty and cannot be saved", KeywordSearchUtil.DIALOG_MESSAGE_TYPE.INFO);
            return;
        }

        String listName = (String) JOptionPane.showInputDialog(
                null,
                "New keyword list name:",
                FEATURE_NAME,
                JOptionPane.PLAIN_MESSAGE,
                null,
                null,
                currentKeywordList != null ? currentKeywordList : "");
        if (listName == null || listName.trim().equals("")) {
            return;
        }

        if (writer.listExists(listName) && writer.getList(listName).isLocked()) {
            KeywordSearchUtil.displayDialog(FEATURE_NAME, "Cannot overwrite default list", KeywordSearchUtil.DIALOG_MESSAGE_TYPE.WARN);
            return;
        }
        boolean shouldAdd = false;
        if (writer.listExists(listName)) {
            boolean replace = KeywordSearchUtil.displayConfirmDialog(FEATURE_NAME, "Keyword List <" + listName + "> already exists, do you want to replace it?",
                    KeywordSearchUtil.DIALOG_MESSAGE_TYPE.WARN);
            if (replace) {
                shouldAdd = true;
            }

        } else {
            shouldAdd = true;
        }

        if (shouldAdd) {
            writer.addList(listName, keywords);
        }

        currentKeywordList = writer.getList(listName);
        KeywordSearchUtil.displayDialog(FEATURE_NAME, "Keyword List <" + listName + "> saved", KeywordSearchUtil.DIALOG_MESSAGE_TYPE.INFO);

    }//GEN-LAST:event_saveListButtonActionPerformed

    private void deleteWordButtonActionPerformed(java.awt.event.ActionEvent evt) {//GEN-FIRST:event_deleteWordButtonActionPerformed
        tableModel.deleteSelected(keywordTable.getSelectedRows());
        KeywordSearchListsXML.getCurrent().addList(currentKeywordList);
        initButtons();
    }//GEN-LAST:event_deleteWordButtonActionPerformed

    private void addWordFieldActionPerformed(java.awt.event.ActionEvent evt) {//GEN-FIRST:event_addWordFieldActionPerformed
        addWordButtonActionPerformed(evt);
    }//GEN-LAST:event_addWordFieldActionPerformed

    private void exportButtonActionPerformed(java.awt.event.ActionEvent evt) {//GEN-FIRST:event_exportButtonActionPerformed

        final String FEATURE_NAME = "Keyword List Export";

        JFileChooser chooser = new JFileChooser();
        final String EXTENSION = "xml";
        FileNameExtensionFilter filter = new FileNameExtensionFilter(
                "Keyword List XML file", EXTENSION);
        chooser.setFileFilter(filter);
        chooser.setSelectedFile(new File(currentKeywordList.getName()));
        chooser.setFileSelectionMode(JFileChooser.FILES_ONLY);

        int returnVal = chooser.showSaveDialog(this);
        if (returnVal == JFileChooser.APPROVE_OPTION) {
            File selFile = chooser.getSelectedFile();
            if (selFile == null) {
                return;
            }

            //force append extension if not given
            String fileAbs = selFile.getAbsolutePath();
            if (!fileAbs.endsWith("." + EXTENSION)) {
                fileAbs = fileAbs + "." + EXTENSION;
                selFile = new File(fileAbs);
            }

            boolean shouldWrite = true;
            if (selFile.exists()) {
                shouldWrite = KeywordSearchUtil.displayConfirmDialog(FEATURE_NAME, "File " + selFile.getName() + " exists, overwrite?", KeywordSearchUtil.DIALOG_MESSAGE_TYPE.WARN);
            }
            if (!shouldWrite) {
                return;
            }


            KeywordSearchListsXML reader = KeywordSearchListsXML.getCurrent();

            List<KeywordSearchList> toWrite = new ArrayList<KeywordSearchList>();
            toWrite.add(reader.getList(currentKeywordList.getName()));
            final KeywordSearchListsXML exporter = new KeywordSearchListsXML(fileAbs);
            boolean written = exporter.writeLists(toWrite);
            if (written) {
                KeywordSearchUtil.displayDialog(FEATURE_NAME, "Keyword lists exported", KeywordSearchUtil.DIALOG_MESSAGE_TYPE.INFO);
                return;
            }
        }
    }//GEN-LAST:event_exportButtonActionPerformed

    private void deleteListButtonActionPerformed(java.awt.event.ActionEvent evt) {//GEN-FIRST:event_deleteListButtonActionPerformed
        KeywordSearchListsXML deleter = KeywordSearchListsXML.getCurrent();
        String toDelete = currentKeywordList.getName();
        currentKeywordList = null;
        initButtons();
        deleter.deleteList(toDelete);
    }//GEN-LAST:event_deleteListButtonActionPerformed

    private void chRegexActionPerformed(java.awt.event.ActionEvent evt) {//GEN-FIRST:event_chRegexActionPerformed
        selectorsCombo.setEnabled(chRegex.isEnabled() && chRegex.isSelected());
    }//GEN-LAST:event_chRegexActionPerformed

private void useForIngestCheckboxActionPerformed(java.awt.event.ActionEvent evt) {//GEN-FIRST:event_useForIngestCheckboxActionPerformed
    ingestMessagesCheckbox.setEnabled(useForIngestCheckbox.isSelected());
    currentKeywordList.setUseForIngest(useForIngestCheckbox.isSelected());
}//GEN-LAST:event_useForIngestCheckboxActionPerformed

    private void ingestMessagesCheckboxActionPerformed(java.awt.event.ActionEvent evt) {//GEN-FIRST:event_ingestMessagesCheckboxActionPerformed
        currentKeywordList.setIngestMessages(ingestMessagesCheckbox.isSelected());
    }//GEN-LAST:event_ingestMessagesCheckboxActionPerformed

    // Variables declaration - do not modify//GEN-BEGIN:variables
    private javax.swing.JPanel addKeywordPanel;
    private javax.swing.JButton addWordButton;
    private javax.swing.JTextField addWordField;
    private javax.swing.JCheckBox chRegex;
    private javax.swing.JMenuItem copyMenuItem;
    private javax.swing.JMenuItem cutMenuItem;
    private javax.swing.JButton deleteListButton;
    private javax.swing.JButton deleteWordButton;
    private javax.swing.JButton exportButton;
    private javax.swing.JCheckBox ingestMessagesCheckbox;
    private javax.swing.JScrollPane jScrollPane1;
    private javax.swing.JSeparator jSeparator1;
    private javax.swing.JTable keywordTable;
    private javax.swing.JPanel listEditorPanel;
    private javax.swing.JMenuItem pasteMenuItem;
    private javax.swing.JPopupMenu rightClickMenu;
    private javax.swing.JButton saveListButton;
    private javax.swing.JMenuItem selectAllMenuItem;
    private javax.swing.JComboBox selectorsCombo;
    private javax.swing.JCheckBox useForIngestCheckbox;
    // End of variables declaration//GEN-END:variables

    @Override
    public void valueChanged(ListSelectionEvent e) {
        //respond to list selection changes in KeywordSearchListManagementPanel
        ListSelectionModel listSelectionModel = (ListSelectionModel) e.getSource();
        if (!listSelectionModel.isSelectionEmpty()) {
            int index = listSelectionModel.getMinSelectionIndex();

            listSelectionModel.setSelectionInterval(index, index);
            KeywordSearchListsXML loader = KeywordSearchListsXML.getCurrent();

<<<<<<< HEAD
            currentKeywordList = loader.getListsL().get(index);
=======
            currentKeywordList = loader.getListsL(false).get(index);
>>>>>>> db5e80fb
            tableModel.resync();
            initButtons();
        } else {
            currentKeywordList = null;
<<<<<<< HEAD
=======
            tableModel.resync();
>>>>>>> db5e80fb
            initButtons();
        }
    }


    private class KeywordTableModel extends AbstractTableModel {
        //data

        @Override
        public int getColumnCount() {
            return 2;
        }

        @Override
        public int getRowCount() {
            return currentKeywordList == null ? 0 : currentKeywordList.getKeywords().size();
        }

        @Override
        public String getColumnName(int column) {
            String colName = null;

            switch (column) {
                case 0:
                    colName = "Keyword";
                    break;
                case 1:
                    colName = "RegEx";
                    break;
                default:
                    ;

            }
            return colName;
        }

        @Override
        public Object getValueAt(int rowIndex, int columnIndex) {
            Object ret = null;
<<<<<<< HEAD
=======
            if(currentKeywordList == null) {
                return "";
            }
>>>>>>> db5e80fb
            Keyword word = currentKeywordList.getKeywords().get(rowIndex);
            switch (columnIndex) {
                case 0:
                    ret = (Object) word.getQuery();
                    break;
                case 1:
                    ret = (Object) !word.isLiteral();
                    break;
                default:
                    logger.log(Level.SEVERE, "Invalid table column index: " + columnIndex);
                    break;
            }
            return ret;
        }

        @Override
        public boolean isCellEditable(int rowIndex, int columnIndex) {
            return false;
        }

        @Override
        public void setValueAt(Object aValue, int rowIndex, int columnIndex) {
        }

        @Override
        public Class<?> getColumnClass(int c) {
            return getValueAt(0, c).getClass();
        }

        void addKeyword(Keyword keyword) {
            if(!currentKeywordList.hasKeyword(keyword)) {
                currentKeywordList.getKeywords().add(keyword);
            }
            fireTableDataChanged();
        }

        void resync() {
            fireTableDataChanged();
        }

        //delete selected from handle, events are fired from the handle
        void deleteSelected(int[] selected) {
            List<Keyword> words = currentKeywordList.getKeywords();
            Arrays.sort(selected);
            for(int arrayi = selected.length-1; arrayi >= 0; arrayi--) {
                words.remove(selected[arrayi]);
            }
            resync();
        }

    }

    private class CheckBoxRenderer extends JCheckBox implements TableCellRenderer {

        @Override
        public Component getTableCellRendererComponent(
                JTable table, Object value,
                boolean isSelected, boolean hasFocus,
                int row, int column) {

            this.setHorizontalAlignment(JCheckBox.CENTER);
            this.setVerticalAlignment(JCheckBox.CENTER);

            Boolean selected = (Boolean) table.getModel().getValueAt(row, 1);
            setSelected(selected);
            if (isSelected) {
                setBackground(keywordTable.getSelectionBackground());
                setForeground(keywordTable.getSelectionForeground());
            } else {
                setBackground(keywordTable.getBackground());
                setForeground(keywordTable.getForeground());
            }
            setEnabled(false);

            return this;
        }
    }
}<|MERGE_RESOLUTION|>--- conflicted
+++ resolved
@@ -696,19 +696,12 @@
             listSelectionModel.setSelectionInterval(index, index);
             KeywordSearchListsXML loader = KeywordSearchListsXML.getCurrent();
 
-<<<<<<< HEAD
-            currentKeywordList = loader.getListsL().get(index);
-=======
             currentKeywordList = loader.getListsL(false).get(index);
->>>>>>> db5e80fb
             tableModel.resync();
             initButtons();
         } else {
             currentKeywordList = null;
-<<<<<<< HEAD
-=======
             tableModel.resync();
->>>>>>> db5e80fb
             initButtons();
         }
     }
@@ -748,12 +741,9 @@
         @Override
         public Object getValueAt(int rowIndex, int columnIndex) {
             Object ret = null;
-<<<<<<< HEAD
-=======
             if(currentKeywordList == null) {
                 return "";
             }
->>>>>>> db5e80fb
             Keyword word = currentKeywordList.getKeywords().get(rowIndex);
             switch (columnIndex) {
                 case 0:
