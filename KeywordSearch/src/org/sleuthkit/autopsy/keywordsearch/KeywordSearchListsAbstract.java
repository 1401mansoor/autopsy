/*
 * Autopsy Forensic Browser
 * 
 * Copyright 2011 Basis Technology Corp.
 * Contact: carrier <at> sleuthkit <dot> org
 * 
 * Licensed under the Apache License, Version 2.0 (the "License");
 * you may not use this file except in compliance with the License.
 * You may obtain a copy of the License at
 * 
 *     http://www.apache.org/licenses/LICENSE-2.0
 * 
 * Unless required by applicable law or agreed to in writing, software
 * distributed under the License is distributed on an "AS IS" BASIS,
 * WITHOUT WARRANTIES OR CONDITIONS OF ANY KIND, either express or implied.
 * See the License for the specific language governing permissions and
 * limitations under the License.
 */
package org.sleuthkit.autopsy.keywordsearch;

import java.beans.PropertyChangeListener;
import java.beans.PropertyChangeSupport;
import java.io.File;
import java.util.ArrayList;
import java.util.Date;
import java.util.LinkedHashMap;
import java.util.List;
import java.util.Map;

import org.sleuthkit.autopsy.coreutils.Logger;
import org.sleuthkit.autopsy.coreutils.PlatformUtil;
import org.sleuthkit.datamodel.BlackboardAttribute;
import org.sleuthkit.autopsy.coreutils.MessageNotifyUtil;
import java.util.logging.Level;

/**
 * Keyword list saving, loading, and editing abstract class.
 */
public abstract class KeywordSearchListsAbstract {

    protected String filePath;
    Map<String, KeywordSearchList> theLists; //the keyword data
    static KeywordSearchListsXML currentInstance = null;
    private static final String CUR_LISTS_FILE_NAME = "keywords.xml";
    private static String CUR_LISTS_FILE = PlatformUtil.getUserConfigDirectory() + File.separator + CUR_LISTS_FILE_NAME;
    protected static final Logger logger = Logger.getLogger(KeywordSearchListsAbstract.class.getName());
    PropertyChangeSupport changeSupport;
    protected List<String> lockedLists;

    public KeywordSearchListsAbstract(String filePath) {
        this.filePath = filePath;
        theLists = new LinkedHashMap<String, KeywordSearchList>();
        lockedLists = new ArrayList<String>();
        changeSupport = new PropertyChangeSupport(this);
    }

    /**
     * Property change event support
     * In events: For all of these enums, the old value should be null, and
     * the new value should be the keyword list name string.
     */
    public enum ListsEvt {

        LIST_ADDED, LIST_DELETED, LIST_UPDATED
    }

    ;

    /**
     * get instance for managing the current keyword list of the application
     */
    public static KeywordSearchListsXML getCurrent() {
        if (currentInstance == null) {
            currentInstance = new KeywordSearchListsXML(CUR_LISTS_FILE);
            currentInstance.reload();
        }
        return currentInstance;
    }

    public void addPropertyChangeListener(PropertyChangeListener listener) {
        changeSupport.addPropertyChangeListener(listener);
    }

    private void prepopulateLists() {
        if (!theLists.isEmpty()) {
            return;
        }
        //phone number
        List<Keyword> phones = new ArrayList<Keyword>();
        phones.add(new Keyword("[(]{0,1}\\d\\d\\d[)]{0,1}[\\.-]\\d\\d\\d[\\.-]\\d\\d\\d\\d", false,
                               BlackboardAttribute.ATTRIBUTE_TYPE.TSK_PHONE_NUMBER));
        //phones.add(new Keyword("\\d{8,10}", false));
        //IP address
        List<Keyword> ips = new ArrayList<Keyword>();
        ips.add(new Keyword(
                "(([0-9]|[1-9][0-9]|1[0-9]{2}|2[0-4][0-9]|25[0-5])\\.){3}([0-9]|[1-9][0-9]|1[0-9]{2}|2[0-4][0-9]|25[0-5])",
                false, BlackboardAttribute.ATTRIBUTE_TYPE.TSK_IP_ADDRESS));
        //email
        List<Keyword> emails = new ArrayList<Keyword>();
<<<<<<< HEAD
        emails.add(new Keyword("[A-Z0-9._%-]+@[A-Z0-9.-]+\\.[A-Z]{2,4}", false,
                               BlackboardAttribute.ATTRIBUTE_TYPE.TSK_EMAIL));
=======
        emails.add(new Keyword("(?=.{8})[a-z0-9%+_-]+(?:\\.[a-z0-9%+_-]+)*@(?:[a-z0-9](?:[a-z0-9-]*[a-z0-9])?\\.)+[a-z]{2,4}(?<!\\.txt|\\.exe|\\.dll|\\.jpg|\\.xml)", false, BlackboardAttribute.ATTRIBUTE_TYPE.TSK_EMAIL)); 
        //emails.add(new Keyword("[A-Z0-9._%-]+@[A-Z0-9.-]+\\.[A-Z]{2,4}", false, BlackboardAttribute.ATTRIBUTE_TYPE.TSK_EMAIL));
>>>>>>> 506a94aa
        //URL
        List<Keyword> urls = new ArrayList<Keyword>();
        //urls.add(new Keyword("http://|https://|^www\\.", false, BlackboardAttribute.ATTRIBUTE_TYPE.TSK_URL));
        urls.add(new Keyword(
                "((((ht|f)tp(s?))\\://)|www\\.)[a-zA-Z0-9\\-\\.]+\\.([a-zA-Z]{2,5})(\\:[0-9]+)*(/($|[a-zA-Z0-9\\.\\,\\;\\?\\'\\\\+&amp;%\\$#\\=~_\\-]+))*",
                false, BlackboardAttribute.ATTRIBUTE_TYPE.TSK_URL));

        //urls.add(new Keyword("ssh://", false, BlackboardAttribute.ATTRIBUTE_TYPE.TSK_URL));

        //disable messages for harcoded/locked lists
        String name;

        name = "Phone Numbers";
        lockedLists.add(name);
        addList(name, phones, false, false, true);

        name = "IP Addresses";
        lockedLists.add(name);
        addList(name, ips, false, false, true);

        name = "Email Addresses";
        lockedLists.add(name);
        addList(name, emails, true, false, true);

        name = "URLs";
        lockedLists.add(name);
        addList(name, urls, false, false, true);
    }

    /**
     * load the file or create new
     */
    public void reload() {
        boolean created = false;

        //theLists.clear();
        //populate only the first time
        prepopulateLists();

        //reset all the lists other than locked lists (we don't save them to XML)
        //we want to preserve state of locked lists
        List<String> toClear = new ArrayList<String>();
        for (String list : theLists.keySet()) {
            if (theLists.get(list).isLocked() == false) {
                toClear.add(list);
            }
        }
        for (String clearList : toClear) {
            theLists.remove(clearList);
        }

        if (!this.listFileExists()) {
            //create new if it doesn't exist
            save();
            created = true;
        }

        //load, if fails to laod create new
        if (!load() && !created) {
            //create new if failed to load
            save();
        }


    }

    public List<KeywordSearchList> getListsL() {
        List<KeywordSearchList> ret = new ArrayList<KeywordSearchList>();
        for (KeywordSearchList list : theLists.values()) {
            ret.add(list);
        }
        return ret;
    }

    public List<KeywordSearchList> getListsL(boolean locked) {
        List<KeywordSearchList> ret = new ArrayList<KeywordSearchList>();
        for (KeywordSearchList list : theLists.values()) {
            if (list.isLocked().equals(locked)) {
                ret.add(list);
            }
        }
        return ret;
    }

    /**
     * Get list names of all loaded keyword list names
     *
     * @return List of keyword list names
     */
    public List<String> getListNames() {
        return new ArrayList<String>(theLists.keySet());
    }

    /**
     * Get list names of all locked or unlocked loaded keyword list names
     *
     * @param locked true if look for locked lists, false otherwise
     * @return List of keyword list names
     */
    public List<String> getListNames(boolean locked) {
        ArrayList<String> lists = new ArrayList<String>();
        for (String listName : theLists.keySet()) {
            KeywordSearchList list = theLists.get(listName);
            if (locked == list.isLocked()) {
                lists.add(listName);
            }
        }

        return lists;
    }

    /**
     * return first list that contains the keyword
     *
     * @param keyword
     * @return found list or null
     */
    public KeywordSearchList getListWithKeyword(Keyword keyword) {
        KeywordSearchList found = null;
        for (KeywordSearchList list : theLists.values()) {
            if (list.hasKeyword(keyword)) {
                found = list;
                break;
            }
        }
        return found;
    }

    /**
     * return first list that contains the keyword
     *
     * @param keyword
     * @return found list or null
     */
    public KeywordSearchList getListWithKeyword(String keyword) {
        KeywordSearchList found = null;
        for (KeywordSearchList list : theLists.values()) {
            if (list.hasKeyword(keyword)) {
                found = list;
                break;
            }
        }
        return found;
    }

    /**
     * get number of lists currently stored
     *
     * @return number of lists currently stored
     */
    int getNumberLists() {
        return theLists.size();
    }

    /**
     * get number of unlocked or locked lists currently stored
     *
     * @param locked true if look for locked lists, false otherwise
     * @return number of unlocked lists currently stored
     */
    public int getNumberLists(boolean locked) {
        int numLists = 0;
        for (String listName : theLists.keySet()) {
            KeywordSearchList list = theLists.get(listName);
            if (locked == list.isLocked()) {
                ++numLists;
            }
        }
        return numLists;
    }

    /**
     * get list by name or null
     *
     * @param name id of the list
     * @return keyword list representation
     */
    public KeywordSearchList getList(String name) {
        return theLists.get(name);
    }

    /**
     * check if list with given name id exists
     *
     * @param name id to check
     * @return true if list already exists or false otherwise
     */
    boolean listExists(String name) {
        return getList(name) != null;
    }

    /**
     * adds the new word list using name id replacing old one if exists with the
     * same name
     *
     * @param name         the name of the new list or list to replace
     * @param newList      list of keywords
     * @param useForIngest should this list be used for ingest
     * @return true if old list was replaced
     */
    boolean addList(String name, List<Keyword> newList, boolean useForIngest, boolean ingestMessages, boolean locked) {
        boolean replaced = false;
        KeywordSearchList curList = getList(name);
        final Date now = new Date();

        if (curList == null) {
            theLists.put(name, new KeywordSearchList(name, now, now, useForIngest, ingestMessages, newList, locked));
//            if (!locked) {
//                save();
//            }
           
            try {
                 changeSupport.firePropertyChange(ListsEvt.LIST_ADDED.toString(), null, name);
            }
            catch (Exception e) {
                logger.log(Level.SEVERE, "KeywordSearchListsAbstract listener threw exception", e);
                MessageNotifyUtil.Notify.show("Module Error", "A module caused an error listening to KeywordSearchListsAbstract updates. See log to determine which module. Some data could be incomplete.", MessageNotifyUtil.MessageType.ERROR);
            }
        } else {
            theLists.put(name, new KeywordSearchList(name, curList.getDateCreated(), now, useForIngest, ingestMessages,
                                                     newList, locked));
//            if (!locked) {
//                save();
//            }
            replaced = true;
            
            try {
                changeSupport.firePropertyChange(ListsEvt.LIST_UPDATED.toString(), null, name);
            }
            catch (Exception e) {
                logger.log(Level.SEVERE, "KeywordSearchListsAbstract listener threw exception", e);
                MessageNotifyUtil.Notify.show("Module Error", "A module caused an error listening to KeywordSearchListsAbstract updates. See log to determine which module. Some data could be incomplete.", MessageNotifyUtil.MessageType.ERROR);
            }
        }

        return replaced;
    }

    boolean addList(String name, List<Keyword> newList, boolean useForIngest, boolean ingestMessages) {
        //make sure that the list is readded as a locked/built in list 
        boolean isLocked = this.lockedLists.contains(name);
        return addList(name, newList, useForIngest, ingestMessages, isLocked);
    }

    boolean addList(String name, List<Keyword> newList) {
        boolean isLocked = this.lockedLists.contains(name);
        return addList(name, newList, true, isLocked);
    }

    boolean addList(KeywordSearchList list) {
        return addList(list.getName(), list.getKeywords(), list.getUseForIngest(), list.getIngestMessages(),
                       list.isLocked());
    }

    /**
     * save multiple lists
     *
     * @param lists
     * @return
     */
    boolean saveLists(List<KeywordSearchList> lists) {
        int oldSize = this.getNumberLists();

        List<KeywordSearchList> overwritten = new ArrayList<KeywordSearchList>();
        List<KeywordSearchList> newLists = new ArrayList<KeywordSearchList>();
        for (KeywordSearchList list : lists) {
            if (this.listExists(list.getName())) {
                overwritten.add(list);
            } else {
                newLists.add(list);
            }
            theLists.put(list.getName(), list);
        }
        boolean saved = save(true);
        if (saved) {
            for (KeywordSearchList list : newLists) {
                try {
                    changeSupport.firePropertyChange(ListsEvt.LIST_ADDED.toString(), null, list.getName());
                }
                catch (Exception e) {
                    logger.log(Level.SEVERE, "KeywordSearchListsAbstract listener threw exception", e);
                    MessageNotifyUtil.Notify.show("Module Error", "A module caused an error listening to KeywordSearchListsAbstract updates. See log to determine which module. Some data could be incomplete.", MessageNotifyUtil.MessageType.ERROR);
                }
            }
            for (KeywordSearchList over : overwritten) {
                try {
                    changeSupport.firePropertyChange(ListsEvt.LIST_UPDATED.toString(), null, over.getName());
                }
                catch (Exception e) {
                    logger.log(Level.SEVERE, "KeywordSearchListsAbstract listener threw exception", e);
                    MessageNotifyUtil.Notify.show("Module Error", "A module caused an error listening to KeywordSearchListsAbstract updates. See log to determine which module. Some data could be incomplete.", MessageNotifyUtil.MessageType.ERROR);
                }
            }
        }

        return saved;
    }

    /**
     * write out multiple lists
     *
     * @param lists
     * @return
     */
    boolean writeLists(List<KeywordSearchList> lists) {
        int oldSize = this.getNumberLists();

        List<KeywordSearchList> overwritten = new ArrayList<KeywordSearchList>();
        List<KeywordSearchList> newLists = new ArrayList<KeywordSearchList>();
        for (KeywordSearchList list : lists) {
            if (this.listExists(list.getName())) {
                overwritten.add(list);
            } else {
                newLists.add(list);
            }
            theLists.put(list.getName(), list);
        }
        //boolean saved = save();

        for (KeywordSearchList list : newLists) {
<<<<<<< HEAD
            changeSupport.firePropertyChange(ListsEvt.LIST_ADDED.toString(), null, list.getName());
=======
             
            try {
                 changeSupport.firePropertyChange(ListsEvt.LIST_ADDED.toString(), null, list.getName());  
            }
            catch (Exception e) {
                logger.log(Level.SEVERE, "KeywordSearchListsAbstractr listener threw exception", e);
                MessageNotifyUtil.Notify.show("Module Error", "A module caused an error listening to KeywordSearchListsAbstract updates. See log to determine which module. Some data could be incomplete.", MessageNotifyUtil.MessageType.ERROR);
            }
>>>>>>> 506a94aa
        }
        for (KeywordSearchList over : overwritten) {
            
            try {
                changeSupport.firePropertyChange(ListsEvt.LIST_UPDATED.toString(), null, over.getName());
            }
            catch (Exception e) {
                logger.log(Level.SEVERE, "KeywordSearchListsAbstract listener threw exception", e);
                MessageNotifyUtil.Notify.show("Module Error", "A module caused an error listening to KeywordSearchListsAbstract updates. See log to determine which module. Some data could be incomplete.", MessageNotifyUtil.MessageType.ERROR);
            }
        }

        return true;
    }

    /**
     * delete list if exists and save new list
     *
     * @param name of list to delete
     * @return true if deleted
     */
    boolean deleteList(String name) {
        boolean deleted = false;
        KeywordSearchList delList = getList(name);
        if (delList != null && !delList.isLocked()) {
            theLists.remove(name);
            //deleted = save();
        }
<<<<<<< HEAD
        changeSupport.firePropertyChange(ListsEvt.LIST_DELETED.toString(), null, name);

=======
        
            try {
                changeSupport.firePropertyChange(ListsEvt.LIST_DELETED.toString(), null, name);
            }
            catch (Exception e) {
                logger.log(Level.SEVERE, "KeywordSearchListsAbstract listener threw exception", e);
                MessageNotifyUtil.Notify.show("Module Error", "A module caused an error listening to KeywordSearchListsAbstract updates. See log to determine which module. Some data could be incomplete.", MessageNotifyUtil.MessageType.ERROR);
            }
>>>>>>> 506a94aa
        return true;

    }

    /**
     * writes out current list replacing the last lists file
     */
    public abstract boolean save();

    /**
     * writes out current list replacing the last lists file
     *
     * @param isExport true is this save operation is an export and not a 'Save
     *                 As'
     */
    public abstract boolean save(boolean isExport);

    /**
     * load and parse List, then dispose
     */
    public abstract boolean load();

    private boolean listFileExists() {
        File f = new File(filePath);
        return f.exists() && f.canRead() && f.canWrite();
    }

    public void setUseForIngest(String key, boolean flag) {
        theLists.get(key).setUseForIngest(flag);
    }

    /**
     * a representation of a single keyword list created or loaded
     */
    public class KeywordSearchList {

        private String name;
        private Date created;
        private Date modified;
        private Boolean useForIngest;
        private Boolean ingestMessages;
        private List<Keyword> keywords;
        private Boolean locked;

        KeywordSearchList(String name, Date created, Date modified, Boolean useForIngest, Boolean ingestMessages,
                          List<Keyword> keywords, boolean locked) {
            this.name = name;
            this.created = created;
            this.modified = modified;
            this.useForIngest = useForIngest;
            this.ingestMessages = ingestMessages;
            this.keywords = keywords;
            this.locked = locked;
        }

        KeywordSearchList(String name, Date created, Date modified, Boolean useForIngest, Boolean ingestMessages,
                          List<Keyword> keywords) {
            this(name, created, modified, useForIngest, ingestMessages, keywords, false);
        }

        @Override
        public boolean equals(Object obj) {
            if (obj == null) {
                return false;
            }
            if (getClass() != obj.getClass()) {
                return false;
            }
            final KeywordSearchList other = (KeywordSearchList) obj;
            if ((this.name == null) ? (other.name != null) : !this.name.equals(other.name)) {
                return false;
            }
            return true;
        }

        @Override
        public int hashCode() {
            int hash = 5;
            return hash;
        }

        public String getName() {
            return name;
        }

        public Date getDateCreated() {
            return created;
        }

        public Date getDateModified() {
            return modified;
        }

        public Boolean getUseForIngest() {
            return useForIngest;
        }

        void setUseForIngest(boolean use) {
            this.useForIngest = use;
        }

        public Boolean getIngestMessages() {
            return ingestMessages;
        }

        void setIngestMessages(boolean ingestMessages) {
            this.ingestMessages = ingestMessages;
        }

        public List<Keyword> getKeywords() {
            return keywords;
        }

        boolean hasKeyword(Keyword keyword) {
            return keywords.contains(keyword);
        }

        public boolean hasKeyword(String keyword) {
            //note, this ignores isLiteral
            for (Keyword k : keywords) {
                if (k.getQuery().equals(keyword)) {
                    return true;
                }
            }
            return false;
        }

        public Boolean isLocked() {
            return locked;
        }
    }
}<|MERGE_RESOLUTION|>--- conflicted
+++ resolved
@@ -56,15 +56,13 @@
 
     /**
      * Property change event support
-     * In events: For all of these enums, the old value should be null, and
-     * the new value should be the keyword list name string.
+     *  In events: For all of these enums, the old value should be null, and
+     *  the new value should be the keyword list name string.
      */
     public enum ListsEvt {
 
         LIST_ADDED, LIST_DELETED, LIST_UPDATED
-    }
-
-    ;
+    };
 
     /**
      * get instance for managing the current keyword list of the application
@@ -82,7 +80,7 @@
     }
 
     private void prepopulateLists() {
-        if (!theLists.isEmpty()) {
+        if (! theLists.isEmpty()) {
             return;
         }
         //phone number
@@ -97,13 +95,10 @@
                 false, BlackboardAttribute.ATTRIBUTE_TYPE.TSK_IP_ADDRESS));
         //email
         List<Keyword> emails = new ArrayList<Keyword>();
-<<<<<<< HEAD
-        emails.add(new Keyword("[A-Z0-9._%-]+@[A-Z0-9.-]+\\.[A-Z]{2,4}", false,
-                               BlackboardAttribute.ATTRIBUTE_TYPE.TSK_EMAIL));
-=======
-        emails.add(new Keyword("(?=.{8})[a-z0-9%+_-]+(?:\\.[a-z0-9%+_-]+)*@(?:[a-z0-9](?:[a-z0-9-]*[a-z0-9])?\\.)+[a-z]{2,4}(?<!\\.txt|\\.exe|\\.dll|\\.jpg|\\.xml)", false, BlackboardAttribute.ATTRIBUTE_TYPE.TSK_EMAIL)); 
-        //emails.add(new Keyword("[A-Z0-9._%-]+@[A-Z0-9.-]+\\.[A-Z]{2,4}", false, BlackboardAttribute.ATTRIBUTE_TYPE.TSK_EMAIL));
->>>>>>> 506a94aa
+        emails.add(new Keyword("(?=.{8})[a-z0-9%+_-]+(?:\\.[a-z0-9%+_-]+)*@(?:[a-z0-9](?:[a-z0-9-]*[a-z0-9])?\\.)+[a-z]{2,4}(?<!\\.txt|\\.exe|\\.dll|\\.jpg|\\.xml)", 
+                               false, BlackboardAttribute.ATTRIBUTE_TYPE.TSK_EMAIL)); 
+        //emails.add(new Keyword("[A-Z0-9._%-]+@[A-Z0-9.-]+\\.[A-Z]{2,4}", 
+        //                       false, BlackboardAttribute.ATTRIBUTE_TYPE.TSK_EMAIL));
         //URL
         List<Keyword> urls = new ArrayList<Keyword>();
         //urls.add(new Keyword("http://|https://|^www\\.", false, BlackboardAttribute.ATTRIBUTE_TYPE.TSK_URL));
@@ -115,19 +110,19 @@
 
         //disable messages for harcoded/locked lists
         String name;
-
+        
         name = "Phone Numbers";
         lockedLists.add(name);
         addList(name, phones, false, false, true);
-
+        
         name = "IP Addresses";
         lockedLists.add(name);
         addList(name, ips, false, false, true);
-
+        
         name = "Email Addresses";
         lockedLists.add(name);
         addList(name, emails, true, false, true);
-
+        
         name = "URLs";
         lockedLists.add(name);
         addList(name, urls, false, false, true);
@@ -424,9 +419,6 @@
         //boolean saved = save();
 
         for (KeywordSearchList list : newLists) {
-<<<<<<< HEAD
-            changeSupport.firePropertyChange(ListsEvt.LIST_ADDED.toString(), null, list.getName());
-=======
              
             try {
                  changeSupport.firePropertyChange(ListsEvt.LIST_ADDED.toString(), null, list.getName());  
@@ -435,7 +427,6 @@
                 logger.log(Level.SEVERE, "KeywordSearchListsAbstractr listener threw exception", e);
                 MessageNotifyUtil.Notify.show("Module Error", "A module caused an error listening to KeywordSearchListsAbstract updates. See log to determine which module. Some data could be incomplete.", MessageNotifyUtil.MessageType.ERROR);
             }
->>>>>>> 506a94aa
         }
         for (KeywordSearchList over : overwritten) {
             
@@ -464,10 +455,6 @@
             theLists.remove(name);
             //deleted = save();
         }
-<<<<<<< HEAD
-        changeSupport.firePropertyChange(ListsEvt.LIST_DELETED.toString(), null, name);
-
-=======
         
             try {
                 changeSupport.firePropertyChange(ListsEvt.LIST_DELETED.toString(), null, name);
@@ -476,7 +463,6 @@
                 logger.log(Level.SEVERE, "KeywordSearchListsAbstract listener threw exception", e);
                 MessageNotifyUtil.Notify.show("Module Error", "A module caused an error listening to KeywordSearchListsAbstract updates. See log to determine which module. Some data could be incomplete.", MessageNotifyUtil.MessageType.ERROR);
             }
->>>>>>> 506a94aa
         return true;
 
     }
@@ -485,7 +471,7 @@
      * writes out current list replacing the last lists file
      */
     public abstract boolean save();
-
+    
     /**
      * writes out current list replacing the last lists file
      *
