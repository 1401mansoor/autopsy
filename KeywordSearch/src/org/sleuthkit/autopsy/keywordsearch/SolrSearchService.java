--- conflicted
+++ resolved
@@ -27,12 +27,8 @@
 import org.openide.util.NbBundle;
 import org.openide.util.lookup.ServiceProvider;
 import org.openide.util.lookup.ServiceProviders;
-<<<<<<< HEAD
-=======
-import org.sleuthkit.autopsy.casemodule.Case;
 import org.sleuthkit.autopsy.core.RuntimeProperties;
 import org.sleuthkit.autopsy.corecomponentinterfaces.AutopsyService;
->>>>>>> c6adff9c
 import org.sleuthkit.autopsy.keywordsearchservice.KeywordSearchService;
 import org.sleuthkit.autopsy.keywordsearchservice.KeywordSearchServiceException;
 import org.sleuthkit.datamodel.BlackboardArtifact;
@@ -51,11 +47,7 @@
     private static final String BAD_IP_ADDRESS_FORMAT = "ioexception occurred when talking to server"; //NON-NLS
     private static final String SERVER_REFUSED_CONNECTION = "server refused connection"; //NON-NLS
     private static final int IS_REACHABLE_TIMEOUT_MS = 1000;
-<<<<<<< HEAD
-    private static final String SERVICE_NAME = "Solr Search Service";
-=======
     private static final String SERVICE_NAME = "Solr Keyword Search Service";
->>>>>>> c6adff9c
 
     ArtifactTextExtractor extractor = new ArtifactTextExtractor();
 
