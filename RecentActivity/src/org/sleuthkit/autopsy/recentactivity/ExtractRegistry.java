--- conflicted
+++ resolved
@@ -1988,10 +1988,6 @@
             String dir = homeDir.replaceFirst("^(%\\w*%)", "");
             dir = dir.replace("\\", "/");
             attributes.add(createOsAccountAttribute(TSK_HOME_DIR, dir, osAccount, host, file));
-<<<<<<< HEAD
-            
-=======
->>>>>>> 0952403c
             accountMgr.addOsAccountAttributes(osAccount, attributes);
         }
 
@@ -2169,22 +2165,17 @@
                     groups, osAccount, host, regFile));
         }
 
-<<<<<<< HEAD
         // add the attributes to account.
-        tskCase.getOsAccountManager().addOsAccountAttributes(osAccount, attributes);
+        OsAccountManager accountMgr = tskCase.getOsAccountManager();
+        accountMgr.addOsAccountAttributes(osAccount, attributes);
          
         // update the loginname
-        tskCase.getOsAccountManager().updateWindowsOsAccountCore(osAccount, null, loginName, null, host);
+        accountMgr.updateWindowsOsAccountCore(osAccount, null, loginName, null, host);
         
         // update other properties  -  fullname, creationdate
-        tskCase.getOsAccountManager().updateOsAccountProperties(osAccount, fullName, null, null, creationTime);
+        accountMgr.updateOsAccountProperties(osAccount, fullName, null, null, creationTime);
         
         
-=======
-        OsAccountManager accountMgr = tskCase.getOsAccountManager();
-        accountMgr.addOsAccountAttributes(osAccount, attributes);
-        accountMgr.updateOsAccount(osAccount);
->>>>>>> 0952403c
     }
     
     /**
