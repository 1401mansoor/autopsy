--- conflicted
+++ resolved
@@ -1,9 +1,5 @@
 #Updated by build script
-<<<<<<< HEAD
-#Thu, 21 Feb 2019 17:05:55 -0500
-=======
 #Tue, 26 Feb 2019 14:37:44 -0500
->>>>>>> 4df6fec4
 LBL_splash_window_title=Starting Autopsy
 SPLASH_HEIGHT=314
 SPLASH_WIDTH=538
